import { cloudflareDevProxyVitePlugin as remixCloudflareDevProxy, vitePlugin as remixVitePlugin } from '@remix-run/dev';
import UnoCSS from 'unocss/vite';
import { defineConfig, type ViteDevServer } from 'vite';
import { nodePolyfills } from 'vite-plugin-node-polyfills';
import { optimizeCssModules } from 'vite-plugin-optimize-css-modules';
import tsconfigPaths from 'vite-tsconfig-paths';

export default defineConfig((config) => {
  return {
    build: {
      target: 'esnext',
    },
    plugins: [
      nodePolyfills({
        include: ['path', 'buffer'],
      }),
      config.mode !== 'test' && remixCloudflareDevProxy(),
      remixVitePlugin({
        future: {
          v3_fetcherPersist: true,
          v3_relativeSplatPath: true,
<<<<<<< HEAD
          v3_throwAbortReason: true,
=======
          v3_throwAbortReason: true
>>>>>>> a0eb0a07
        },
      }),
      UnoCSS(),
      tsconfigPaths(),
      chrome129IssuePlugin(),
      config.mode === 'production' && optimizeCssModules({ apply: 'build' }),
    ],
    envPrefix:["VITE_","OPENAI_LIKE_API_","OLLAMA_API_BASE_URL","LMSTUDIO_API_BASE_URL"],
    css: {
      preprocessorOptions: {
        scss: {
          api: 'modern-compiler',
        },
      },
    },
  };
});

function chrome129IssuePlugin() {
  return {
    name: 'chrome129IssuePlugin',
    configureServer(server: ViteDevServer) {
      server.middlewares.use((req, res, next) => {
        const raw = req.headers['user-agent']?.match(/Chrom(e|ium)\/([0-9]+)\./);

        if (raw) {
          const version = parseInt(raw[2], 10);

          if (version === 129) {
            res.setHeader('content-type', 'text/html');
            res.end(
              '<body><h1>Please use Chrome Canary for testing.</h1><p>Chrome 129 has an issue with JavaScript modules & Vite local development, see <a href="https://github.com/stackblitz/bolt.new/issues/86#issuecomment-2395519258">for more information.</a></p><p><b>Note:</b> This only impacts <u>local development</u>. `pnpm run build` and `pnpm run start` will work fine in this browser.</p></body>',
            );

            return;
          }
        }

        next();
      });
    },
  };
}<|MERGE_RESOLUTION|>--- conflicted
+++ resolved
@@ -19,11 +19,7 @@
         future: {
           v3_fetcherPersist: true,
           v3_relativeSplatPath: true,
-<<<<<<< HEAD
-          v3_throwAbortReason: true,
-=======
           v3_throwAbortReason: true
->>>>>>> a0eb0a07
         },
       }),
       UnoCSS(),
