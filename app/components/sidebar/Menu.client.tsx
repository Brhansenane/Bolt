--- conflicted
+++ resolved
@@ -62,11 +62,8 @@
   const [list, setList] = useState<ChatHistoryItem[]>([]);
   const [open, setOpen] = useState(false);
   const [dialogContent, setDialogContent] = useState<DialogContent>(null);
-<<<<<<< HEAD
   const { isAuthenticated, handleAuthComplete, handleLogout } = useGitHubAuth();
-=======
   const [isSettingsOpen, setIsSettingsOpen] = useState(false);
->>>>>>> f87522f1
 
   const { filteredItems: filteredList, handleSearchChange } = useSearchFilter({
     items: list,
@@ -157,43 +154,11 @@
         <div className="p-4 select-none">
           <a
             href="/"
-<<<<<<< HEAD
-            className="flex gap-2 items-center bg-bolt-elements-sidebar-buttonBackgroundDefault text-bolt-elements-sidebar-buttonText hover:bg-bolt-elements-sidebar-buttonBackgroundHover rounded-md p-2 transition-theme mb-2"
-=======
             className="flex gap-2 items-center bg-bolt-elements-sidebar-buttonBackgroundDefault text-bolt-elements-sidebar-buttonText hover:bg-bolt-elements-sidebar-buttonBackgroundHover rounded-md p-2 transition-theme mb-4"
->>>>>>> f87522f1
           >
             <span className="inline-block i-bolt:chat scale-110" />
             Start new chat
           </a>
-<<<<<<< HEAD
-          {isAuthenticated ? (
-            <button
-              onClick={handleLogout}
-              className="flex gap-2 items-center w-full bg-bolt-elements-sidebar-buttonBackgroundDefault text-bolt-elements-sidebar-buttonText hover:bg-bolt-elements-sidebar-buttonBackgroundHover rounded-md p-2 transition-theme"
-            >
-              <svg className="w-5 h-5 text-bolt-elements-sidebar-buttonText" viewBox="0 0 24 24" fill="currentColor">
-                <path d="M12 0c-6.626 0-12 5.373-12 12 0 5.302 3.438 9.8 8.207 11.387.599.111.793-.261.793-.577v-2.234c-3.338.726-4.033-1.416-4.033-1.416-.546-1.387-1.333-1.756-1.333-1.756-1.089-.745.083-.729.083-.729 1.205.084 1.839 1.237 1.839 1.237 1.07 1.834 2.807 1.304 3.492.997.107-.775.418-1.305.762-1.604-2.665-.305-5.467-1.334-5.467-5.931 0-1.311.469-2.381 1.236-3.221-.124-.303-.535-1.524.117-3.176 0 0 1.008-.322 3.301 1.23.957-.266 1.983-.399 3.003-.404 1.02.005 2.047.138 3.006.404 2.291-1.552 3.297-1.23 3.297-1.23.653 1.653.242 2.874.118 3.176.77.84 1.235 1.911 1.235 3.221 0 4.609-2.807 5.624-5.479 5.921.43.372.823 1.102.823 2.222v3.293c0 .319.192.694.801.576 4.765-1.589 8.199-6.086 8.199-11.386 0-6.627-5.373-12-12-12z"/>
-              </svg>
-              <span className="flex-1 text-left">Disconnect GitHub</span>
-            </button>
-          ) : (
-            <GitHubAuth
-              onAuthComplete={handleAuthComplete}
-              onError={(error) => toast.error(error.message)}
-            >
-              <button className="flex gap-2 items-center w-full bg-bolt-elements-sidebar-buttonBackgroundDefault text-bolt-elements-sidebar-buttonText hover:bg-bolt-elements-sidebar-buttonBackgroundHover rounded-md p-2 transition-theme">
-                <svg className="w-5 h-5 text-bolt-elements-sidebar-buttonText" viewBox="0 0 24 24" fill="currentColor">
-                  <path d="M12 0c-6.626 0-12 5.373-12 12 0 5.302 3.438 9.8 8.207 11.387.599.111.793-.261.793-.577v-2.234c-3.338.726-4.033-1.416-4.033-1.416-.546-1.387-1.333-1.756-1.333-1.756-1.089-.745.083-.729.083-.729 1.205.084 1.839 1.237 1.839 1.237 1.07 1.834 2.807 1.304 3.492.997.107-.775.418-1.305.762-1.604-2.665-.305-5.467-1.334-5.467-5.931 0-1.311.469-2.381 1.236-3.221-.124-.303-.535-1.524.117-3.176 0 0 1.008-.322 3.301 1.23.957-.266 1.983-.399 3.003-.404 1.02.005 2.047.138 3.006.404 2.291-1.552 3.297-1.23 3.297-1.23.653 1.653.242 2.874.118 3.176.77.84 1.235 1.911 1.235 3.221 0 4.609-2.807 5.624-5.479 5.921.43.372.823 1.102.823 2.222v3.293c0 .319.192.694.801.576 4.765-1.589 8.199-6.086 8.199-11.386 0-6.627-5.373-12-12-12z"/>
-                </svg>
-                <span className="flex-1 text-left">Connect GitHub</span>
-              </button>
-            </GitHubAuth>
-          )}
-        </div>
-        <div className="pl-4 pr-4 my-2">
-=======
->>>>>>> f87522f1
           <div className="relative w-full">
             <input
               className="w-full bg-white dark:bg-bolt-elements-background-depth-4 relative px-2 py-1.5 rounded-md focus:outline-none placeholder-bolt-elements-textTertiary text-bolt-elements-textPrimary dark:text-bolt-elements-textPrimary border border-bolt-elements-borderColor"
