<<<<<<< HEAD
import React, { useState, useEffect } from 'react';
=======
import React, { useState, useEffect, useCallback } from 'react';
>>>>>>> 12c6b7ab
import { IconButton } from '~/components/ui/IconButton';
import { Switch } from '~/components/ui/Switch';
import type { ProviderInfo } from '~/types/model';
import Cookies from 'js-cookie';
import { providerBaseUrlEnvKeys } from '~/utils/constants';

interface APIKeyManagerProps {
  provider: ProviderInfo;
  apiKey: string;
  setApiKey: (key: string) => void;
  getApiKeyLink?: string;
  labelForGetApiKey?: string;
}

// cache which stores whether the provider's API key is set via environment variable
const providerEnvKeyStatusCache: Record<string, boolean> = {};

const apiKeyMemoizeCache: { [k: string]: Record<string, string> } = {};

export function getApiKeysFromCookies() {
  const storedApiKeys = Cookies.get('apiKeys');
  let parsedKeys: Record<string, string> = {};

  if (storedApiKeys) {
    parsedKeys = apiKeyMemoizeCache[storedApiKeys];

    if (!parsedKeys) {
      parsedKeys = apiKeyMemoizeCache[storedApiKeys] = JSON.parse(storedApiKeys);
    }
  }

  return parsedKeys;
}

// eslint-disable-next-line @typescript-eslint/naming-convention
export const APIKeyManager: React.FC<APIKeyManagerProps> = ({ provider, apiKey, setApiKey }) => {
  const [isEditing, setIsEditing] = useState(false);
  const [tempKey, setTempKey] = useState(apiKey);
<<<<<<< HEAD
  const [isPromptCachingEnabled, setIsPromptCachingEnabled] = useState(() => {
    // Read initial state from localStorage, defaulting to true
    const savedState = localStorage.getItem('PROMPT_CACHING_ENABLED');
    return savedState !== null ? JSON.parse(savedState) : true;
  });

  useEffect(() => {
    // Update localStorage whenever the prompt caching state changes
    localStorage.setItem('PROMPT_CACHING_ENABLED', JSON.stringify(isPromptCachingEnabled));
  }, [isPromptCachingEnabled]);
=======
  const [isEnvKeySet, setIsEnvKeySet] = useState(false);

  // Reset states and load saved key when provider changes
  useEffect(() => {
    // Load saved API key from cookies for this provider
    const savedKeys = getApiKeysFromCookies();
    const savedKey = savedKeys[provider.name] || '';

    setTempKey(savedKey);
    setApiKey(savedKey);
    setIsEditing(false);
  }, [provider.name]);

  const checkEnvApiKey = useCallback(async () => {
    // Check cache first
    if (providerEnvKeyStatusCache[provider.name] !== undefined) {
      setIsEnvKeySet(providerEnvKeyStatusCache[provider.name]);
      return;
    }

    try {
      const response = await fetch(`/api/check-env-key?provider=${encodeURIComponent(provider.name)}`);
      const data = await response.json();
      const isSet = (data as { isSet: boolean }).isSet;

      // Cache the result
      providerEnvKeyStatusCache[provider.name] = isSet;
      setIsEnvKeySet(isSet);
    } catch (error) {
      console.error('Failed to check environment API key:', error);
      setIsEnvKeySet(false);
    }
  }, [provider.name]);

  useEffect(() => {
    checkEnvApiKey();
  }, [checkEnvApiKey]);
>>>>>>> 12c6b7ab

  const handleSave = () => {
    // Save to parent state
    setApiKey(tempKey);

    // Save to cookies
    const currentKeys = getApiKeysFromCookies();
    const newKeys = { ...currentKeys, [provider.name]: tempKey };
    Cookies.set('apiKeys', JSON.stringify(newKeys));

    setIsEditing(false);
  };

  return (
<<<<<<< HEAD
    <div className="space-y-4">
      <div className="flex items-start sm:items-center mt-2 mb-2 flex-col sm:flex-row">
        <div>
          <span className="text-sm text-bolt-elements-textSecondary">{provider?.name} API Key:</span>
          {!isEditing && (
            <div className="flex items-center">
              <span className="flex-1 text-xs text-bolt-elements-textPrimary mr-2">
                {apiKey ? '••••••••' : 'Not set (will still work if set in .env file)'}
              </span>
              <IconButton onClick={() => setIsEditing(true)} title="Edit API Key">
                <div className="i-ph:pencil-simple" />
              </IconButton>
            </div>
          )}
        </div>

        {isEditing ? (
          <div className="flex items-center gap-3 mt-2">
            <input
              type="password"
              value={tempKey}
              placeholder="Your API Key"
              onChange={(e) => setTempKey(e.target.value)}
              className="flex-1 px-2 py-1 text-xs lg:text-sm rounded border border-bolt-elements-borderColor bg-bolt-elements-prompt-background text-bolt-elements-textPrimary focus:outline-none focus:ring-2 focus:ring-bolt-elements-focus"
            />
            <IconButton onClick={handleSave} title="Save API Key">
              <div className="i-ph:check" />
            </IconButton>
            <IconButton onClick={() => setIsEditing(false)} title="Cancel">
              <div className="i-ph:x" />
=======
    <div className="flex items-center justify-between py-3 px-1">
      <div className="flex items-center gap-2 flex-1">
        <div className="flex items-center gap-2">
          <span className="text-sm font-medium text-bolt-elements-textSecondary">{provider?.name} API Key:</span>
          {!isEditing && (
            <div className="flex items-center gap-2">
              {isEnvKeySet ? (
                <>
                  <div className="i-ph:check-circle-fill text-green-500 w-4 h-4" />
                  <span className="text-xs text-green-500">
                    Set via {providerBaseUrlEnvKeys[provider.name].apiTokenKey} environment variable
                  </span>
                </>
              ) : apiKey ? (
                <>
                  <div className="i-ph:check-circle-fill text-green-500 w-4 h-4" />
                  <span className="text-xs text-green-500">Set via UI</span>
                </>
              ) : (
                <>
                  <div className="i-ph:x-circle-fill text-red-500 w-4 h-4" />
                  <span className="text-xs text-red-500">Not Set (Please set via UI or ENV_VAR)</span>
                </>
              )}
            </div>
          )}
        </div>
      </div>

      <div className="flex items-center gap-2 shrink-0">
        {isEditing && !isEnvKeySet ? (
          <div className="flex items-center gap-2">
            <input
              type="password"
              value={tempKey}
              placeholder="Enter API Key"
              onChange={(e) => setTempKey(e.target.value)}
              className="w-[300px] px-3 py-1.5 text-sm rounded border border-bolt-elements-borderColor 
                        bg-bolt-elements-prompt-background text-bolt-elements-textPrimary 
                        focus:outline-none focus:ring-2 focus:ring-bolt-elements-focus"
            />
            <IconButton
              onClick={handleSave}
              title="Save API Key"
              className="bg-green-500/10 hover:bg-green-500/20 text-green-500"
            >
              <div className="i-ph:check w-4 h-4" />
            </IconButton>
            <IconButton
              onClick={() => setIsEditing(false)}
              title="Cancel"
              className="bg-red-500/10 hover:bg-red-500/20 text-red-500"
            >
              <div className="i-ph:x w-4 h-4" />
>>>>>>> 12c6b7ab
            </IconButton>
          </div>
        ) : (
          <>
<<<<<<< HEAD
            {provider?.getApiKeyLink && (
              <IconButton className="ml-auto" onClick={() => window.open(provider?.getApiKeyLink)} title="Edit API Key">
                <span className="mr-2 text-xs lg:text-sm">{provider?.labelForGetApiKey || 'Get API Key'}</span>
                <div className={provider?.icon || 'i-ph:key'} />
=======
            {!isEnvKeySet && (
              <IconButton
                onClick={() => setIsEditing(true)}
                title="Edit API Key"
                className="bg-blue-500/10 hover:bg-blue-500/20 text-blue-500"
              >
                <div className="i-ph:pencil-simple w-4 h-4" />
              </IconButton>
            )}
            {provider?.getApiKeyLink && !isEnvKeySet && (
              <IconButton
                onClick={() => window.open(provider?.getApiKeyLink)}
                title="Get API Key"
                className="bg-purple-500/10 hover:bg-purple-500/20 text-purple-500 flex items-center gap-2"
              >
                <span className="text-xs whitespace-nowrap">{provider?.labelForGetApiKey || 'Get API Key'}</span>
                <div className={`${provider?.icon || 'i-ph:key'} w-4 h-4`} />
>>>>>>> 12c6b7ab
              </IconButton>
            )}
          </>
        )}
      </div>
<<<<<<< HEAD

      {provider?.name === 'Anthropic' && (
        <div className="border-t pt-4 pb-4 -mt-4">
          <div className="flex items-center space-x-2">
            <Switch checked={isPromptCachingEnabled} onCheckedChange={setIsPromptCachingEnabled} />
            <label htmlFor="prompt-caching" className="text-sm text-bolt-elements-textSecondary">
              Enable Prompt Caching
            </label>
          </div>
          <p className="text-xs text-bolt-elements-textTertiary mt-2">
            When enabled, allows caching of prompts for 10x cheaper responses. Recommended for Claude models.
          </p>
        </div>
      )}
=======
>>>>>>> 12c6b7ab
    </div>
  );
};<|MERGE_RESOLUTION|>--- conflicted
+++ resolved
@@ -1,8 +1,4 @@
-<<<<<<< HEAD
-import React, { useState, useEffect } from 'react';
-=======
 import React, { useState, useEffect, useCallback } from 'react';
->>>>>>> 12c6b7ab
 import { IconButton } from '~/components/ui/IconButton';
 import { Switch } from '~/components/ui/Switch';
 import type { ProviderInfo } from '~/types/model';
@@ -41,19 +37,17 @@
 export const APIKeyManager: React.FC<APIKeyManagerProps> = ({ provider, apiKey, setApiKey }) => {
   const [isEditing, setIsEditing] = useState(false);
   const [tempKey, setTempKey] = useState(apiKey);
-<<<<<<< HEAD
   const [isPromptCachingEnabled, setIsPromptCachingEnabled] = useState(() => {
     // Read initial state from localStorage, defaulting to true
     const savedState = localStorage.getItem('PROMPT_CACHING_ENABLED');
     return savedState !== null ? JSON.parse(savedState) : true;
   });
+  const [isEnvKeySet, setIsEnvKeySet] = useState(false);
 
   useEffect(() => {
     // Update localStorage whenever the prompt caching state changes
     localStorage.setItem('PROMPT_CACHING_ENABLED', JSON.stringify(isPromptCachingEnabled));
   }, [isPromptCachingEnabled]);
-=======
-  const [isEnvKeySet, setIsEnvKeySet] = useState(false);
 
   // Reset states and load saved key when provider changes
   useEffect(() => {
@@ -90,7 +84,6 @@
   useEffect(() => {
     checkEnvApiKey();
   }, [checkEnvApiKey]);
->>>>>>> 12c6b7ab
 
   const handleSave = () => {
     // Save to parent state
@@ -105,38 +98,6 @@
   };
 
   return (
-<<<<<<< HEAD
-    <div className="space-y-4">
-      <div className="flex items-start sm:items-center mt-2 mb-2 flex-col sm:flex-row">
-        <div>
-          <span className="text-sm text-bolt-elements-textSecondary">{provider?.name} API Key:</span>
-          {!isEditing && (
-            <div className="flex items-center">
-              <span className="flex-1 text-xs text-bolt-elements-textPrimary mr-2">
-                {apiKey ? '••••••••' : 'Not set (will still work if set in .env file)'}
-              </span>
-              <IconButton onClick={() => setIsEditing(true)} title="Edit API Key">
-                <div className="i-ph:pencil-simple" />
-              </IconButton>
-            </div>
-          )}
-        </div>
-
-        {isEditing ? (
-          <div className="flex items-center gap-3 mt-2">
-            <input
-              type="password"
-              value={tempKey}
-              placeholder="Your API Key"
-              onChange={(e) => setTempKey(e.target.value)}
-              className="flex-1 px-2 py-1 text-xs lg:text-sm rounded border border-bolt-elements-borderColor bg-bolt-elements-prompt-background text-bolt-elements-textPrimary focus:outline-none focus:ring-2 focus:ring-bolt-elements-focus"
-            />
-            <IconButton onClick={handleSave} title="Save API Key">
-              <div className="i-ph:check" />
-            </IconButton>
-            <IconButton onClick={() => setIsEditing(false)} title="Cancel">
-              <div className="i-ph:x" />
-=======
     <div className="flex items-center justify-between py-3 px-1">
       <div className="flex items-center gap-2 flex-1">
         <div className="flex items-center gap-2">
@@ -191,17 +152,10 @@
               className="bg-red-500/10 hover:bg-red-500/20 text-red-500"
             >
               <div className="i-ph:x w-4 h-4" />
->>>>>>> 12c6b7ab
             </IconButton>
           </div>
         ) : (
           <>
-<<<<<<< HEAD
-            {provider?.getApiKeyLink && (
-              <IconButton className="ml-auto" onClick={() => window.open(provider?.getApiKeyLink)} title="Edit API Key">
-                <span className="mr-2 text-xs lg:text-sm">{provider?.labelForGetApiKey || 'Get API Key'}</span>
-                <div className={provider?.icon || 'i-ph:key'} />
-=======
             {!isEnvKeySet && (
               <IconButton
                 onClick={() => setIsEditing(true)}
@@ -219,13 +173,11 @@
               >
                 <span className="text-xs whitespace-nowrap">{provider?.labelForGetApiKey || 'Get API Key'}</span>
                 <div className={`${provider?.icon || 'i-ph:key'} w-4 h-4`} />
->>>>>>> 12c6b7ab
               </IconButton>
             )}
           </>
         )}
       </div>
-<<<<<<< HEAD
 
       {provider?.name === 'Anthropic' && (
         <div className="border-t pt-4 pb-4 -mt-4">
@@ -236,12 +188,10 @@
             </label>
           </div>
           <p className="text-xs text-bolt-elements-textTertiary mt-2">
-            When enabled, allows caching of prompts for 10x cheaper responses. Recommended for Claude models.
+            When enabled, generates 10x cheaper responses when re-prompted within 5 mins (Recommended)
           </p>
         </div>
       )}
-=======
->>>>>>> 12c6b7ab
     </div>
   );
 };