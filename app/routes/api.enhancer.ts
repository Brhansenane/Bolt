--- conflicted
+++ resolved
@@ -1,10 +1,4 @@
-<<<<<<< HEAD
 import { type ActionFunctionArgs } from '@remix-run/server-runtime';
-
-//import { StreamingTextResponse, parseStreamPart } from 'ai';
-=======
-import { type ActionFunctionArgs } from '@remix-run/cloudflare';
->>>>>>> d62e211d
 import { streamText } from '~/lib/.server/llm/stream-text';
 import { stripIndents } from '~/utils/stripIndent';
 import type { ProviderInfo } from '~/types/model';
