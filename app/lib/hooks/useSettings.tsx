--- conflicted
+++ resolved
@@ -7,11 +7,8 @@
   promptStore,
   providersStore,
   latestBranchStore,
-<<<<<<< HEAD
   autoSelectStarterTemplate,
-=======
   enableContextOptimizationStore,
->>>>>>> 3a36a446
 } from '~/lib/stores/settings';
 import { useCallback, useEffect, useState } from 'react';
 import Cookies from 'js-cookie';
@@ -126,17 +123,16 @@
       latestBranchStore.set(savedLatestBranch === 'true');
     }
 
-<<<<<<< HEAD
     const autoSelectTemplate = Cookies.get('autoSelectTemplate');
 
     if (autoSelectTemplate) {
       autoSelectStarterTemplate.set(autoSelectTemplate === 'true');
-=======
+    }
+
     const savedContextOptimizationEnabled = Cookies.get('contextOptimizationEnabled');
 
     if (savedContextOptimizationEnabled) {
       enableContextOptimizationStore.set(savedContextOptimizationEnabled === 'true');
->>>>>>> 3a36a446
     }
   }, []);
 
@@ -199,17 +195,16 @@
     Cookies.set('isLatestBranch', String(enabled));
   }, []);
 
-<<<<<<< HEAD
   const setAutoSelectTemplate = useCallback((enabled: boolean) => {
     autoSelectStarterTemplate.set(enabled);
     logStore.logSystem(`Auto select template ${enabled ? 'enabled' : 'disabled'}`);
     Cookies.set('autoSelectTemplate', String(enabled));
-=======
+  }, []);
+
   const enableContextOptimization = useCallback((enabled: boolean) => {
     enableContextOptimizationStore.set(enabled);
     logStore.logSystem(`Context optimization ${enabled ? 'enabled' : 'disabled'}`);
     Cookies.set('contextOptimizationEnabled', String(enabled));
->>>>>>> 3a36a446
   }, []);
 
   return {
@@ -226,12 +221,9 @@
     setPromptId,
     isLatestBranch,
     enableLatestBranch,
-<<<<<<< HEAD
     autoSelectTemplate,
     setAutoSelectTemplate,
-=======
     contextOptimizationEnabled,
     enableContextOptimization,
->>>>>>> 3a36a446
   };
 }