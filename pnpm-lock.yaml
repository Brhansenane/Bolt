lockfileVersion: '9.0'

settings:
  autoInstallPeers: true
  excludeLinksFromLockfile: false

overrides:
  '@typescript-eslint/utils': ^8.0.0-alpha.30

importers:

  .:
    dependencies:
      '@ai-sdk/amazon-bedrock':
        specifier: 1.0.6
        version: 1.0.6(zod@3.24.1)
      '@ai-sdk/anthropic':
        specifier: ^0.0.39
        version: 0.0.39(zod@3.24.1)
      '@ai-sdk/cohere':
        specifier: ^1.0.3
        version: 1.0.3(zod@3.24.1)
      '@ai-sdk/deepseek':
        specifier: ^0.1.3
        version: 0.1.3(zod@3.24.1)
      '@ai-sdk/google':
        specifier: ^0.0.52
        version: 0.0.52(zod@3.24.1)
      '@ai-sdk/mistral':
        specifier: ^0.0.43
        version: 0.0.43(zod@3.24.1)
      '@ai-sdk/openai':
        specifier: ^1.1.2
        version: 1.1.2(zod@3.24.1)
      '@codemirror/autocomplete':
        specifier: ^6.18.3
        version: 6.18.3(@codemirror/language@6.10.6)(@codemirror/state@6.4.1)(@codemirror/view@6.35.0)(@lezer/common@1.2.3)
      '@codemirror/commands':
        specifier: ^6.7.1
        version: 6.7.1
      '@codemirror/lang-cpp':
        specifier: ^6.0.2
        version: 6.0.2
      '@codemirror/lang-css':
        specifier: ^6.3.1
        version: 6.3.1(@codemirror/view@6.35.0)
      '@codemirror/lang-html':
        specifier: ^6.4.9
        version: 6.4.9
      '@codemirror/lang-javascript':
        specifier: ^6.2.2
        version: 6.2.2
      '@codemirror/lang-json':
        specifier: ^6.0.1
        version: 6.0.1
      '@codemirror/lang-markdown':
        specifier: ^6.3.1
        version: 6.3.1
      '@codemirror/lang-python':
        specifier: ^6.1.6
        version: 6.1.6(@codemirror/view@6.35.0)
      '@codemirror/lang-sass':
        specifier: ^6.0.2
        version: 6.0.2(@codemirror/view@6.35.0)
      '@codemirror/lang-vue':
        specifier: ^0.1.3
        version: 0.1.3
      '@codemirror/lang-wast':
        specifier: ^6.0.2
        version: 6.0.2
      '@codemirror/language':
        specifier: ^6.10.6
        version: 6.10.6
      '@codemirror/search':
        specifier: ^6.5.8
        version: 6.5.8
      '@codemirror/state':
        specifier: ^6.4.1
        version: 6.4.1
      '@codemirror/view':
        specifier: ^6.35.0
        version: 6.35.0
      '@headlessui/react':
        specifier: ^2.2.0
        version: 2.2.0(react-dom@18.3.1(react@18.3.1))(react@18.3.1)
      '@iconify-json/svg-spinners':
        specifier: ^1.2.1
        version: 1.2.1
      '@lezer/highlight':
        specifier: ^1.2.1
        version: 1.2.1
      '@nanostores/react':
        specifier: ^0.7.3
        version: 0.7.3(nanostores@0.10.3)(react@18.3.1)
      '@octokit/rest':
        specifier: ^21.0.2
        version: 21.0.2
      '@octokit/types':
        specifier: ^13.6.2
        version: 13.6.2
      '@openrouter/ai-sdk-provider':
        specifier: ^0.0.5
<<<<<<< HEAD
        version: 0.0.5(zod@3.23.8)
      '@phosphor-icons/react':
        specifier: ^2.1.7
        version: 2.1.7(react-dom@18.3.1(react@18.3.1))(react@18.3.1)
      '@radix-ui/react-collapsible':
        specifier: ^1.0.3
        version: 1.1.2(@types/react-dom@18.3.1)(@types/react@18.3.12)(react-dom@18.3.1(react@18.3.1))(react@18.3.1)
=======
        version: 0.0.5(zod@3.24.1)
>>>>>>> 68bbbd0a
      '@radix-ui/react-context-menu':
        specifier: ^2.2.2
        version: 2.2.2(@types/react-dom@18.3.1)(@types/react@18.3.12)(react-dom@18.3.1(react@18.3.1))(react@18.3.1)
      '@radix-ui/react-dialog':
        specifier: ^1.1.2
        version: 1.1.2(@types/react-dom@18.3.1)(@types/react@18.3.12)(react-dom@18.3.1(react@18.3.1))(react@18.3.1)
      '@radix-ui/react-dropdown-menu':
        specifier: ^2.1.2
        version: 2.1.2(@types/react-dom@18.3.1)(@types/react@18.3.12)(react-dom@18.3.1(react@18.3.1))(react@18.3.1)
      '@radix-ui/react-popover':
        specifier: ^1.1.5
        version: 1.1.5(@types/react-dom@18.3.1)(@types/react@18.3.12)(react-dom@18.3.1(react@18.3.1))(react@18.3.1)
      '@radix-ui/react-progress':
        specifier: ^1.0.3
        version: 1.1.1(@types/react-dom@18.3.1)(@types/react@18.3.12)(react-dom@18.3.1(react@18.3.1))(react@18.3.1)
      '@radix-ui/react-scroll-area':
        specifier: ^1.2.2
        version: 1.2.2(@types/react-dom@18.3.1)(@types/react@18.3.12)(react-dom@18.3.1(react@18.3.1))(react@18.3.1)
      '@radix-ui/react-separator':
        specifier: ^1.1.0
        version: 1.1.0(@types/react-dom@18.3.1)(@types/react@18.3.12)(react-dom@18.3.1(react@18.3.1))(react@18.3.1)
      '@radix-ui/react-switch':
        specifier: ^1.1.1
        version: 1.1.1(@types/react-dom@18.3.1)(@types/react@18.3.12)(react-dom@18.3.1(react@18.3.1))(react@18.3.1)
      '@radix-ui/react-tooltip':
        specifier: ^1.1.4
        version: 1.1.4(@types/react-dom@18.3.1)(@types/react@18.3.12)(react-dom@18.3.1(react@18.3.1))(react@18.3.1)
      '@remix-run/cloudflare':
        specifier: ^2.15.2
        version: 2.15.2(@cloudflare/workers-types@4.20241127.0)(typescript@5.7.2)
      '@remix-run/cloudflare-pages':
        specifier: ^2.15.2
        version: 2.15.2(@cloudflare/workers-types@4.20241127.0)(typescript@5.7.2)
      '@remix-run/node':
        specifier: ^2.15.2
        version: 2.15.2(typescript@5.7.2)
      '@remix-run/react':
        specifier: ^2.15.2
        version: 2.15.2(react-dom@18.3.1(react@18.3.1))(react@18.3.1)(typescript@5.7.2)
      '@uiw/codemirror-theme-vscode':
        specifier: ^4.23.6
        version: 4.23.6(@codemirror/language@6.10.6)(@codemirror/state@6.4.1)(@codemirror/view@6.35.0)
      '@unocss/reset':
        specifier: ^0.61.9
        version: 0.61.9
      '@webcontainer/api':
        specifier: 1.3.0-internal.10
        version: 1.3.0-internal.10
      '@xterm/addon-fit':
        specifier: ^0.10.0
        version: 0.10.0(@xterm/xterm@5.5.0)
      '@xterm/addon-web-links':
        specifier: ^0.11.0
        version: 0.11.0(@xterm/xterm@5.5.0)
      '@xterm/xterm':
        specifier: ^5.5.0
        version: 5.5.0
      ai:
        specifier: ^4.1.2
        version: 4.1.2(react@18.3.1)(zod@3.24.1)
      chalk:
        specifier: ^5.4.1
        version: 5.4.1
      chart.js:
        specifier: ^4.4.7
        version: 4.4.7
      class-variance-authority:
        specifier: ^0.7.1
        version: 0.7.1
      clsx:
        specifier: ^2.1.1
        version: 2.1.1
      date-fns:
        specifier: ^3.6.0
        version: 3.6.0
      diff:
        specifier: ^5.2.0
        version: 5.2.0
      dotenv:
        specifier: ^16.4.7
        version: 16.4.7
      file-saver:
        specifier: ^2.0.5
        version: 2.0.5
      framer-motion:
        specifier: ^11.12.0
        version: 11.12.0(react-dom@18.3.1(react@18.3.1))(react@18.3.1)
      ignore:
        specifier: ^6.0.2
        version: 6.0.2
      isbot:
        specifier: ^4.4.0
        version: 4.4.0
      isomorphic-git:
        specifier: ^1.27.2
        version: 1.27.2
      istextorbinary:
        specifier: ^9.5.0
        version: 9.5.0
      jose:
        specifier: ^5.9.6
        version: 5.9.6
      js-cookie:
        specifier: ^3.0.5
        version: 3.0.5
      jszip:
        specifier: ^3.10.1
        version: 3.10.1
      nanostores:
        specifier: ^0.10.3
        version: 0.10.3
      next:
        specifier: ^15.1.5
        version: 15.1.5(@babel/core@7.26.0)(@opentelemetry/api@1.9.0)(react-dom@18.3.1(react@18.3.1))(react@18.3.1)
      ollama-ai-provider:
        specifier: ^0.15.2
        version: 0.15.2(zod@3.24.1)
      react:
        specifier: ^18.3.1
        version: 18.3.1
      react-chartjs-2:
        specifier: ^5.3.0
        version: 5.3.0(chart.js@4.4.7)(react@18.3.1)
      react-dnd:
        specifier: ^16.0.1
        version: 16.0.1(@types/node@22.10.10)(@types/react@18.3.12)(react@18.3.1)
      react-dnd-html5-backend:
        specifier: ^16.0.1
        version: 16.0.1
      react-dom:
        specifier: ^18.3.1
        version: 18.3.1(react@18.3.1)
      react-hotkeys-hook:
        specifier: ^4.6.1
        version: 4.6.1(react-dom@18.3.1(react@18.3.1))(react@18.3.1)
      react-icons:
        specifier: ^5.4.0
        version: 5.4.0(react@18.3.1)
      react-markdown:
        specifier: ^9.0.1
        version: 9.0.1(@types/react@18.3.12)(react@18.3.1)
      react-resizable-panels:
        specifier: ^2.1.7
        version: 2.1.7(react-dom@18.3.1(react@18.3.1))(react@18.3.1)
      react-toastify:
        specifier: ^10.0.6
        version: 10.0.6(react-dom@18.3.1(react@18.3.1))(react@18.3.1)
      rehype-raw:
        specifier: ^7.0.0
        version: 7.0.0
      rehype-sanitize:
        specifier: ^6.0.0
        version: 6.0.0
      remark-gfm:
        specifier: ^4.0.0
        version: 4.0.0
      remix-island:
        specifier: ^0.2.0
        version: 0.2.0(@remix-run/react@2.15.2(react-dom@18.3.1(react@18.3.1))(react@18.3.1)(typescript@5.7.2))(@remix-run/server-runtime@2.15.2(typescript@5.7.2))(react-dom@18.3.1(react@18.3.1))(react@18.3.1)
      remix-utils:
        specifier: ^7.7.0
<<<<<<< HEAD
        version: 7.7.0(@remix-run/cloudflare@2.15.2(@cloudflare/workers-types@4.20241127.0)(typescript@5.7.2))(@remix-run/node@2.15.2(typescript@5.7.2))(@remix-run/react@2.15.2(react-dom@18.3.1(react@18.3.1))(react@18.3.1)(typescript@5.7.2))(@remix-run/router@1.21.0)(react@18.3.1)(zod@3.23.8)
=======
        version: 7.7.0(@remix-run/cloudflare@2.15.0(@cloudflare/workers-types@4.20241127.0)(typescript@5.7.2))(@remix-run/node@2.15.0(typescript@5.7.2))(@remix-run/react@2.15.0(react-dom@18.3.1(react@18.3.1))(react@18.3.1)(typescript@5.7.2))(@remix-run/router@1.21.0)(react@18.3.1)(zod@3.24.1)
>>>>>>> 68bbbd0a
      shiki:
        specifier: ^1.24.0
        version: 1.24.0
      tailwind-merge:
        specifier: ^2.6.0
        version: 2.6.0
      unist-util-visit:
        specifier: ^5.0.0
        version: 5.0.0
    devDependencies:
      '@blitz/eslint-plugin':
        specifier: 0.1.0
        version: 0.1.0(@types/eslint@8.56.10)(jiti@1.21.7)(prettier@3.4.1)(typescript@5.7.2)
      '@cloudflare/workers-types':
        specifier: ^4.20241127.0
        version: 4.20241127.0
      '@iconify-json/ph':
        specifier: ^1.2.1
        version: 1.2.1
      '@iconify/types':
        specifier: ^2.0.0
        version: 2.0.0
      '@remix-run/dev':
        specifier: ^2.15.2
        version: 2.15.2(@remix-run/react@2.15.2(react-dom@18.3.1(react@18.3.1))(react@18.3.1)(typescript@5.7.2))(@types/node@22.10.10)(sass-embedded@1.81.0)(typescript@5.7.2)(vite@5.4.11(@types/node@22.10.10)(sass-embedded@1.81.0))(wrangler@3.91.0(@cloudflare/workers-types@4.20241127.0))
      '@types/diff':
        specifier: ^5.2.3
        version: 5.2.3
      '@types/dom-speech-recognition':
        specifier: ^0.0.4
        version: 0.0.4
      '@types/file-saver':
        specifier: ^2.0.7
        version: 2.0.7
      '@types/js-cookie':
        specifier: ^3.0.6
        version: 3.0.6
      '@types/react':
        specifier: ^18.3.12
        version: 18.3.12
      '@types/react-dom':
        specifier: ^18.3.1
        version: 18.3.1
      fast-glob:
        specifier: ^3.3.2
        version: 3.3.2
      husky:
        specifier: 9.1.7
        version: 9.1.7
      is-ci:
        specifier: ^3.0.1
        version: 3.0.1
      node-fetch:
        specifier: ^3.3.2
        version: 3.3.2
      pnpm:
        specifier: ^9.14.4
        version: 9.14.4
      prettier:
        specifier: ^3.4.1
        version: 3.4.1
      sass-embedded:
        specifier: ^1.81.0
        version: 1.81.0
      typescript:
        specifier: ^5.7.2
        version: 5.7.2
      unified:
        specifier: ^11.0.5
        version: 11.0.5
      unocss:
        specifier: ^0.61.9
        version: 0.61.9(postcss@8.5.1)(rollup@4.28.0)(vite@5.4.11(@types/node@22.10.10)(sass-embedded@1.81.0))
      vite:
        specifier: ^5.4.11
        version: 5.4.11(@types/node@22.10.10)(sass-embedded@1.81.0)
      vite-plugin-node-polyfills:
        specifier: ^0.22.0
        version: 0.22.0(rollup@4.28.0)(vite@5.4.11(@types/node@22.10.10)(sass-embedded@1.81.0))
      vite-plugin-optimize-css-modules:
        specifier: ^1.1.0
        version: 1.1.0(vite@5.4.11(@types/node@22.10.10)(sass-embedded@1.81.0))
      vite-tsconfig-paths:
        specifier: ^4.3.2
        version: 4.3.2(typescript@5.7.2)(vite@5.4.11(@types/node@22.10.10)(sass-embedded@1.81.0))
      vitest:
        specifier: ^2.1.7
        version: 2.1.8(@types/node@22.10.10)(sass-embedded@1.81.0)
      wrangler:
        specifier: ^3.91.0
        version: 3.91.0(@cloudflare/workers-types@4.20241127.0)
      zod:
        specifier: ^3.24.1
        version: 3.24.1

packages:

  '@ai-sdk/amazon-bedrock@1.0.6':
    resolution: {integrity: sha512-EdbLjy/r9W6ds5/xbkfklr5C9y3PmGh2eXqhd3xyURq0oSoB9ukoOa9jvPTb4b3jS6l4R7yXYJvTZiAkkefUeQ==}
    engines: {node: '>=18'}
    peerDependencies:
      zod: ^3.0.0

  '@ai-sdk/anthropic@0.0.39':
    resolution: {integrity: sha512-Ouku41O9ebyRi0EUW7pB8+lk4sI74SfJKydzK7FjynhNmCSvi42+U4WPlEjP64NluXUzpkYLvBa6BAd36VY4/g==}
    engines: {node: '>=18'}
    peerDependencies:
      zod: ^3.0.0

  '@ai-sdk/cohere@1.0.3':
    resolution: {integrity: sha512-SDjPinUcGzTNiSMN+9zs1fuAcP8rU1/+CmDWAGu7eMhwVGDurgiOqscC0Oqs/aLsodLt/sFeOvyqj86DAknpbg==}
    engines: {node: '>=18'}
    peerDependencies:
      zod: ^3.0.0

  '@ai-sdk/deepseek@0.1.3':
    resolution: {integrity: sha512-cj0uYgFk0TWWtHKtwB8v17frttquLll9hCpRWtKpiZO69SbiZOwNSjENaoyZvN1sHMLQoQkw+hnbMGtWuU2yOg==}
    engines: {node: '>=18'}
    peerDependencies:
      zod: ^3.0.0

  '@ai-sdk/google@0.0.52':
    resolution: {integrity: sha512-bfsA/1Ae0SQ6NfLwWKs5SU4MBwlzJjVhK6bTVBicYFjUxg9liK/W76P1Tq/qK9OlrODACz3i1STOIWsFPpIOuQ==}
    engines: {node: '>=18'}
    peerDependencies:
      zod: ^3.0.0

  '@ai-sdk/mistral@0.0.43':
    resolution: {integrity: sha512-YcneVvO57bbmseUmnvQaj6OolMj7/q1W/oeiFj1h+CJZsXIOX8P9i2Cmo2B7HMBbt73NIcvtyPze3GjaczZRqw==}
    engines: {node: '>=18'}
    peerDependencies:
      zod: ^3.0.0

  '@ai-sdk/openai-compatible@0.1.3':
    resolution: {integrity: sha512-3dr81jVNTd7Tg4i6JwGKHX47DnQ+jn3zOuxLvu6bM2hFylchtIFn/ut3Et7VfsdMWf4gj9tXp/9rUiQ0JokkrQ==}
    engines: {node: '>=18'}
    peerDependencies:
      zod: ^3.0.0

  '@ai-sdk/openai@1.1.2':
    resolution: {integrity: sha512-9rfcwjl4g1/Bdr2SmgFQr+aw81r62MvIKE7QDHMC4ulFd/Hej2oClROSMpDFZHXzs7RGeb32VkRyCHUWWgN3RQ==}
    engines: {node: '>=18'}
    peerDependencies:
      zod: ^3.0.0

  '@ai-sdk/provider-utils@1.0.2':
    resolution: {integrity: sha512-57f6O4OFVNEpI8Z8o+K40tIB3YQiTw+VCql/qrAO9Utq7Ti1o6+X9tvm177DlZJL7ft0Rwzvgy48S9YhrEKgmA==}
    engines: {node: '>=18'}
    peerDependencies:
      zod: ^3.0.0
    peerDependenciesMeta:
      zod:
        optional: true

  '@ai-sdk/provider-utils@1.0.20':
    resolution: {integrity: sha512-ngg/RGpnA00eNOWEtXHenpX1MsM2QshQh4QJFjUfwcqHpM5kTfG7je7Rc3HcEDP+OkRVv2GF+X4fC1Vfcnl8Ow==}
    engines: {node: '>=18'}
    peerDependencies:
      zod: ^3.0.0
    peerDependenciesMeta:
      zod:
        optional: true

  '@ai-sdk/provider-utils@1.0.9':
    resolution: {integrity: sha512-yfdanjUiCJbtGoRGXrcrmXn0pTyDfRIeY6ozDG96D66f2wupZaZvAgKptUa3zDYXtUCQQvcNJ+tipBBfQD/UYA==}
    engines: {node: '>=18'}
    peerDependencies:
      zod: ^3.0.0
    peerDependenciesMeta:
      zod:
        optional: true

  '@ai-sdk/provider-utils@2.0.2':
    resolution: {integrity: sha512-IAvhKhdlXqiSmvx/D4uNlFYCl8dWT+M9K+IuEcSgnE2Aj27GWu8sDIpAf4r4Voc+wOUkOECVKQhFo8g9pozdjA==}
    engines: {node: '>=18'}
    peerDependencies:
      zod: ^3.0.0
    peerDependenciesMeta:
      zod:
        optional: true

  '@ai-sdk/provider-utils@2.0.5':
    resolution: {integrity: sha512-2M7vLhYN0ThGjNlzow7oO/lsL+DyMxvGMIYmVQvEYaCWhDzxH5dOp78VNjJIVwHzVLMbBDigX3rJuzAs853idw==}
    engines: {node: '>=18'}
    peerDependencies:
      zod: ^3.0.0
    peerDependenciesMeta:
      zod:
        optional: true

  '@ai-sdk/provider-utils@2.1.2':
    resolution: {integrity: sha512-ezpQT6kzy/2O4yyn/2YigMqynBYjZIOam3/EMNVzju+Ogj+Z+pf27c/Th78ce0A2ltgrXx6xN14sal/HHZNOOw==}
    engines: {node: '>=18'}
    peerDependencies:
      zod: ^3.0.0
    peerDependenciesMeta:
      zod:
        optional: true

  '@ai-sdk/provider@0.0.12':
    resolution: {integrity: sha512-oOwPQD8i2Ynpn22cur4sk26FW3mSy6t6/X/K1Ay2yGBKYiSpRyLfObhOrZEGsXDx+3euKy4nEZ193R36NM+tpQ==}
    engines: {node: '>=18'}

  '@ai-sdk/provider@0.0.17':
    resolution: {integrity: sha512-f9j+P5yYRkqKFHxvWae5FI0j6nqROPCoPnMkpc2hc2vC7vKjqzrxBJucD8rpSaUjqiBnY/QuRJ0QeV717Uz5tg==}
    engines: {node: '>=18'}

  '@ai-sdk/provider@0.0.24':
    resolution: {integrity: sha512-XMsNGJdGO+L0cxhhegtqZ8+T6nn4EoShS819OvCgI2kLbYTIvk0GWFGD0AXJmxkxs3DrpsJxKAFukFR7bvTkgQ==}
    engines: {node: '>=18'}

  '@ai-sdk/provider@1.0.1':
    resolution: {integrity: sha512-mV+3iNDkzUsZ0pR2jG0sVzU6xtQY5DtSCBy3JFycLp6PwjyLw/iodfL3MwdmMCRJWgs3dadcHejRnMvF9nGTBg==}
    engines: {node: '>=18'}

  '@ai-sdk/provider@1.0.3':
    resolution: {integrity: sha512-WiuJEpHTrltOIzv3x2wx4gwksAHW0h6nK3SoDzjqCOJLu/2OJ1yASESTIX+f07ChFykHElVoP80Ol/fe9dw6tQ==}
    engines: {node: '>=18'}

  '@ai-sdk/provider@1.0.6':
    resolution: {integrity: sha512-hwj/gFNxpDgEfTaYzCYoslmw01IY9kWLKl/wf8xuPvHtQIzlfXWmmUwc8PnCwxyt8cKzIuV0dfUghCf68HQ0SA==}
    engines: {node: '>=18'}

  '@ai-sdk/react@1.1.2':
    resolution: {integrity: sha512-bBcRsDaNHzCKSIBbPngMeqbnwZ1RFadXQo9XzHoGrvLANYRwuphGNB8XTXYVLC/eXjoaGVGw2wWf/TYigEnCuA==}
    engines: {node: '>=18'}
    peerDependencies:
      react: ^18 || ^19 || ^19.0.0-rc
      zod: ^3.0.0
    peerDependenciesMeta:
      react:
        optional: true
      zod:
        optional: true

  '@ai-sdk/ui-utils@1.1.2':
    resolution: {integrity: sha512-+0kfBF4Y9jmlg1KlbNKIxchmXx9PzuReSpgRNWhpU10vfl1eeer4xK/XL2qHnzAWhsMFe/SVZXJIQObk44zNEQ==}
    engines: {node: '>=18'}
    peerDependencies:
      zod: ^3.0.0
    peerDependenciesMeta:
      zod:
        optional: true

  '@ampproject/remapping@2.3.0':
    resolution: {integrity: sha512-30iZtAPgz+LTIYoeivqYo853f02jBYSd5uGnGpkFV0M3xOt9aN73erkgYAmZU43x4VfqcnLxW9Kpg3R5LC4YYw==}
    engines: {node: '>=6.0.0'}

  '@antfu/install-pkg@0.4.1':
    resolution: {integrity: sha512-T7yB5QNG29afhWVkVq7XeIMBa5U/vs9mX69YqayXypPRmYzUmzwnYltplHmPtZ4HPCn+sQKeXW8I47wCbuBOjw==}

  '@antfu/utils@0.7.10':
    resolution: {integrity: sha512-+562v9k4aI80m1+VuMHehNJWLOFjBnXn3tdOitzD0il5b7smkSBal4+a3oKiQTbrwMmN/TBUMDvbdoWDehgOww==}

  '@aws-crypto/crc32@5.2.0':
    resolution: {integrity: sha512-nLbCWqQNgUiwwtFsen1AdzAtvuLRsQS8rYgMuxCrdKf9kOssamGLuPwyTY9wyYblNr9+1XM8v6zoDTPPSIeANg==}
    engines: {node: '>=16.0.0'}

  '@aws-crypto/sha256-browser@5.2.0':
    resolution: {integrity: sha512-AXfN/lGotSQwu6HNcEsIASo7kWXZ5HYWvfOmSNKDsEqC4OashTp8alTmaz+F7TC2L083SFv5RdB+qU3Vs1kZqw==}

  '@aws-crypto/sha256-js@5.2.0':
    resolution: {integrity: sha512-FFQQyu7edu4ufvIZ+OadFpHHOt+eSTBaYaki44c+akjg7qZg9oOQeLlk77F6tSYqjDAFClrHJk9tMf0HdVyOvA==}
    engines: {node: '>=16.0.0'}

  '@aws-crypto/supports-web-crypto@5.2.0':
    resolution: {integrity: sha512-iAvUotm021kM33eCdNfwIN//F77/IADDSs58i+MDaOqFrVjZo9bAal0NK7HurRuWLLpF1iLX7gbWrjHjeo+YFg==}

  '@aws-crypto/util@5.2.0':
    resolution: {integrity: sha512-4RkU9EsI6ZpBve5fseQlGNUWKMa1RLPQ1dnjnQoe07ldfIzcsGb5hC5W0Dm7u423KWzawlrpbjXBrXCEv9zazQ==}

  '@aws-sdk/client-bedrock-runtime@3.716.0':
    resolution: {integrity: sha512-ZnolSsCZE4IT4A8nn5sOHq+JiOomEV1+pp1SntHdK1SGu6pP5YMWNfwJwujZFrsKkRB+QpSGj7l0W0lr2B/JBw==}
    engines: {node: '>=16.0.0'}

  '@aws-sdk/client-sso-oidc@3.716.0':
    resolution: {integrity: sha512-lA4IB9FzR2KjH7EVCo+mHGFKqdViVyeBQEIX9oVratL/l7P0bMS1fMwgfHOc3ACazqNxBxDES7x08ZCp32y6Lw==}
    engines: {node: '>=16.0.0'}
    peerDependencies:
      '@aws-sdk/client-sts': ^3.716.0

  '@aws-sdk/client-sso@3.716.0':
    resolution: {integrity: sha512-5Nb0jJXce2TclbjG7WVPufwhgV1TRydz1QnsuBtKU0AdViEpr787YrZhPpGnNIM1Dx+R1H/tmAHZnOoohS6D8g==}
    engines: {node: '>=16.0.0'}

  '@aws-sdk/client-sts@3.716.0':
    resolution: {integrity: sha512-i4SVNsrdXudp8T4bkm7Fi3YWlRnvXCSwvNDqf6nLqSJxqr4CN3VlBELueDyjBK7TAt453/qSif+eNx+bHmwo4Q==}
    engines: {node: '>=16.0.0'}

  '@aws-sdk/core@3.716.0':
    resolution: {integrity: sha512-5DkUiTrbyzO8/W4g7UFEqRFpuhgizayHI/Zbh0wtFMcot8801nJV+MP/YMhdjimlvAr/OqYB08FbGsPyWppMTw==}
    engines: {node: '>=16.0.0'}

  '@aws-sdk/credential-provider-env@3.716.0':
    resolution: {integrity: sha512-JI2KQUnn2arICwP9F3CnqP1W3nAbm4+meQg/yOhp9X0DMzQiHrHRd4HIrK2vyVgi2/6hGhONY5uLF26yRTA7nQ==}
    engines: {node: '>=16.0.0'}

  '@aws-sdk/credential-provider-http@3.716.0':
    resolution: {integrity: sha512-CZ04pl2z7igQPysQyH2xKZHM3fLwkemxQbKOlje3TmiS1NwXvcKvERhp9PE/H23kOL7beTM19NMRog/Fka/rlw==}
    engines: {node: '>=16.0.0'}

  '@aws-sdk/credential-provider-ini@3.716.0':
    resolution: {integrity: sha512-P37We2GtZvdROxiwP0zrpEL81/HuYK1qlYxp5VCj3uV+G4mG8UQN2gMIU/baYrpOQqa0h81RfyQGRFUjVaDVqw==}
    engines: {node: '>=16.0.0'}
    peerDependencies:
      '@aws-sdk/client-sts': ^3.716.0

  '@aws-sdk/credential-provider-node@3.716.0':
    resolution: {integrity: sha512-FGQPK2uKfS53dVvoskN/s/t6m0Po24BGd1PzJdzHBFCOjxbZLM6+8mDMXeyi2hCLVVQOUcuW41kOgmJ0+zMbww==}
    engines: {node: '>=16.0.0'}

  '@aws-sdk/credential-provider-process@3.716.0':
    resolution: {integrity: sha512-0spcu2MWVVHSTHH3WE2E//ttUJPwXRM3BCp+WyI41xLzpNu1Fd8zjOrDpEo0SnGUzsSiRTIJWgkuu/tqv9NJ2A==}
    engines: {node: '>=16.0.0'}

  '@aws-sdk/credential-provider-sso@3.716.0':
    resolution: {integrity: sha512-J2IA3WuCpRGGoZm6VHZVFCnrxXP+41iUWb9Ct/1spljegTa1XjiaZ5Jf3+Ubj7WKiyvP9/dgz1L0bu2bYEjliw==}
    engines: {node: '>=16.0.0'}

  '@aws-sdk/credential-provider-web-identity@3.716.0':
    resolution: {integrity: sha512-vzgpWKs2gGXZGdbMKRFrMW4PqEFWkGvwWH2T7ZwQv9m+8lQ7P4Dk2uimqu0f37HZAbpn8HFMqRh4CaySjU354A==}
    engines: {node: '>=16.0.0'}
    peerDependencies:
      '@aws-sdk/client-sts': ^3.716.0

  '@aws-sdk/middleware-host-header@3.714.0':
    resolution: {integrity: sha512-6l68kjNrh5QC8FGX3I3geBDavWN5Tg1RLHJ2HLA8ByGBtJyCwnz3hEkKfaxn0bBx0hF9DzbfjEOUF6cDqy2Kjg==}
    engines: {node: '>=16.0.0'}

  '@aws-sdk/middleware-logger@3.714.0':
    resolution: {integrity: sha512-RkqHlMvQWUaRklU1bMfUuBvdWwxgUtEqpADaHXlGVj3vtEY2UgBjy+57CveC4MByqKIunNvVHBBbjrGVtwY7Lg==}
    engines: {node: '>=16.0.0'}

  '@aws-sdk/middleware-recursion-detection@3.714.0':
    resolution: {integrity: sha512-AVU5ixnh93nqtsfgNc284oXsXaadyHGPHpql/jwgaaqQfEXjS/1/j3j9E/vpacfTTz2Vzo7hAOjnvrOXSEVDaA==}
    engines: {node: '>=16.0.0'}

  '@aws-sdk/middleware-user-agent@3.716.0':
    resolution: {integrity: sha512-FpAtT6nNKrYdkDZndutEraiRMf+TgDzAGvniqRtZ/YTPA+gIsWrsn+TwMKINR81lFC3nQfb9deS5CFtxd021Ew==}
    engines: {node: '>=16.0.0'}

  '@aws-sdk/region-config-resolver@3.714.0':
    resolution: {integrity: sha512-HJzsQxgMOAzZrbf/YIqEx30or4tZK1oNAk6Wm6xecUQx+23JXIaePRu1YFUOLBBERQ4QBPpISFurZWBMZ5ibAw==}
    engines: {node: '>=16.0.0'}

  '@aws-sdk/token-providers@3.714.0':
    resolution: {integrity: sha512-vKN064aLE3kl+Zl16Ony3jltHnMddMBT7JRkP1L+lLywhA0PcAKxpdvComul/sTBWnbnwLnaS5NsDUhcWySH8A==}
    engines: {node: '>=16.0.0'}
    peerDependencies:
      '@aws-sdk/client-sso-oidc': ^3.714.0

  '@aws-sdk/types@3.714.0':
    resolution: {integrity: sha512-ZjpP2gYbSFlxxaUDa1Il5AVvfggvUPbjzzB/l3q0gIE5Thd6xKW+yzEpt2mLZ5s5UaYSABZbF94g8NUOF4CVGA==}
    engines: {node: '>=16.0.0'}

  '@aws-sdk/util-endpoints@3.714.0':
    resolution: {integrity: sha512-Xv+Z2lhe7w7ZZRsgBwBMZgGTVmS+dkkj2S13uNHAx9lhB5ovM8PhK5G/j28xYf6vIibeuHkRAbb7/ozdZIGR+A==}
    engines: {node: '>=16.0.0'}

  '@aws-sdk/util-locate-window@3.693.0':
    resolution: {integrity: sha512-ttrag6haJLWABhLqtg1Uf+4LgHWIMOVSYL+VYZmAp2v4PUGOwWmWQH0Zk8RM7YuQcLfH/EoR72/Yxz6A4FKcuw==}
    engines: {node: '>=16.0.0'}

  '@aws-sdk/util-user-agent-browser@3.714.0':
    resolution: {integrity: sha512-OdJJ03cP9/MgIVToPJPCPUImbpZzTcwdIgbXC0tUQPJhbD7b7cB4LdnkhNHko+MptpOrCq4CPY/33EpOjRdofw==}

  '@aws-sdk/util-user-agent-node@3.716.0':
    resolution: {integrity: sha512-3PqaXmQbxrtHKAsPCdp7kn5FrQktj8j3YyuNsqFZ8rWZeEQ88GWlsvE61PTsr2peYCKzpFqYVddef2x1axHU0w==}
    engines: {node: '>=16.0.0'}
    peerDependencies:
      aws-crt: '>=1.0.0'
    peerDependenciesMeta:
      aws-crt:
        optional: true

  '@babel/code-frame@7.26.2':
    resolution: {integrity: sha512-RJlIHRueQgwWitWgF8OdFYGZX328Ax5BCemNGlqHfplnRT9ESi8JkFlvaVYbS+UubVY6dpv87Fs2u5M29iNFVQ==}
    engines: {node: '>=6.9.0'}

  '@babel/compat-data@7.26.2':
    resolution: {integrity: sha512-Z0WgzSEa+aUcdiJuCIqgujCshpMWgUpgOxXotrYPSA53hA3qopNaqcJpyr0hVb1FeWdnqFA35/fUtXgBK8srQg==}
    engines: {node: '>=6.9.0'}

  '@babel/core@7.26.0':
    resolution: {integrity: sha512-i1SLeK+DzNnQ3LL/CswPCa/E5u4lh1k6IAEphON8F+cXt0t9euTshDru0q7/IqMa1PMPz5RnHuHscF8/ZJsStg==}
    engines: {node: '>=6.9.0'}

  '@babel/generator@7.26.2':
    resolution: {integrity: sha512-zevQbhbau95nkoxSq3f/DC/SC+EEOUZd3DYqfSkMhY2/wfSeaHV1Ew4vk8e+x8lja31IbyuUa2uQ3JONqKbysw==}
    engines: {node: '>=6.9.0'}

  '@babel/generator@7.26.5':
    resolution: {integrity: sha512-2caSP6fN9I7HOe6nqhtft7V4g7/V/gfDsC3Ag4W7kEzzvRGKqiv0pu0HogPiZ3KaVSoNDhUws6IJjDjpfmYIXw==}
    engines: {node: '>=6.9.0'}

  '@babel/helper-annotate-as-pure@7.25.9':
    resolution: {integrity: sha512-gv7320KBUFJz1RnylIg5WWYPRXKZ884AGkYpgpWW02TH66Dl+HaC1t1CKd0z3R4b6hdYEcmrNZHUmfCP+1u3/g==}
    engines: {node: '>=6.9.0'}

  '@babel/helper-compilation-targets@7.25.9':
    resolution: {integrity: sha512-j9Db8Suy6yV/VHa4qzrj9yZfZxhLWQdVnRlXxmKLYlhWUVB1sB2G5sxuWYXk/whHD9iW76PmNzxZ4UCnTQTVEQ==}
    engines: {node: '>=6.9.0'}

  '@babel/helper-create-class-features-plugin@7.25.9':
    resolution: {integrity: sha512-UTZQMvt0d/rSz6KI+qdu7GQze5TIajwTS++GUozlw8VBJDEOAqSXwm1WvmYEZwqdqSGQshRocPDqrt4HBZB3fQ==}
    engines: {node: '>=6.9.0'}
    peerDependencies:
      '@babel/core': ^7.0.0

  '@babel/helper-member-expression-to-functions@7.25.9':
    resolution: {integrity: sha512-wbfdZ9w5vk0C0oyHqAJbc62+vet5prjj01jjJ8sKn3j9h3MQQlflEdXYvuqRWjHnM12coDEqiC1IRCi0U/EKwQ==}
    engines: {node: '>=6.9.0'}

  '@babel/helper-module-imports@7.25.9':
    resolution: {integrity: sha512-tnUA4RsrmflIM6W6RFTLFSXITtl0wKjgpnLgXyowocVPrbYrLUXSBXDgTs8BlbmIzIdlBySRQjINYs2BAkiLtw==}
    engines: {node: '>=6.9.0'}

  '@babel/helper-module-transforms@7.26.0':
    resolution: {integrity: sha512-xO+xu6B5K2czEnQye6BHA7DolFFmS3LB7stHZFaOLb1pAwO1HWLS8fXA+eh0A2yIvltPVmx3eNNDBJA2SLHXFw==}
    engines: {node: '>=6.9.0'}
    peerDependencies:
      '@babel/core': ^7.0.0

  '@babel/helper-optimise-call-expression@7.25.9':
    resolution: {integrity: sha512-FIpuNaz5ow8VyrYcnXQTDRGvV6tTjkNtCK/RYNDXGSLlUD6cBuQTSw43CShGxjvfBTfcUA/r6UhUCbtYqkhcuQ==}
    engines: {node: '>=6.9.0'}

  '@babel/helper-plugin-utils@7.25.9':
    resolution: {integrity: sha512-kSMlyUVdWe25rEsRGviIgOWnoT/nfABVWlqt9N19/dIPWViAOW2s9wznP5tURbs/IDuNk4gPy3YdYRgH3uxhBw==}
    engines: {node: '>=6.9.0'}

  '@babel/helper-plugin-utils@7.26.5':
    resolution: {integrity: sha512-RS+jZcRdZdRFzMyr+wcsaqOmld1/EqTghfaBGQQd/WnRdzdlvSZ//kF7U8VQTxf1ynZ4cjUcYgjVGx13ewNPMg==}
    engines: {node: '>=6.9.0'}

  '@babel/helper-replace-supers@7.25.9':
    resolution: {integrity: sha512-IiDqTOTBQy0sWyeXyGSC5TBJpGFXBkRynjBeXsvbhQFKj2viwJC76Epz35YLU1fpe/Am6Vppb7W7zM4fPQzLsQ==}
    engines: {node: '>=6.9.0'}
    peerDependencies:
      '@babel/core': ^7.0.0

  '@babel/helper-simple-access@7.25.9':
    resolution: {integrity: sha512-c6WHXuiaRsJTyHYLJV75t9IqsmTbItYfdj99PnzYGQZkYKvan5/2jKJ7gu31J3/BJ/A18grImSPModuyG/Eo0Q==}
    engines: {node: '>=6.9.0'}

  '@babel/helper-skip-transparent-expression-wrappers@7.25.9':
    resolution: {integrity: sha512-K4Du3BFa3gvyhzgPcntrkDgZzQaq6uozzcpGbOO1OEJaI+EJdqWIMTLgFgQf6lrfiDFo5FU+BxKepI9RmZqahA==}
    engines: {node: '>=6.9.0'}

  '@babel/helper-string-parser@7.25.9':
    resolution: {integrity: sha512-4A/SCr/2KLd5jrtOMFzaKjVtAei3+2r/NChoBNoZ3EyP/+GlhoaEGoWOZUmFmoITP7zOJyHIMm+DYRd8o3PvHA==}
    engines: {node: '>=6.9.0'}

  '@babel/helper-validator-identifier@7.25.9':
    resolution: {integrity: sha512-Ed61U6XJc3CVRfkERJWDz4dJwKe7iLmmJsbOGu9wSloNSFttHV0I8g6UAgb7qnK5ly5bGLPd4oXZlxCdANBOWQ==}
    engines: {node: '>=6.9.0'}

  '@babel/helper-validator-option@7.25.9':
    resolution: {integrity: sha512-e/zv1co8pp55dNdEcCynfj9X7nyUKUXoUEwfXqaZt0omVOmDe9oOTdKStH4GmAw6zxMFs50ZayuMfHDKlO7Tfw==}
    engines: {node: '>=6.9.0'}

  '@babel/helpers@7.26.0':
    resolution: {integrity: sha512-tbhNuIxNcVb21pInl3ZSjksLCvgdZy9KwJ8brv993QtIVKJBBkYXz4q4ZbAv31GdnC+R90np23L5FbEBlthAEw==}
    engines: {node: '>=6.9.0'}

  '@babel/parser@7.26.2':
    resolution: {integrity: sha512-DWMCZH9WA4Maitz2q21SRKHo9QXZxkDsbNZoVD62gusNtNBBqDg9i7uOhASfTfIGNzW+O+r7+jAlM8dwphcJKQ==}
    engines: {node: '>=6.0.0'}
    hasBin: true

  '@babel/parser@7.26.5':
    resolution: {integrity: sha512-SRJ4jYmXRqV1/Xc+TIVG84WjHBXKlxO9sHQnA2Pf12QQEAp1LOh6kDzNHXcUnbH1QI0FDoPPVOt+vyUDucxpaw==}
    engines: {node: '>=6.0.0'}
    hasBin: true

  '@babel/plugin-syntax-decorators@7.25.9':
    resolution: {integrity: sha512-ryzI0McXUPJnRCvMo4lumIKZUzhYUO/ScI+Mz4YVaTLt04DHNSjEUjKVvbzQjZFLuod/cYEc07mJWhzl6v4DPg==}
    engines: {node: '>=6.9.0'}
    peerDependencies:
      '@babel/core': ^7.0.0-0

  '@babel/plugin-syntax-jsx@7.25.9':
    resolution: {integrity: sha512-ld6oezHQMZsZfp6pWtbjaNDF2tiiCYYDqQszHt5VV437lewP9aSi2Of99CK0D0XB21k7FLgnLcmQKyKzynfeAA==}
    engines: {node: '>=6.9.0'}
    peerDependencies:
      '@babel/core': ^7.0.0-0

  '@babel/plugin-syntax-typescript@7.25.9':
    resolution: {integrity: sha512-hjMgRy5hb8uJJjUcdWunWVcoi9bGpJp8p5Ol1229PoN6aytsLwNMgmdftO23wnCLMfVmTwZDWMPNq/D1SY60JQ==}
    engines: {node: '>=6.9.0'}
    peerDependencies:
      '@babel/core': ^7.0.0-0

  '@babel/plugin-transform-modules-commonjs@7.25.9':
    resolution: {integrity: sha512-dwh2Ol1jWwL2MgkCzUSOvfmKElqQcuswAZypBSUsScMXvgdT8Ekq5YA6TtqpTVWH+4903NmboMuH1o9i8Rxlyg==}
    engines: {node: '>=6.9.0'}
    peerDependencies:
      '@babel/core': ^7.0.0-0

  '@babel/plugin-transform-typescript@7.25.9':
    resolution: {integrity: sha512-7PbZQZP50tzv2KGGnhh82GSyMB01yKY9scIjf1a+GfZCtInOWqUH5+1EBU4t9fyR5Oykkkc9vFTs4OHrhHXljQ==}
    engines: {node: '>=6.9.0'}
    peerDependencies:
      '@babel/core': ^7.0.0-0

  '@babel/preset-typescript@7.26.0':
    resolution: {integrity: sha512-NMk1IGZ5I/oHhoXEElcm+xUnL/szL6xflkFZmoEU9xj1qSJXpiS7rsspYo92B4DRCDvZn2erT5LdsCeXAKNCkg==}
    engines: {node: '>=6.9.0'}
    peerDependencies:
      '@babel/core': ^7.0.0-0

  '@babel/runtime@7.26.0':
    resolution: {integrity: sha512-FDSOghenHTiToteC/QRlv2q3DhPZ/oOXTBoirfWNx1Cx3TMVcGWQtMMmQcSvb/JjpNeGzx8Pq/b4fKEJuWm1sw==}
    engines: {node: '>=6.9.0'}

  '@babel/template@7.25.9':
    resolution: {integrity: sha512-9DGttpmPvIxBb/2uwpVo3dqJ+O6RooAFOS+lB+xDqoE2PVCE8nfoHMdZLpfCQRLwvohzXISPZcgxt80xLfsuwg==}
    engines: {node: '>=6.9.0'}

  '@babel/traverse@7.25.9':
    resolution: {integrity: sha512-ZCuvfwOwlz/bawvAuvcj8rrithP2/N55Tzz342AkTvq4qaWbGfmCk/tKhNaV2cthijKrPAA8SRJV5WWe7IBMJw==}
    engines: {node: '>=6.9.0'}

  '@babel/traverse@7.26.5':
    resolution: {integrity: sha512-rkOSPOw+AXbgtwUga3U4u8RpoK9FEFWBNAlTpcnkLFjL5CT+oyHNuUUC/xx6XefEJ16r38r8Bc/lfp6rYuHeJQ==}
    engines: {node: '>=6.9.0'}

  '@babel/types@7.26.0':
    resolution: {integrity: sha512-Z/yiTPj+lDVnF7lWeKCIJzaIkI0vYO87dMpZ4bg4TDrFe4XXLFWL1TbXU27gBP3QccxV9mZICCrnjnYlJjXHOA==}
    engines: {node: '>=6.9.0'}

  '@babel/types@7.26.5':
    resolution: {integrity: sha512-L6mZmwFDK6Cjh1nRCLXpa6no13ZIioJDz7mdkzHv399pThrTa/k0nUlNaenOeh2kWu/iaOQYElEpKPUswUa9Vg==}
    engines: {node: '>=6.9.0'}

  '@blitz/eslint-plugin@0.1.0':
    resolution: {integrity: sha512-mGEAFWCI5AQ4nrePhjp2WzvRen+UWR+SF4MvH70icIBClR08Gm3dT9MRa2jszOpfY00NyIYfm7/1CFZ37GvW4g==}
    engines: {node: ^18.0.0 || ^20.0.0}

  '@bufbuild/protobuf@2.2.2':
    resolution: {integrity: sha512-UNtPCbrwrenpmrXuRwn9jYpPoweNXj8X5sMvYgsqYyaH8jQ6LfUJSk3dJLnBK+6sfYPrF4iAIo5sd5HQ+tg75A==}

  '@cloudflare/kv-asset-handler@0.1.3':
    resolution: {integrity: sha512-FNcunDuTmEfQTLRLtA6zz+buIXUHj1soPvSWzzQFBC+n2lsy+CGf/NIrR3SEPCmsVNQj70/Jx2lViCpq+09YpQ==}

  '@cloudflare/kv-asset-handler@0.3.4':
    resolution: {integrity: sha512-YLPHc8yASwjNkmcDMQMY35yiWjoKAKnhUbPRszBRS0YgH+IXtsMp61j+yTcnCE3oO2DgP0U3iejLC8FTtKDC8Q==}
    engines: {node: '>=16.13'}

  '@cloudflare/workerd-darwin-64@1.20241106.1':
    resolution: {integrity: sha512-zxvaToi1m0qzAScrxFt7UvFVqU8DxrCO2CinM1yQkv5no7pA1HolpIrwZ0xOhR3ny64Is2s/J6BrRjpO5dM9Zw==}
    engines: {node: '>=16'}
    cpu: [x64]
    os: [darwin]

  '@cloudflare/workerd-darwin-arm64@1.20241106.1':
    resolution: {integrity: sha512-j3dg/42D/bPgfNP3cRUBxF+4waCKO/5YKwXNj+lnVOwHxDu+ne5pFw9TIkKYcWTcwn0ZUkbNZNM5rhJqRn4xbg==}
    engines: {node: '>=16'}
    cpu: [arm64]
    os: [darwin]

  '@cloudflare/workerd-linux-64@1.20241106.1':
    resolution: {integrity: sha512-Ih+Ye8E1DMBXcKrJktGfGztFqHKaX1CeByqshmTbODnWKHt6O65ax3oTecUwyC0+abuyraOpAtdhHNpFMhUkmw==}
    engines: {node: '>=16'}
    cpu: [x64]
    os: [linux]

  '@cloudflare/workerd-linux-arm64@1.20241106.1':
    resolution: {integrity: sha512-mdQFPk4+14Yywn7n1xIzI+6olWM8Ybz10R7H3h+rk0XulMumCWUCy1CzIDauOx6GyIcSgKIibYMssVHZR30ObA==}
    engines: {node: '>=16'}
    cpu: [arm64]
    os: [linux]

  '@cloudflare/workerd-windows-64@1.20241106.1':
    resolution: {integrity: sha512-4rtcss31E/Rb/PeFocZfr+B9i1MdrkhsTBWizh8siNR4KMmkslU2xs2wPaH1z8+ErxkOsHrKRa5EPLh5rIiFeg==}
    engines: {node: '>=16'}
    cpu: [x64]
    os: [win32]

  '@cloudflare/workers-shared@0.9.0':
    resolution: {integrity: sha512-eP6Ir45uPbKnpADVzUCtkRUYxYxjB1Ew6n/whTJvHu8H4m93USHAceCMm736VBZdlxuhXXUjEP3fCUxKPn+cfw==}
    engines: {node: '>=16.7.0'}

  '@cloudflare/workers-types@4.20241127.0':
    resolution: {integrity: sha512-UqlvtqV8eI0CdPR7nxlbVlE52+lcjHvGdbYXEPwisy23+39RsFV7OOy0da0moJAhqnL2OhDmWTOaKdsVcPHiJQ==}

  '@codemirror/autocomplete@6.18.3':
    resolution: {integrity: sha512-1dNIOmiM0z4BIBwxmxEfA1yoxh1MF/6KPBbh20a5vphGV0ictKlgQsbJs6D6SkR6iJpGbpwRsa6PFMNlg9T9pQ==}
    peerDependencies:
      '@codemirror/language': ^6.0.0
      '@codemirror/state': ^6.0.0
      '@codemirror/view': ^6.0.0
      '@lezer/common': ^1.0.0

  '@codemirror/commands@6.7.1':
    resolution: {integrity: sha512-llTrboQYw5H4THfhN4U3qCnSZ1SOJ60ohhz+SzU0ADGtwlc533DtklQP0vSFaQuCPDn3BPpOd1GbbnUtwNjsrw==}

  '@codemirror/lang-cpp@6.0.2':
    resolution: {integrity: sha512-6oYEYUKHvrnacXxWxYa6t4puTlbN3dgV662BDfSH8+MfjQjVmP697/KYTDOqpxgerkvoNm7q5wlFMBeX8ZMocg==}

  '@codemirror/lang-css@6.3.1':
    resolution: {integrity: sha512-kr5fwBGiGtmz6l0LSJIbno9QrifNMUusivHbnA1H6Dmqy4HZFte3UAICix1VuKo0lMPKQr2rqB+0BkKi/S3Ejg==}

  '@codemirror/lang-html@6.4.9':
    resolution: {integrity: sha512-aQv37pIMSlueybId/2PVSP6NPnmurFDVmZwzc7jszd2KAF8qd4VBbvNYPXWQq90WIARjsdVkPbw29pszmHws3Q==}

  '@codemirror/lang-javascript@6.2.2':
    resolution: {integrity: sha512-VGQfY+FCc285AhWuwjYxQyUQcYurWlxdKYT4bqwr3Twnd5wP5WSeu52t4tvvuWmljT4EmgEgZCqSieokhtY8hg==}

  '@codemirror/lang-json@6.0.1':
    resolution: {integrity: sha512-+T1flHdgpqDDlJZ2Lkil/rLiRy684WMLc74xUnjJH48GQdfJo/pudlTRreZmKwzP8/tGdKf83wlbAdOCzlJOGQ==}

  '@codemirror/lang-markdown@6.3.1':
    resolution: {integrity: sha512-y3sSPuQjBKZQbQwe3ZJKrSW6Silyl9PnrU/Mf0m2OQgIlPoSYTtOvEL7xs94SVMkb8f4x+SQFnzXPdX4Wk2lsg==}

  '@codemirror/lang-python@6.1.6':
    resolution: {integrity: sha512-ai+01WfZhWqM92UqjnvorkxosZ2aq2u28kHvr+N3gu012XqY2CThD67JPMHnGceRfXPDBmn1HnyqowdpF57bNg==}

  '@codemirror/lang-sass@6.0.2':
    resolution: {integrity: sha512-l/bdzIABvnTo1nzdY6U+kPAC51czYQcOErfzQ9zSm9D8GmNPD0WTW8st/CJwBTPLO8jlrbyvlSEcN20dc4iL0Q==}

  '@codemirror/lang-vue@0.1.3':
    resolution: {integrity: sha512-QSKdtYTDRhEHCfo5zOShzxCmqKJvgGrZwDQSdbvCRJ5pRLWBS7pD/8e/tH44aVQT6FKm0t6RVNoSUWHOI5vNug==}

  '@codemirror/lang-wast@6.0.2':
    resolution: {integrity: sha512-Imi2KTpVGm7TKuUkqyJ5NRmeFWF7aMpNiwHnLQe0x9kmrxElndyH0K6H/gXtWwY6UshMRAhpENsgfpSwsgmC6Q==}

  '@codemirror/language@6.10.6':
    resolution: {integrity: sha512-KrsbdCnxEztLVbB5PycWXFxas4EOyk/fPAfruSOnDDppevQgid2XZ+KbJ9u+fDikP/e7MW7HPBTvTb8JlZK9vA==}

  '@codemirror/lint@6.8.4':
    resolution: {integrity: sha512-u4q7PnZlJUojeRe8FJa/njJcMctISGgPQ4PnWsd9268R4ZTtU+tfFYmwkBvgcrK2+QQ8tYFVALVb5fVJykKc5A==}

  '@codemirror/search@6.5.8':
    resolution: {integrity: sha512-PoWtZvo7c1XFeZWmmyaOp2G0XVbOnm+fJzvghqGAktBW3cufwJUWvSCcNG0ppXiBEM05mZu6RhMtXPv2hpllig==}

  '@codemirror/state@6.4.1':
    resolution: {integrity: sha512-QkEyUiLhsJoZkbumGZlswmAhA7CBU02Wrz7zvH4SrcifbsqwlXShVXg65f3v/ts57W3dqyamEriMhij1Z3Zz4A==}

  '@codemirror/view@6.35.0':
    resolution: {integrity: sha512-I0tYy63q5XkaWsJ8QRv5h6ves7kvtrBWjBcnf/bzohFJQc5c14a1AQRdE8QpPF9eMp5Mq2FMm59TCj1gDfE7kw==}

  '@cspotcode/source-map-support@0.8.1':
    resolution: {integrity: sha512-IchNf6dN4tHoMFIn/7OE8LWZ19Y6q/67Bmf6vnGREv8RSbBVb9LPJxEcnwrcwX6ixSvaiGoomAUvu4YSxXrVgw==}
    engines: {node: '>=12'}

  '@emnapi/runtime@1.3.1':
    resolution: {integrity: sha512-kEBmG8KyqtxJZv+ygbEim+KCGtIq1fC22Ms3S4ziXmYKm8uyoLX0MHONVKwp+9opg390VaKRNt4a7A9NwmpNhw==}

  '@emotion/hash@0.9.2':
    resolution: {integrity: sha512-MyqliTZGuOm3+5ZRSaaBGP3USLw6+EGykkwZns2EPC5g8jJ4z9OrdZY9apkl3+UP9+sdz76YYkwCKP5gh8iY3g==}

  '@esbuild-plugins/node-globals-polyfill@0.2.3':
    resolution: {integrity: sha512-r3MIryXDeXDOZh7ih1l/yE9ZLORCd5e8vWg02azWRGj5SPTuoh69A2AIyn0Z31V/kHBfZ4HgWJ+OK3GTTwLmnw==}
    peerDependencies:
      esbuild: '*'

  '@esbuild-plugins/node-modules-polyfill@0.2.2':
    resolution: {integrity: sha512-LXV7QsWJxRuMYvKbiznh+U1ilIop3g2TeKRzUxOG5X3YITc8JyyTa90BmLwqqv0YnX4v32CSlG+vsziZp9dMvA==}
    peerDependencies:
      esbuild: '*'

  '@esbuild/aix-ppc64@0.21.5':
    resolution: {integrity: sha512-1SDgH6ZSPTlggy1yI6+Dbkiz8xzpHJEVAlF/AM1tHPLsf5STom9rwtjE4hKAF20FfXXNTFqEYXyJNWh1GiZedQ==}
    engines: {node: '>=12'}
    cpu: [ppc64]
    os: [aix]

  '@esbuild/aix-ppc64@0.23.1':
    resolution: {integrity: sha512-6VhYk1diRqrhBAqpJEdjASR/+WVRtfjpqKuNw11cLiaWpAT/Uu+nokB+UJnevzy/P9C/ty6AOe0dwueMrGh/iQ==}
    engines: {node: '>=18'}
    cpu: [ppc64]
    os: [aix]

  '@esbuild/android-arm64@0.17.19':
    resolution: {integrity: sha512-KBMWvEZooR7+kzY0BtbTQn0OAYY7CsiydT63pVEaPtVYF0hXbUaOyZog37DKxK7NF3XacBJOpYT4adIJh+avxA==}
    engines: {node: '>=12'}
    cpu: [arm64]
    os: [android]

  '@esbuild/android-arm64@0.17.6':
    resolution: {integrity: sha512-YnYSCceN/dUzUr5kdtUzB+wZprCafuD89Hs0Aqv9QSdwhYQybhXTaSTcrl6X/aWThn1a/j0eEpUBGOE7269REg==}
    engines: {node: '>=12'}
    cpu: [arm64]
    os: [android]

  '@esbuild/android-arm64@0.21.5':
    resolution: {integrity: sha512-c0uX9VAUBQ7dTDCjq+wdyGLowMdtR/GoC2U5IYk/7D1H1JYC0qseD7+11iMP2mRLN9RcCMRcjC4YMclCzGwS/A==}
    engines: {node: '>=12'}
    cpu: [arm64]
    os: [android]

  '@esbuild/android-arm64@0.23.1':
    resolution: {integrity: sha512-xw50ipykXcLstLeWH7WRdQuysJqejuAGPd30vd1i5zSyKK3WE+ijzHmLKxdiCMtH1pHz78rOg0BKSYOSB/2Khw==}
    engines: {node: '>=18'}
    cpu: [arm64]
    os: [android]

  '@esbuild/android-arm@0.17.19':
    resolution: {integrity: sha512-rIKddzqhmav7MSmoFCmDIb6e2W57geRsM94gV2l38fzhXMwq7hZoClug9USI2pFRGL06f4IOPHHpFNOkWieR8A==}
    engines: {node: '>=12'}
    cpu: [arm]
    os: [android]

  '@esbuild/android-arm@0.17.6':
    resolution: {integrity: sha512-bSC9YVUjADDy1gae8RrioINU6e1lCkg3VGVwm0QQ2E1CWcC4gnMce9+B6RpxuSsrsXsk1yojn7sp1fnG8erE2g==}
    engines: {node: '>=12'}
    cpu: [arm]
    os: [android]

  '@esbuild/android-arm@0.21.5':
    resolution: {integrity: sha512-vCPvzSjpPHEi1siZdlvAlsPxXl7WbOVUBBAowWug4rJHb68Ox8KualB+1ocNvT5fjv6wpkX6o/iEpbDrf68zcg==}
    engines: {node: '>=12'}
    cpu: [arm]
    os: [android]

  '@esbuild/android-arm@0.23.1':
    resolution: {integrity: sha512-uz6/tEy2IFm9RYOyvKl88zdzZfwEfKZmnX9Cj1BHjeSGNuGLuMD1kR8y5bteYmwqKm1tj8m4cb/aKEorr6fHWQ==}
    engines: {node: '>=18'}
    cpu: [arm]
    os: [android]

  '@esbuild/android-x64@0.17.19':
    resolution: {integrity: sha512-uUTTc4xGNDT7YSArp/zbtmbhO0uEEK9/ETW29Wk1thYUJBz3IVnvgEiEwEa9IeLyvnpKrWK64Utw2bgUmDveww==}
    engines: {node: '>=12'}
    cpu: [x64]
    os: [android]

  '@esbuild/android-x64@0.17.6':
    resolution: {integrity: sha512-MVcYcgSO7pfu/x34uX9u2QIZHmXAB7dEiLQC5bBl5Ryqtpj9lT2sg3gNDEsrPEmimSJW2FXIaxqSQ501YLDsZQ==}
    engines: {node: '>=12'}
    cpu: [x64]
    os: [android]

  '@esbuild/android-x64@0.21.5':
    resolution: {integrity: sha512-D7aPRUUNHRBwHxzxRvp856rjUHRFW1SdQATKXH2hqA0kAZb1hKmi02OpYRacl0TxIGz/ZmXWlbZgjwWYaCakTA==}
    engines: {node: '>=12'}
    cpu: [x64]
    os: [android]

  '@esbuild/android-x64@0.23.1':
    resolution: {integrity: sha512-nlN9B69St9BwUoB+jkyU090bru8L0NA3yFvAd7k8dNsVH8bi9a8cUAUSEcEEgTp2z3dbEDGJGfP6VUnkQnlReg==}
    engines: {node: '>=18'}
    cpu: [x64]
    os: [android]

  '@esbuild/darwin-arm64@0.17.19':
    resolution: {integrity: sha512-80wEoCfF/hFKM6WE1FyBHc9SfUblloAWx6FJkFWTWiCoht9Mc0ARGEM47e67W9rI09YoUxJL68WHfDRYEAvOhg==}
    engines: {node: '>=12'}
    cpu: [arm64]
    os: [darwin]

  '@esbuild/darwin-arm64@0.17.6':
    resolution: {integrity: sha512-bsDRvlbKMQMt6Wl08nHtFz++yoZHsyTOxnjfB2Q95gato+Yi4WnRl13oC2/PJJA9yLCoRv9gqT/EYX0/zDsyMA==}
    engines: {node: '>=12'}
    cpu: [arm64]
    os: [darwin]

  '@esbuild/darwin-arm64@0.21.5':
    resolution: {integrity: sha512-DwqXqZyuk5AiWWf3UfLiRDJ5EDd49zg6O9wclZ7kUMv2WRFr4HKjXp/5t8JZ11QbQfUS6/cRCKGwYhtNAY88kQ==}
    engines: {node: '>=12'}
    cpu: [arm64]
    os: [darwin]

  '@esbuild/darwin-arm64@0.23.1':
    resolution: {integrity: sha512-YsS2e3Wtgnw7Wq53XXBLcV6JhRsEq8hkfg91ESVadIrzr9wO6jJDMZnCQbHm1Guc5t/CdDiFSSfWP58FNuvT3Q==}
    engines: {node: '>=18'}
    cpu: [arm64]
    os: [darwin]

  '@esbuild/darwin-x64@0.17.19':
    resolution: {integrity: sha512-IJM4JJsLhRYr9xdtLytPLSH9k/oxR3boaUIYiHkAawtwNOXKE8KoU8tMvryogdcT8AU+Bflmh81Xn6Q0vTZbQw==}
    engines: {node: '>=12'}
    cpu: [x64]
    os: [darwin]

  '@esbuild/darwin-x64@0.17.6':
    resolution: {integrity: sha512-xh2A5oPrYRfMFz74QXIQTQo8uA+hYzGWJFoeTE8EvoZGHb+idyV4ATaukaUvnnxJiauhs/fPx3vYhU4wiGfosg==}
    engines: {node: '>=12'}
    cpu: [x64]
    os: [darwin]

  '@esbuild/darwin-x64@0.21.5':
    resolution: {integrity: sha512-se/JjF8NlmKVG4kNIuyWMV/22ZaerB+qaSi5MdrXtd6R08kvs2qCN4C09miupktDitvh8jRFflwGFBQcxZRjbw==}
    engines: {node: '>=12'}
    cpu: [x64]
    os: [darwin]

  '@esbuild/darwin-x64@0.23.1':
    resolution: {integrity: sha512-aClqdgTDVPSEGgoCS8QDG37Gu8yc9lTHNAQlsztQ6ENetKEO//b8y31MMu2ZaPbn4kVsIABzVLXYLhCGekGDqw==}
    engines: {node: '>=18'}
    cpu: [x64]
    os: [darwin]

  '@esbuild/freebsd-arm64@0.17.19':
    resolution: {integrity: sha512-pBwbc7DufluUeGdjSU5Si+P3SoMF5DQ/F/UmTSb8HXO80ZEAJmrykPyzo1IfNbAoaqw48YRpv8shwd1NoI0jcQ==}
    engines: {node: '>=12'}
    cpu: [arm64]
    os: [freebsd]

  '@esbuild/freebsd-arm64@0.17.6':
    resolution: {integrity: sha512-EnUwjRc1inT4ccZh4pB3v1cIhohE2S4YXlt1OvI7sw/+pD+dIE4smwekZlEPIwY6PhU6oDWwITrQQm5S2/iZgg==}
    engines: {node: '>=12'}
    cpu: [arm64]
    os: [freebsd]

  '@esbuild/freebsd-arm64@0.21.5':
    resolution: {integrity: sha512-5JcRxxRDUJLX8JXp/wcBCy3pENnCgBR9bN6JsY4OmhfUtIHe3ZW0mawA7+RDAcMLrMIZaf03NlQiX9DGyB8h4g==}
    engines: {node: '>=12'}
    cpu: [arm64]
    os: [freebsd]

  '@esbuild/freebsd-arm64@0.23.1':
    resolution: {integrity: sha512-h1k6yS8/pN/NHlMl5+v4XPfikhJulk4G+tKGFIOwURBSFzE8bixw1ebjluLOjfwtLqY0kewfjLSrO6tN2MgIhA==}
    engines: {node: '>=18'}
    cpu: [arm64]
    os: [freebsd]

  '@esbuild/freebsd-x64@0.17.19':
    resolution: {integrity: sha512-4lu+n8Wk0XlajEhbEffdy2xy53dpR06SlzvhGByyg36qJw6Kpfk7cp45DR/62aPH9mtJRmIyrXAS5UWBrJT6TQ==}
    engines: {node: '>=12'}
    cpu: [x64]
    os: [freebsd]

  '@esbuild/freebsd-x64@0.17.6':
    resolution: {integrity: sha512-Uh3HLWGzH6FwpviUcLMKPCbZUAFzv67Wj5MTwK6jn89b576SR2IbEp+tqUHTr8DIl0iDmBAf51MVaP7pw6PY5Q==}
    engines: {node: '>=12'}
    cpu: [x64]
    os: [freebsd]

  '@esbuild/freebsd-x64@0.21.5':
    resolution: {integrity: sha512-J95kNBj1zkbMXtHVH29bBriQygMXqoVQOQYA+ISs0/2l3T9/kj42ow2mpqerRBxDJnmkUDCaQT/dfNXWX/ZZCQ==}
    engines: {node: '>=12'}
    cpu: [x64]
    os: [freebsd]

  '@esbuild/freebsd-x64@0.23.1':
    resolution: {integrity: sha512-lK1eJeyk1ZX8UklqFd/3A60UuZ/6UVfGT2LuGo3Wp4/z7eRTRYY+0xOu2kpClP+vMTi9wKOfXi2vjUpO1Ro76g==}
    engines: {node: '>=18'}
    cpu: [x64]
    os: [freebsd]

  '@esbuild/linux-arm64@0.17.19':
    resolution: {integrity: sha512-ct1Tg3WGwd3P+oZYqic+YZF4snNl2bsnMKRkb3ozHmnM0dGWuxcPTTntAF6bOP0Sp4x0PjSF+4uHQ1xvxfRKqg==}
    engines: {node: '>=12'}
    cpu: [arm64]
    os: [linux]

  '@esbuild/linux-arm64@0.17.6':
    resolution: {integrity: sha512-bUR58IFOMJX523aDVozswnlp5yry7+0cRLCXDsxnUeQYJik1DukMY+apBsLOZJblpH+K7ox7YrKrHmJoWqVR9w==}
    engines: {node: '>=12'}
    cpu: [arm64]
    os: [linux]

  '@esbuild/linux-arm64@0.21.5':
    resolution: {integrity: sha512-ibKvmyYzKsBeX8d8I7MH/TMfWDXBF3db4qM6sy+7re0YXya+K1cem3on9XgdT2EQGMu4hQyZhan7TeQ8XkGp4Q==}
    engines: {node: '>=12'}
    cpu: [arm64]
    os: [linux]

  '@esbuild/linux-arm64@0.23.1':
    resolution: {integrity: sha512-/93bf2yxencYDnItMYV/v116zff6UyTjo4EtEQjUBeGiVpMmffDNUyD9UN2zV+V3LRV3/on4xdZ26NKzn6754g==}
    engines: {node: '>=18'}
    cpu: [arm64]
    os: [linux]

  '@esbuild/linux-arm@0.17.19':
    resolution: {integrity: sha512-cdmT3KxjlOQ/gZ2cjfrQOtmhG4HJs6hhvm3mWSRDPtZ/lP5oe8FWceS10JaSJC13GBd4eH/haHnqf7hhGNLerA==}
    engines: {node: '>=12'}
    cpu: [arm]
    os: [linux]

  '@esbuild/linux-arm@0.17.6':
    resolution: {integrity: sha512-7YdGiurNt7lqO0Bf/U9/arrPWPqdPqcV6JCZda4LZgEn+PTQ5SMEI4MGR52Bfn3+d6bNEGcWFzlIxiQdS48YUw==}
    engines: {node: '>=12'}
    cpu: [arm]
    os: [linux]

  '@esbuild/linux-arm@0.21.5':
    resolution: {integrity: sha512-bPb5AHZtbeNGjCKVZ9UGqGwo8EUu4cLq68E95A53KlxAPRmUyYv2D6F0uUI65XisGOL1hBP5mTronbgo+0bFcA==}
    engines: {node: '>=12'}
    cpu: [arm]
    os: [linux]

  '@esbuild/linux-arm@0.23.1':
    resolution: {integrity: sha512-CXXkzgn+dXAPs3WBwE+Kvnrf4WECwBdfjfeYHpMeVxWE0EceB6vhWGShs6wi0IYEqMSIzdOF1XjQ/Mkm5d7ZdQ==}
    engines: {node: '>=18'}
    cpu: [arm]
    os: [linux]

  '@esbuild/linux-ia32@0.17.19':
    resolution: {integrity: sha512-w4IRhSy1VbsNxHRQpeGCHEmibqdTUx61Vc38APcsRbuVgK0OPEnQ0YD39Brymn96mOx48Y2laBQGqgZ0j9w6SQ==}
    engines: {node: '>=12'}
    cpu: [ia32]
    os: [linux]

  '@esbuild/linux-ia32@0.17.6':
    resolution: {integrity: sha512-ujp8uoQCM9FRcbDfkqECoARsLnLfCUhKARTP56TFPog8ie9JG83D5GVKjQ6yVrEVdMie1djH86fm98eY3quQkQ==}
    engines: {node: '>=12'}
    cpu: [ia32]
    os: [linux]

  '@esbuild/linux-ia32@0.21.5':
    resolution: {integrity: sha512-YvjXDqLRqPDl2dvRODYmmhz4rPeVKYvppfGYKSNGdyZkA01046pLWyRKKI3ax8fbJoK5QbxblURkwK/MWY18Tg==}
    engines: {node: '>=12'}
    cpu: [ia32]
    os: [linux]

  '@esbuild/linux-ia32@0.23.1':
    resolution: {integrity: sha512-VTN4EuOHwXEkXzX5nTvVY4s7E/Krz7COC8xkftbbKRYAl96vPiUssGkeMELQMOnLOJ8k3BY1+ZY52tttZnHcXQ==}
    engines: {node: '>=18'}
    cpu: [ia32]
    os: [linux]

  '@esbuild/linux-loong64@0.17.19':
    resolution: {integrity: sha512-2iAngUbBPMq439a+z//gE+9WBldoMp1s5GWsUSgqHLzLJ9WoZLZhpwWuym0u0u/4XmZ3gpHmzV84PonE+9IIdQ==}
    engines: {node: '>=12'}
    cpu: [loong64]
    os: [linux]

  '@esbuild/linux-loong64@0.17.6':
    resolution: {integrity: sha512-y2NX1+X/Nt+izj9bLoiaYB9YXT/LoaQFYvCkVD77G/4F+/yuVXYCWz4SE9yr5CBMbOxOfBcy/xFL4LlOeNlzYQ==}
    engines: {node: '>=12'}
    cpu: [loong64]
    os: [linux]

  '@esbuild/linux-loong64@0.21.5':
    resolution: {integrity: sha512-uHf1BmMG8qEvzdrzAqg2SIG/02+4/DHB6a9Kbya0XDvwDEKCoC8ZRWI5JJvNdUjtciBGFQ5PuBlpEOXQj+JQSg==}
    engines: {node: '>=12'}
    cpu: [loong64]
    os: [linux]

  '@esbuild/linux-loong64@0.23.1':
    resolution: {integrity: sha512-Vx09LzEoBa5zDnieH8LSMRToj7ir/Jeq0Gu6qJ/1GcBq9GkfoEAoXvLiW1U9J1qE/Y/Oyaq33w5p2ZWrNNHNEw==}
    engines: {node: '>=18'}
    cpu: [loong64]
    os: [linux]

  '@esbuild/linux-mips64el@0.17.19':
    resolution: {integrity: sha512-LKJltc4LVdMKHsrFe4MGNPp0hqDFA1Wpt3jE1gEyM3nKUvOiO//9PheZZHfYRfYl6AwdTH4aTcXSqBerX0ml4A==}
    engines: {node: '>=12'}
    cpu: [mips64el]
    os: [linux]

  '@esbuild/linux-mips64el@0.17.6':
    resolution: {integrity: sha512-09AXKB1HDOzXD+j3FdXCiL/MWmZP0Ex9eR8DLMBVcHorrWJxWmY8Nms2Nm41iRM64WVx7bA/JVHMv081iP2kUA==}
    engines: {node: '>=12'}
    cpu: [mips64el]
    os: [linux]

  '@esbuild/linux-mips64el@0.21.5':
    resolution: {integrity: sha512-IajOmO+KJK23bj52dFSNCMsz1QP1DqM6cwLUv3W1QwyxkyIWecfafnI555fvSGqEKwjMXVLokcV5ygHW5b3Jbg==}
    engines: {node: '>=12'}
    cpu: [mips64el]
    os: [linux]

  '@esbuild/linux-mips64el@0.23.1':
    resolution: {integrity: sha512-nrFzzMQ7W4WRLNUOU5dlWAqa6yVeI0P78WKGUo7lg2HShq/yx+UYkeNSE0SSfSure0SqgnsxPvmAUu/vu0E+3Q==}
    engines: {node: '>=18'}
    cpu: [mips64el]
    os: [linux]

  '@esbuild/linux-ppc64@0.17.19':
    resolution: {integrity: sha512-/c/DGybs95WXNS8y3Ti/ytqETiW7EU44MEKuCAcpPto3YjQbyK3IQVKfF6nbghD7EcLUGl0NbiL5Rt5DMhn5tg==}
    engines: {node: '>=12'}
    cpu: [ppc64]
    os: [linux]

  '@esbuild/linux-ppc64@0.17.6':
    resolution: {integrity: sha512-AmLhMzkM8JuqTIOhxnX4ubh0XWJIznEynRnZAVdA2mMKE6FAfwT2TWKTwdqMG+qEaeyDPtfNoZRpJbD4ZBv0Tg==}
    engines: {node: '>=12'}
    cpu: [ppc64]
    os: [linux]

  '@esbuild/linux-ppc64@0.21.5':
    resolution: {integrity: sha512-1hHV/Z4OEfMwpLO8rp7CvlhBDnjsC3CttJXIhBi+5Aj5r+MBvy4egg7wCbe//hSsT+RvDAG7s81tAvpL2XAE4w==}
    engines: {node: '>=12'}
    cpu: [ppc64]
    os: [linux]

  '@esbuild/linux-ppc64@0.23.1':
    resolution: {integrity: sha512-dKN8fgVqd0vUIjxuJI6P/9SSSe/mB9rvA98CSH2sJnlZ/OCZWO1DJvxj8jvKTfYUdGfcq2dDxoKaC6bHuTlgcw==}
    engines: {node: '>=18'}
    cpu: [ppc64]
    os: [linux]

  '@esbuild/linux-riscv64@0.17.19':
    resolution: {integrity: sha512-FC3nUAWhvFoutlhAkgHf8f5HwFWUL6bYdvLc/TTuxKlvLi3+pPzdZiFKSWz/PF30TB1K19SuCxDTI5KcqASJqA==}
    engines: {node: '>=12'}
    cpu: [riscv64]
    os: [linux]

  '@esbuild/linux-riscv64@0.17.6':
    resolution: {integrity: sha512-Y4Ri62PfavhLQhFbqucysHOmRamlTVK10zPWlqjNbj2XMea+BOs4w6ASKwQwAiqf9ZqcY9Ab7NOU4wIgpxwoSQ==}
    engines: {node: '>=12'}
    cpu: [riscv64]
    os: [linux]

  '@esbuild/linux-riscv64@0.21.5':
    resolution: {integrity: sha512-2HdXDMd9GMgTGrPWnJzP2ALSokE/0O5HhTUvWIbD3YdjME8JwvSCnNGBnTThKGEB91OZhzrJ4qIIxk/SBmyDDA==}
    engines: {node: '>=12'}
    cpu: [riscv64]
    os: [linux]

  '@esbuild/linux-riscv64@0.23.1':
    resolution: {integrity: sha512-5AV4Pzp80fhHL83JM6LoA6pTQVWgB1HovMBsLQ9OZWLDqVY8MVobBXNSmAJi//Csh6tcY7e7Lny2Hg1tElMjIA==}
    engines: {node: '>=18'}
    cpu: [riscv64]
    os: [linux]

  '@esbuild/linux-s390x@0.17.19':
    resolution: {integrity: sha512-IbFsFbxMWLuKEbH+7sTkKzL6NJmG2vRyy6K7JJo55w+8xDk7RElYn6xvXtDW8HCfoKBFK69f3pgBJSUSQPr+4Q==}
    engines: {node: '>=12'}
    cpu: [s390x]
    os: [linux]

  '@esbuild/linux-s390x@0.17.6':
    resolution: {integrity: sha512-SPUiz4fDbnNEm3JSdUW8pBJ/vkop3M1YwZAVwvdwlFLoJwKEZ9L98l3tzeyMzq27CyepDQ3Qgoba44StgbiN5Q==}
    engines: {node: '>=12'}
    cpu: [s390x]
    os: [linux]

  '@esbuild/linux-s390x@0.21.5':
    resolution: {integrity: sha512-zus5sxzqBJD3eXxwvjN1yQkRepANgxE9lgOW2qLnmr8ikMTphkjgXu1HR01K4FJg8h1kEEDAqDcZQtbrRnB41A==}
    engines: {node: '>=12'}
    cpu: [s390x]
    os: [linux]

  '@esbuild/linux-s390x@0.23.1':
    resolution: {integrity: sha512-9ygs73tuFCe6f6m/Tb+9LtYxWR4c9yg7zjt2cYkjDbDpV/xVn+68cQxMXCjUpYwEkze2RcU/rMnfIXNRFmSoDw==}
    engines: {node: '>=18'}
    cpu: [s390x]
    os: [linux]

  '@esbuild/linux-x64@0.17.19':
    resolution: {integrity: sha512-68ngA9lg2H6zkZcyp22tsVt38mlhWde8l3eJLWkyLrp4HwMUr3c1s/M2t7+kHIhvMjglIBrFpncX1SzMckomGw==}
    engines: {node: '>=12'}
    cpu: [x64]
    os: [linux]

  '@esbuild/linux-x64@0.17.6':
    resolution: {integrity: sha512-a3yHLmOodHrzuNgdpB7peFGPx1iJ2x6m+uDvhP2CKdr2CwOaqEFMeSqYAHU7hG+RjCq8r2NFujcd/YsEsFgTGw==}
    engines: {node: '>=12'}
    cpu: [x64]
    os: [linux]

  '@esbuild/linux-x64@0.21.5':
    resolution: {integrity: sha512-1rYdTpyv03iycF1+BhzrzQJCdOuAOtaqHTWJZCWvijKD2N5Xu0TtVC8/+1faWqcP9iBCWOmjmhoH94dH82BxPQ==}
    engines: {node: '>=12'}
    cpu: [x64]
    os: [linux]

  '@esbuild/linux-x64@0.23.1':
    resolution: {integrity: sha512-EV6+ovTsEXCPAp58g2dD68LxoP/wK5pRvgy0J/HxPGB009omFPv3Yet0HiaqvrIrgPTBuC6wCH1LTOY91EO5hQ==}
    engines: {node: '>=18'}
    cpu: [x64]
    os: [linux]

  '@esbuild/netbsd-x64@0.17.19':
    resolution: {integrity: sha512-CwFq42rXCR8TYIjIfpXCbRX0rp1jo6cPIUPSaWwzbVI4aOfX96OXY8M6KNmtPcg7QjYeDmN+DD0Wp3LaBOLf4Q==}
    engines: {node: '>=12'}
    cpu: [x64]
    os: [netbsd]

  '@esbuild/netbsd-x64@0.17.6':
    resolution: {integrity: sha512-EanJqcU/4uZIBreTrnbnre2DXgXSa+Gjap7ifRfllpmyAU7YMvaXmljdArptTHmjrkkKm9BK6GH5D5Yo+p6y5A==}
    engines: {node: '>=12'}
    cpu: [x64]
    os: [netbsd]

  '@esbuild/netbsd-x64@0.21.5':
    resolution: {integrity: sha512-Woi2MXzXjMULccIwMnLciyZH4nCIMpWQAs049KEeMvOcNADVxo0UBIQPfSmxB3CWKedngg7sWZdLvLczpe0tLg==}
    engines: {node: '>=12'}
    cpu: [x64]
    os: [netbsd]

  '@esbuild/netbsd-x64@0.23.1':
    resolution: {integrity: sha512-aevEkCNu7KlPRpYLjwmdcuNz6bDFiE7Z8XC4CPqExjTvrHugh28QzUXVOZtiYghciKUacNktqxdpymplil1beA==}
    engines: {node: '>=18'}
    cpu: [x64]
    os: [netbsd]

  '@esbuild/openbsd-arm64@0.23.1':
    resolution: {integrity: sha512-3x37szhLexNA4bXhLrCC/LImN/YtWis6WXr1VESlfVtVeoFJBRINPJ3f0a/6LV8zpikqoUg4hyXw0sFBt5Cr+Q==}
    engines: {node: '>=18'}
    cpu: [arm64]
    os: [openbsd]

  '@esbuild/openbsd-x64@0.17.19':
    resolution: {integrity: sha512-cnq5brJYrSZ2CF6c35eCmviIN3k3RczmHz8eYaVlNasVqsNY+JKohZU5MKmaOI+KkllCdzOKKdPs762VCPC20g==}
    engines: {node: '>=12'}
    cpu: [x64]
    os: [openbsd]

  '@esbuild/openbsd-x64@0.17.6':
    resolution: {integrity: sha512-xaxeSunhQRsTNGFanoOkkLtnmMn5QbA0qBhNet/XLVsc+OVkpIWPHcr3zTW2gxVU5YOHFbIHR9ODuaUdNza2Vw==}
    engines: {node: '>=12'}
    cpu: [x64]
    os: [openbsd]

  '@esbuild/openbsd-x64@0.21.5':
    resolution: {integrity: sha512-HLNNw99xsvx12lFBUwoT8EVCsSvRNDVxNpjZ7bPn947b8gJPzeHWyNVhFsaerc0n3TsbOINvRP2byTZ5LKezow==}
    engines: {node: '>=12'}
    cpu: [x64]
    os: [openbsd]

  '@esbuild/openbsd-x64@0.23.1':
    resolution: {integrity: sha512-aY2gMmKmPhxfU+0EdnN+XNtGbjfQgwZj43k8G3fyrDM/UdZww6xrWxmDkuz2eCZchqVeABjV5BpildOrUbBTqA==}
    engines: {node: '>=18'}
    cpu: [x64]
    os: [openbsd]

  '@esbuild/sunos-x64@0.17.19':
    resolution: {integrity: sha512-vCRT7yP3zX+bKWFeP/zdS6SqdWB8OIpaRq/mbXQxTGHnIxspRtigpkUcDMlSCOejlHowLqII7K2JKevwyRP2rg==}
    engines: {node: '>=12'}
    cpu: [x64]
    os: [sunos]

  '@esbuild/sunos-x64@0.17.6':
    resolution: {integrity: sha512-gnMnMPg5pfMkZvhHee21KbKdc6W3GR8/JuE0Da1kjwpK6oiFU3nqfHuVPgUX2rsOx9N2SadSQTIYV1CIjYG+xw==}
    engines: {node: '>=12'}
    cpu: [x64]
    os: [sunos]

  '@esbuild/sunos-x64@0.21.5':
    resolution: {integrity: sha512-6+gjmFpfy0BHU5Tpptkuh8+uw3mnrvgs+dSPQXQOv3ekbordwnzTVEb4qnIvQcYXq6gzkyTnoZ9dZG+D4garKg==}
    engines: {node: '>=12'}
    cpu: [x64]
    os: [sunos]

  '@esbuild/sunos-x64@0.23.1':
    resolution: {integrity: sha512-RBRT2gqEl0IKQABT4XTj78tpk9v7ehp+mazn2HbUeZl1YMdaGAQqhapjGTCe7uw7y0frDi4gS0uHzhvpFuI1sA==}
    engines: {node: '>=18'}
    cpu: [x64]
    os: [sunos]

  '@esbuild/win32-arm64@0.17.19':
    resolution: {integrity: sha512-yYx+8jwowUstVdorcMdNlzklLYhPxjniHWFKgRqH7IFlUEa0Umu3KuYplf1HUZZ422e3NU9F4LGb+4O0Kdcaag==}
    engines: {node: '>=12'}
    cpu: [arm64]
    os: [win32]

  '@esbuild/win32-arm64@0.17.6':
    resolution: {integrity: sha512-G95n7vP1UnGJPsVdKXllAJPtqjMvFYbN20e8RK8LVLhlTiSOH1sd7+Gt7rm70xiG+I5tM58nYgwWrLs6I1jHqg==}
    engines: {node: '>=12'}
    cpu: [arm64]
    os: [win32]

  '@esbuild/win32-arm64@0.21.5':
    resolution: {integrity: sha512-Z0gOTd75VvXqyq7nsl93zwahcTROgqvuAcYDUr+vOv8uHhNSKROyU961kgtCD1e95IqPKSQKH7tBTslnS3tA8A==}
    engines: {node: '>=12'}
    cpu: [arm64]
    os: [win32]

  '@esbuild/win32-arm64@0.23.1':
    resolution: {integrity: sha512-4O+gPR5rEBe2FpKOVyiJ7wNDPA8nGzDuJ6gN4okSA1gEOYZ67N8JPk58tkWtdtPeLz7lBnY6I5L3jdsr3S+A6A==}
    engines: {node: '>=18'}
    cpu: [arm64]
    os: [win32]

  '@esbuild/win32-ia32@0.17.19':
    resolution: {integrity: sha512-eggDKanJszUtCdlVs0RB+h35wNlb5v4TWEkq4vZcmVt5u/HiDZrTXe2bWFQUez3RgNHwx/x4sk5++4NSSicKkw==}
    engines: {node: '>=12'}
    cpu: [ia32]
    os: [win32]

  '@esbuild/win32-ia32@0.17.6':
    resolution: {integrity: sha512-96yEFzLhq5bv9jJo5JhTs1gI+1cKQ83cUpyxHuGqXVwQtY5Eq54ZEsKs8veKtiKwlrNimtckHEkj4mRh4pPjsg==}
    engines: {node: '>=12'}
    cpu: [ia32]
    os: [win32]

  '@esbuild/win32-ia32@0.21.5':
    resolution: {integrity: sha512-SWXFF1CL2RVNMaVs+BBClwtfZSvDgtL//G/smwAc5oVK/UPu2Gu9tIaRgFmYFFKrmg3SyAjSrElf0TiJ1v8fYA==}
    engines: {node: '>=12'}
    cpu: [ia32]
    os: [win32]

  '@esbuild/win32-ia32@0.23.1':
    resolution: {integrity: sha512-BcaL0Vn6QwCwre3Y717nVHZbAa4UBEigzFm6VdsVdT/MbZ38xoj1X9HPkZhbmaBGUD1W8vxAfffbDe8bA6AKnQ==}
    engines: {node: '>=18'}
    cpu: [ia32]
    os: [win32]

  '@esbuild/win32-x64@0.17.19':
    resolution: {integrity: sha512-lAhycmKnVOuRYNtRtatQR1LPQf2oYCkRGkSFnseDAKPl8lu5SOsK/e1sXe5a0Pc5kHIHe6P2I/ilntNv2xf3cA==}
    engines: {node: '>=12'}
    cpu: [x64]
    os: [win32]

  '@esbuild/win32-x64@0.17.6':
    resolution: {integrity: sha512-n6d8MOyUrNp6G4VSpRcgjs5xj4A91svJSaiwLIDWVWEsZtpN5FA9NlBbZHDmAJc2e8e6SF4tkBD3HAvPF+7igA==}
    engines: {node: '>=12'}
    cpu: [x64]
    os: [win32]

  '@esbuild/win32-x64@0.21.5':
    resolution: {integrity: sha512-tQd/1efJuzPC6rCFwEvLtci/xNFcTZknmXs98FYDfGE4wP9ClFV98nyKrzJKVPMhdDnjzLhdUyMX4PsQAPjwIw==}
    engines: {node: '>=12'}
    cpu: [x64]
    os: [win32]

  '@esbuild/win32-x64@0.23.1':
    resolution: {integrity: sha512-BHpFFeslkWrXWyUPnbKm+xYYVYruCinGcftSBaa8zoF9hZO4BcSCFUvHVTtzpIY6YzUnYtuEhZ+C9iEXjxnasg==}
    engines: {node: '>=18'}
    cpu: [x64]
    os: [win32]

  '@eslint-community/eslint-utils@4.4.1':
    resolution: {integrity: sha512-s3O3waFUrMV8P/XaF/+ZTp1X9XBZW1a4B97ZnjQF2KYWaFD2A8KyFBsrsfSjEmjn3RGWAIuvlneuZm3CUK3jbA==}
    engines: {node: ^12.22.0 || ^14.17.0 || >=16.0.0}
    peerDependencies:
      eslint: ^6.0.0 || ^7.0.0 || >=8.0.0

  '@eslint-community/regexpp@4.12.1':
    resolution: {integrity: sha512-CCZCDJuduB9OUkFkY2IgppNZMi2lBQgD2qzwXkEia16cge2pijY/aXi96CJMquDMn3nJdlPV1A5KrJEXwfLNzQ==}
    engines: {node: ^12.0.0 || ^14.0.0 || >=16.0.0}

  '@eslint/config-array@0.19.0':
    resolution: {integrity: sha512-zdHg2FPIFNKPdcHWtiNT+jEFCHYVplAXRDlQDyqy0zGx/q2parwh7brGJSiTxRk/TSMkbM//zt/f5CHgyTyaSQ==}
    engines: {node: ^18.18.0 || ^20.9.0 || >=21.1.0}

  '@eslint/core@0.9.0':
    resolution: {integrity: sha512-7ATR9F0e4W85D/0w7cU0SNj7qkAexMG+bAHEZOjo9akvGuhHE2m7umzWzfnpa0XAg5Kxc1BWmtPMV67jJ+9VUg==}
    engines: {node: ^18.18.0 || ^20.9.0 || >=21.1.0}

  '@eslint/eslintrc@3.2.0':
    resolution: {integrity: sha512-grOjVNN8P3hjJn/eIETF1wwd12DdnwFDoyceUJLYYdkpbwq3nLi+4fqrTAONx7XDALqlL220wC/RHSC/QTI/0w==}
    engines: {node: ^18.18.0 || ^20.9.0 || >=21.1.0}

  '@eslint/js@9.16.0':
    resolution: {integrity: sha512-tw2HxzQkrbeuvyj1tG2Yqq+0H9wGoI2IMk4EOsQeX+vmd75FtJAzf+gTA69WF+baUKRYQ3x2kbLE08js5OsTVg==}
    engines: {node: ^18.18.0 || ^20.9.0 || >=21.1.0}

  '@eslint/object-schema@2.1.4':
    resolution: {integrity: sha512-BsWiH1yFGjXXS2yvrf5LyuoSIIbPrGUWob917o+BTKuZ7qJdxX8aJLRxs1fS9n6r7vESrq1OUqb68dANcFXuQQ==}
    engines: {node: ^18.18.0 || ^20.9.0 || >=21.1.0}

  '@eslint/plugin-kit@0.2.3':
    resolution: {integrity: sha512-2b/g5hRmpbb1o4GnTZax9N9m0FXzz9OV42ZzI4rDDMDuHUqigAiQCEWChBWCY4ztAGVRjoWT19v0yMmc5/L5kA==}
    engines: {node: ^18.18.0 || ^20.9.0 || >=21.1.0}

  '@fastify/busboy@2.1.1':
    resolution: {integrity: sha512-vBZP4NlzfOlerQTnba4aqZoMhE/a9HY7HRqoOPaETQcSQuWEIyZMHGfVu6w9wGtGK5fED5qRs2DteVCjOH60sA==}
    engines: {node: '>=14'}

  '@floating-ui/core@1.6.8':
    resolution: {integrity: sha512-7XJ9cPU+yI2QeLS+FCSlqNFZJq8arvswefkZrYI1yQBbftw6FyrZOxYSh+9S7z7TpeWlRt9zJ5IhM1WIL334jA==}

  '@floating-ui/dom@1.6.12':
    resolution: {integrity: sha512-NP83c0HjokcGVEMeoStg317VD9W7eDlGK7457dMBANbKA6GJZdc7rjujdgqzTaz93jkGgc5P/jeWbaCHnMNc+w==}

  '@floating-ui/react-dom@2.1.2':
    resolution: {integrity: sha512-06okr5cgPzMNBy+Ycse2A6udMi4bqwW/zgBF/rwjcNqWkyr82Mcg8b0vjX8OJpZFy/FKjJmw6wV7t44kK6kW7A==}
    peerDependencies:
      react: '>=16.8.0'
      react-dom: '>=16.8.0'

  '@floating-ui/react@0.26.28':
    resolution: {integrity: sha512-yORQuuAtVpiRjpMhdc0wJj06b9JFjrYF4qp96j++v2NBpbi6SEGF7donUJ3TMieerQ6qVkAv1tgr7L4r5roTqw==}
    peerDependencies:
      react: '>=16.8.0'
      react-dom: '>=16.8.0'

  '@floating-ui/utils@0.2.8':
    resolution: {integrity: sha512-kym7SodPp8/wloecOpcmSnWJsK7M0E5Wg8UcFA+uO4B9s5d0ywXOEro/8HM9x0rW+TljRzul/14UYz3TleT3ig==}

  '@headlessui/react@2.2.0':
    resolution: {integrity: sha512-RzCEg+LXsuI7mHiSomsu/gBJSjpupm6A1qIZ5sWjd7JhARNlMiSA4kKfJpCKwU9tE+zMRterhhrP74PvfJrpXQ==}
    engines: {node: '>=10'}
    peerDependencies:
      react: ^18 || ^19 || ^19.0.0-rc
      react-dom: ^18 || ^19 || ^19.0.0-rc

  '@humanfs/core@0.19.1':
    resolution: {integrity: sha512-5DyQ4+1JEUzejeK1JGICcideyfUbGixgS9jNgex5nqkW+cY7WZhxBigmieN5Qnw9ZosSNVC9KQKyb+GUaGyKUA==}
    engines: {node: '>=18.18.0'}

  '@humanfs/node@0.16.6':
    resolution: {integrity: sha512-YuI2ZHQL78Q5HbhDiBA1X4LmYdXCKCMQIfw0pw7piHJwyREFebJUvrQN4cMssyES6x+vfUbx1CIpaQUKYdQZOw==}
    engines: {node: '>=18.18.0'}

  '@humanwhocodes/module-importer@1.0.1':
    resolution: {integrity: sha512-bxveV4V8v5Yb4ncFTT3rPSgZBOpCkjfK0y4oVVVJwIuDVBRMDXrPyXRL988i5ap9m9bnyEEjWfm5WkBmtffLfA==}
    engines: {node: '>=12.22'}

  '@humanwhocodes/retry@0.3.1':
    resolution: {integrity: sha512-JBxkERygn7Bv/GbN5Rv8Ul6LVknS+5Bp6RgDC/O8gEBU/yeH5Ui5C/OlWrTb6qct7LjjfT6Re2NxB0ln0yYybA==}
    engines: {node: '>=18.18'}

  '@humanwhocodes/retry@0.4.1':
    resolution: {integrity: sha512-c7hNEllBlenFTHBky65mhq8WD2kbN9Q6gk0bTk8lSBvc554jpXSkST1iePudpt7+A/AQvuHs9EMqjHDXMY1lrA==}
    engines: {node: '>=18.18'}

  '@iconify-json/ph@1.2.1':
    resolution: {integrity: sha512-x0DNfwWrS18dbsBYOq3XGiZnGz4CgRyC+YSl/TZvMQiKhIUl1woWqUbMYqqfMNUBzjyk7ulvaRovpRsIlqIf8g==}

  '@iconify-json/svg-spinners@1.2.1':
    resolution: {integrity: sha512-QZNA4YzFD2zqdC6nIBJM6WlAGakUCjvMt92Ks1R4XFxkd76Ps3rdiauYWESDRZvNYURAByp2b9cwZarFula65g==}

  '@iconify/types@2.0.0':
    resolution: {integrity: sha512-+wluvCrRhXrhyOmRDJ3q8mux9JkKy5SJ/v8ol2tu4FVjyYvtEzkc/3pK15ET6RKg4b4w4BmTk1+gsCUhf21Ykg==}

  '@iconify/utils@2.1.33':
    resolution: {integrity: sha512-jP9h6v/g0BIZx0p7XGJJVtkVnydtbgTgt9mVNcGDYwaa7UhdHdI9dvoq+gKj9sijMSJKxUPEG2JyjsgXjxL7Kw==}

  '@img/sharp-darwin-arm64@0.33.5':
    resolution: {integrity: sha512-UT4p+iz/2H4twwAoLCqfA9UH5pI6DggwKEGuaPy7nCVQ8ZsiY5PIcrRvD1DzuY3qYL07NtIQcWnBSY/heikIFQ==}
    engines: {node: ^18.17.0 || ^20.3.0 || >=21.0.0}
    cpu: [arm64]
    os: [darwin]

  '@img/sharp-darwin-x64@0.33.5':
    resolution: {integrity: sha512-fyHac4jIc1ANYGRDxtiqelIbdWkIuQaI84Mv45KvGRRxSAa7o7d1ZKAOBaYbnepLC1WqxfpimdeWfvqqSGwR2Q==}
    engines: {node: ^18.17.0 || ^20.3.0 || >=21.0.0}
    cpu: [x64]
    os: [darwin]

  '@img/sharp-libvips-darwin-arm64@1.0.4':
    resolution: {integrity: sha512-XblONe153h0O2zuFfTAbQYAX2JhYmDHeWikp1LM9Hul9gVPjFY427k6dFEcOL72O01QxQsWi761svJ/ev9xEDg==}
    cpu: [arm64]
    os: [darwin]

  '@img/sharp-libvips-darwin-x64@1.0.4':
    resolution: {integrity: sha512-xnGR8YuZYfJGmWPvmlunFaWJsb9T/AO2ykoP3Fz/0X5XV2aoYBPkX6xqCQvUTKKiLddarLaxpzNe+b1hjeWHAQ==}
    cpu: [x64]
    os: [darwin]

  '@img/sharp-libvips-linux-arm64@1.0.4':
    resolution: {integrity: sha512-9B+taZ8DlyyqzZQnoeIvDVR/2F4EbMepXMc/NdVbkzsJbzkUjhXv/70GQJ7tdLA4YJgNP25zukcxpX2/SueNrA==}
    cpu: [arm64]
    os: [linux]

  '@img/sharp-libvips-linux-arm@1.0.5':
    resolution: {integrity: sha512-gvcC4ACAOPRNATg/ov8/MnbxFDJqf/pDePbBnuBDcjsI8PssmjoKMAz4LtLaVi+OnSb5FK/yIOamqDwGmXW32g==}
    cpu: [arm]
    os: [linux]

  '@img/sharp-libvips-linux-s390x@1.0.4':
    resolution: {integrity: sha512-u7Wz6ntiSSgGSGcjZ55im6uvTrOxSIS8/dgoVMoiGE9I6JAfU50yH5BoDlYA1tcuGS7g/QNtetJnxA6QEsCVTA==}
    cpu: [s390x]
    os: [linux]

  '@img/sharp-libvips-linux-x64@1.0.4':
    resolution: {integrity: sha512-MmWmQ3iPFZr0Iev+BAgVMb3ZyC4KeFc3jFxnNbEPas60e1cIfevbtuyf9nDGIzOaW9PdnDciJm+wFFaTlj5xYw==}
    cpu: [x64]
    os: [linux]

  '@img/sharp-libvips-linuxmusl-arm64@1.0.4':
    resolution: {integrity: sha512-9Ti+BbTYDcsbp4wfYib8Ctm1ilkugkA/uscUn6UXK1ldpC1JjiXbLfFZtRlBhjPZ5o1NCLiDbg8fhUPKStHoTA==}
    cpu: [arm64]
    os: [linux]

  '@img/sharp-libvips-linuxmusl-x64@1.0.4':
    resolution: {integrity: sha512-viYN1KX9m+/hGkJtvYYp+CCLgnJXwiQB39damAO7WMdKWlIhmYTfHjwSbQeUK/20vY154mwezd9HflVFM1wVSw==}
    cpu: [x64]
    os: [linux]

  '@img/sharp-linux-arm64@0.33.5':
    resolution: {integrity: sha512-JMVv+AMRyGOHtO1RFBiJy/MBsgz0x4AWrT6QoEVVTyh1E39TrCUpTRI7mx9VksGX4awWASxqCYLCV4wBZHAYxA==}
    engines: {node: ^18.17.0 || ^20.3.0 || >=21.0.0}
    cpu: [arm64]
    os: [linux]

  '@img/sharp-linux-arm@0.33.5':
    resolution: {integrity: sha512-JTS1eldqZbJxjvKaAkxhZmBqPRGmxgu+qFKSInv8moZ2AmT5Yib3EQ1c6gp493HvrvV8QgdOXdyaIBrhvFhBMQ==}
    engines: {node: ^18.17.0 || ^20.3.0 || >=21.0.0}
    cpu: [arm]
    os: [linux]

  '@img/sharp-linux-s390x@0.33.5':
    resolution: {integrity: sha512-y/5PCd+mP4CA/sPDKl2961b+C9d+vPAveS33s6Z3zfASk2j5upL6fXVPZi7ztePZ5CuH+1kW8JtvxgbuXHRa4Q==}
    engines: {node: ^18.17.0 || ^20.3.0 || >=21.0.0}
    cpu: [s390x]
    os: [linux]

  '@img/sharp-linux-x64@0.33.5':
    resolution: {integrity: sha512-opC+Ok5pRNAzuvq1AG0ar+1owsu842/Ab+4qvU879ippJBHvyY5n2mxF1izXqkPYlGuP/M556uh53jRLJmzTWA==}
    engines: {node: ^18.17.0 || ^20.3.0 || >=21.0.0}
    cpu: [x64]
    os: [linux]

  '@img/sharp-linuxmusl-arm64@0.33.5':
    resolution: {integrity: sha512-XrHMZwGQGvJg2V/oRSUfSAfjfPxO+4DkiRh6p2AFjLQztWUuY/o8Mq0eMQVIY7HJ1CDQUJlxGGZRw1a5bqmd1g==}
    engines: {node: ^18.17.0 || ^20.3.0 || >=21.0.0}
    cpu: [arm64]
    os: [linux]

  '@img/sharp-linuxmusl-x64@0.33.5':
    resolution: {integrity: sha512-WT+d/cgqKkkKySYmqoZ8y3pxx7lx9vVejxW/W4DOFMYVSkErR+w7mf2u8m/y4+xHe7yY9DAXQMWQhpnMuFfScw==}
    engines: {node: ^18.17.0 || ^20.3.0 || >=21.0.0}
    cpu: [x64]
    os: [linux]

  '@img/sharp-wasm32@0.33.5':
    resolution: {integrity: sha512-ykUW4LVGaMcU9lu9thv85CbRMAwfeadCJHRsg2GmeRa/cJxsVY9Rbd57JcMxBkKHag5U/x7TSBpScF4U8ElVzg==}
    engines: {node: ^18.17.0 || ^20.3.0 || >=21.0.0}
    cpu: [wasm32]

  '@img/sharp-win32-ia32@0.33.5':
    resolution: {integrity: sha512-T36PblLaTwuVJ/zw/LaH0PdZkRz5rd3SmMHX8GSmR7vtNSP5Z6bQkExdSK7xGWyxLw4sUknBuugTelgw2faBbQ==}
    engines: {node: ^18.17.0 || ^20.3.0 || >=21.0.0}
    cpu: [ia32]
    os: [win32]

  '@img/sharp-win32-x64@0.33.5':
    resolution: {integrity: sha512-MpY/o8/8kj+EcnxwvrP4aTJSWw/aZ7JIGR4aBeZkZw5B7/Jn+tY9/VNwtcoGmdT7GfggGIU4kygOMSbYnOrAbg==}
    engines: {node: ^18.17.0 || ^20.3.0 || >=21.0.0}
    cpu: [x64]
    os: [win32]

  '@isaacs/cliui@8.0.2':
    resolution: {integrity: sha512-O8jcjabXaleOG9DQ0+ARXWZBTfnP4WNAqzuiJK7ll44AmxGKv/J2M4TPjxjY3znBCfvBXFzucm1twdyFybFqEA==}
    engines: {node: '>=12'}

  '@jridgewell/gen-mapping@0.3.5':
    resolution: {integrity: sha512-IzL8ZoEDIBRWEzlCcRhOaCupYyN5gdIK+Q6fbFdPDg6HqX6jpkItn7DFIpW9LQzXG6Df9sA7+OKnq0qlz/GaQg==}
    engines: {node: '>=6.0.0'}

  '@jridgewell/gen-mapping@0.3.8':
    resolution: {integrity: sha512-imAbBGkb+ebQyxKgzv5Hu2nmROxoDOXHh80evxdoXNOrvAnVx7zimzc1Oo5h9RlfV4vPXaE2iM5pOFbvOCClWA==}
    engines: {node: '>=6.0.0'}

  '@jridgewell/resolve-uri@3.1.2':
    resolution: {integrity: sha512-bRISgCIjP20/tbWSPWMEi54QVPRZExkuD9lJL+UIxUKtwVJA8wW1Trb1jMs1RFXo1CBTNZ/5hpC9QvmKWdopKw==}
    engines: {node: '>=6.0.0'}

  '@jridgewell/set-array@1.2.1':
    resolution: {integrity: sha512-R8gLRTZeyp03ymzP/6Lil/28tGeGEzhx1q2k703KGWRAI1VdvPIXdG70VJc2pAMw3NA6JKL5hhFu1sJX0Mnn/A==}
    engines: {node: '>=6.0.0'}

  '@jridgewell/sourcemap-codec@1.5.0':
    resolution: {integrity: sha512-gv3ZRaISU3fjPAgNsriBRqGWQL6quFx04YMPW/zD8XMLsU32mhCCbfbO6KZFLjvYpCZ8zyDEgqsgf+PwPaM7GQ==}

  '@jridgewell/trace-mapping@0.3.25':
    resolution: {integrity: sha512-vNk6aEwybGtawWmy/PzwnGDOjCkLWSD2wqvjGGAgOAwCGWySYXfYoxt00IJkTF+8Lb57DwOb3Aa0o9CApepiYQ==}

  '@jridgewell/trace-mapping@0.3.9':
    resolution: {integrity: sha512-3Belt6tdc8bPgAtbcmdtNJlirVoTmEb5e2gC94PnkwEW9jI6CAHUeoG85tjWP5WquqfavoMtMwiG4P926ZKKuQ==}

  '@jspm/core@2.0.1':
    resolution: {integrity: sha512-Lg3PnLp0QXpxwLIAuuJboLeRaIhrgJjeuh797QADg3xz8wGLugQOS5DpsE8A6i6Adgzf+bacllkKZG3J0tGfDw==}

  '@kurkle/color@0.3.4':
    resolution: {integrity: sha512-M5UknZPHRu3DEDWoipU6sE8PdkZ6Z/S+v4dD+Ke8IaNlpdSQah50lz1KtcFBa2vsdOnwbbnxJwVM4wty6udA5w==}

  '@lezer/common@1.2.3':
    resolution: {integrity: sha512-w7ojc8ejBqr2REPsWxJjrMFsA/ysDCFICn8zEOR9mrqzOu2amhITYuLD8ag6XZf0CFXDrhKqw7+tW8cX66NaDA==}

  '@lezer/cpp@1.1.2':
    resolution: {integrity: sha512-macwKtyeUO0EW86r3xWQCzOV9/CF8imJLpJlPv3sDY57cPGeUZ8gXWOWNlJr52TVByMV3PayFQCA5SHEERDmVQ==}

  '@lezer/css@1.1.9':
    resolution: {integrity: sha512-TYwgljcDv+YrV0MZFFvYFQHCfGgbPMR6nuqLabBdmZoFH3EP1gvw8t0vae326Ne3PszQkbXfVBjCnf3ZVCr0bA==}

  '@lezer/highlight@1.2.1':
    resolution: {integrity: sha512-Z5duk4RN/3zuVO7Jq0pGLJ3qynpxUVsh7IbUbGj88+uV2ApSAn6kWg2au3iJb+0Zi7kKtqffIESgNcRXWZWmSA==}

  '@lezer/html@1.3.10':
    resolution: {integrity: sha512-dqpT8nISx/p9Do3AchvYGV3qYc4/rKr3IBZxlHmpIKam56P47RSHkSF5f13Vu9hebS1jM0HmtJIwLbWz1VIY6w==}

  '@lezer/javascript@1.4.20':
    resolution: {integrity: sha512-Qhl3x+hVPnZkylv+BS//zx77KR4GLxM4PiL02r/D1Zoa4WLQI1A0cHuOr6k0FOTTSCPNNfeNANax0I5DWcXBYw==}

  '@lezer/json@1.0.2':
    resolution: {integrity: sha512-xHT2P4S5eeCYECyKNPhr4cbEL9tc8w83SPwRC373o9uEdrvGKTZoJVAGxpOsZckMlEh9W23Pc72ew918RWQOBQ==}

  '@lezer/lr@1.4.2':
    resolution: {integrity: sha512-pu0K1jCIdnQ12aWNaAVU5bzi7Bd1w54J3ECgANPmYLtQKP0HBj2cE/5coBD66MT10xbtIuUr7tg0Shbsvk0mDA==}

  '@lezer/markdown@1.3.2':
    resolution: {integrity: sha512-Wu7B6VnrKTbBEohqa63h5vxXjiC4pO5ZQJ/TDbhJxPQaaIoRD/6UVDhSDtVsCwVZV12vvN9KxuLL3ATMnlG0oQ==}

  '@lezer/python@1.1.14':
    resolution: {integrity: sha512-ykDOb2Ti24n76PJsSa4ZoDF0zH12BSw1LGfQXCYJhJyOGiFTfGaX0Du66Ze72R+u/P35U+O6I9m8TFXov1JzsA==}

  '@lezer/sass@1.0.7':
    resolution: {integrity: sha512-8HLlOkuX/SMHOggI2DAsXUw38TuURe+3eQ5hiuk9QmYOUyC55B1dYEIMkav5A4IELVaW4e1T4P9WRiI5ka4mdw==}

  '@mdx-js/mdx@2.3.0':
    resolution: {integrity: sha512-jLuwRlz8DQfQNiUCJR50Y09CGPq3fLtmtUQfVrj79E0JWu3dvsVcxVIcfhR5h0iXu+/z++zDrYeiJqifRynJkA==}

  '@nanostores/react@0.7.3':
    resolution: {integrity: sha512-/XuLAMENRu/Q71biW4AZ4qmU070vkZgiQ28gaTSNRPm2SZF5zGAR81zPE1MaMB4SeOp6ZTst92NBaG75XSspNg==}
    engines: {node: ^18.0.0 || >=20.0.0}
    peerDependencies:
      nanostores: ^0.9.0 || ^0.10.0 || ^0.11.0
      react: '>=18.0.0'

  '@next/env@15.1.5':
    resolution: {integrity: sha512-jg8ygVq99W3/XXb9Y6UQsritwhjc+qeiO7QrGZRYOfviyr/HcdnhdBQu4gbp2rBIh2ZyBYTBMWbPw3JSCb0GHw==}

  '@next/swc-darwin-arm64@15.1.5':
    resolution: {integrity: sha512-5ttHGE75Nw9/l5S8zR2xEwR8OHEqcpPym3idIMAZ2yo+Edk0W/Vf46jGqPOZDk+m/SJ+vYZDSuztzhVha8rcdA==}
    engines: {node: '>= 10'}
    cpu: [arm64]
    os: [darwin]

  '@next/swc-darwin-x64@15.1.5':
    resolution: {integrity: sha512-8YnZn7vDURUUTInfOcU5l0UWplZGBqUlzvqKKUFceM11SzfNEz7E28E1Arn4/FsOf90b1Nopboy7i7ufc4jXag==}
    engines: {node: '>= 10'}
    cpu: [x64]
    os: [darwin]

  '@next/swc-linux-arm64-gnu@15.1.5':
    resolution: {integrity: sha512-rDJC4ctlYbK27tCyFUhgIv8o7miHNlpCjb2XXfTLQszwAUOSbcMN9q2y3urSrrRCyGVOd9ZR9a4S45dRh6JF3A==}
    engines: {node: '>= 10'}
    cpu: [arm64]
    os: [linux]

  '@next/swc-linux-arm64-musl@15.1.5':
    resolution: {integrity: sha512-FG5RApf4Gu+J+pHUQxXPM81oORZrKBYKUaBTylEIQ6Lz17hKVDsLbSXInfXM0giclvXbyiLXjTv42sQMATmZ0A==}
    engines: {node: '>= 10'}
    cpu: [arm64]
    os: [linux]

  '@next/swc-linux-x64-gnu@15.1.5':
    resolution: {integrity: sha512-NX2Ar3BCquAOYpnoYNcKz14eH03XuF7SmSlPzTSSU4PJe7+gelAjxo3Y7F2m8+hLT8ZkkqElawBp7SWBdzwqQw==}
    engines: {node: '>= 10'}
    cpu: [x64]
    os: [linux]

  '@next/swc-linux-x64-musl@15.1.5':
    resolution: {integrity: sha512-EQgqMiNu3mrV5eQHOIgeuh6GB5UU57tu17iFnLfBEhYfiOfyK+vleYKh2dkRVkV6ayx3eSqbIYgE7J7na4hhcA==}
    engines: {node: '>= 10'}
    cpu: [x64]
    os: [linux]

  '@next/swc-win32-arm64-msvc@15.1.5':
    resolution: {integrity: sha512-HPULzqR/VqryQZbZME8HJE3jNFmTGcp+uRMHabFbQl63TtDPm+oCXAz3q8XyGv2AoihwNApVlur9Up7rXWRcjg==}
    engines: {node: '>= 10'}
    cpu: [arm64]
    os: [win32]

  '@next/swc-win32-x64-msvc@15.1.5':
    resolution: {integrity: sha512-n74fUb/Ka1dZSVYfjwQ+nSJ+ifUff7jGurFcTuJNKZmI62FFOxQXUYit/uZXPTj2cirm1rvGWHG2GhbSol5Ikw==}
    engines: {node: '>= 10'}
    cpu: [x64]
    os: [win32]

  '@nodelib/fs.scandir@2.1.5':
    resolution: {integrity: sha512-vq24Bq3ym5HEQm2NKCr3yXDwjc7vTsEThRDnkp2DK9p1uqLR+DHurm/NOTo0KG7HYHU7eppKZj3MyqYuMBf62g==}
    engines: {node: '>= 8'}

  '@nodelib/fs.stat@2.0.5':
    resolution: {integrity: sha512-RkhPPp2zrqDAQA/2jNhnztcPAlv64XdhIp7a7454A5ovI7Bukxgt7MX7udwAu3zg1DcpPU0rz3VV1SeaqvY4+A==}
    engines: {node: '>= 8'}

  '@nodelib/fs.walk@1.2.8':
    resolution: {integrity: sha512-oGB+UxlgWcgQkgwo8GcEGwemoTFt3FIO9ababBmaGwXIoBKZ+GTy0pP185beGg7Llih/NSHSV2XAs1lnznocSg==}
    engines: {node: '>= 8'}

  '@npmcli/fs@3.1.1':
    resolution: {integrity: sha512-q9CRWjpHCMIh5sVyefoD1cA7PkvILqCZsnSOEUUivORLjxCO/Irmue2DprETiNgEqktDBZaM1Bi+jrarx1XdCg==}
    engines: {node: ^14.17.0 || ^16.13.0 || >=18.0.0}

  '@npmcli/git@4.1.0':
    resolution: {integrity: sha512-9hwoB3gStVfa0N31ymBmrX+GuDGdVA/QWShZVqE0HK2Af+7QGGrCTbZia/SW0ImUTjTne7SP91qxDmtXvDHRPQ==}
    engines: {node: ^14.17.0 || ^16.13.0 || >=18.0.0}

  '@npmcli/package-json@4.0.1':
    resolution: {integrity: sha512-lRCEGdHZomFsURroh522YvA/2cVb9oPIJrjHanCJZkiasz1BzcnLr3tBJhlV7S86MBJBuAQ33is2D60YitZL2Q==}
    engines: {node: ^14.17.0 || ^16.13.0 || >=18.0.0}

  '@npmcli/promise-spawn@6.0.2':
    resolution: {integrity: sha512-gGq0NJkIGSwdbUt4yhdF8ZrmkGKVz9vAdVzpOfnom+V8PLSmSOVhZwbNvZZS1EYcJN5hzzKBxmmVVAInM6HQLg==}
    engines: {node: ^14.17.0 || ^16.13.0 || >=18.0.0}

  '@octokit/auth-token@5.1.1':
    resolution: {integrity: sha512-rh3G3wDO8J9wSjfI436JUKzHIxq8NaiL0tVeB2aXmG6p/9859aUOAjA9pmSPNGGZxfwmaJ9ozOJImuNVJdpvbA==}
    engines: {node: '>= 18'}

  '@octokit/core@6.1.2':
    resolution: {integrity: sha512-hEb7Ma4cGJGEUNOAVmyfdB/3WirWMg5hDuNFVejGEDFqupeOysLc2sG6HJxY2etBp5YQu5Wtxwi020jS9xlUwg==}
    engines: {node: '>= 18'}

  '@octokit/endpoint@10.1.1':
    resolution: {integrity: sha512-JYjh5rMOwXMJyUpj028cu0Gbp7qe/ihxfJMLc8VZBMMqSwLgOxDI1911gV4Enl1QSavAQNJcwmwBF9M0VvLh6Q==}
    engines: {node: '>= 18'}

  '@octokit/graphql@8.1.1':
    resolution: {integrity: sha512-ukiRmuHTi6ebQx/HFRCXKbDlOh/7xEV6QUXaE7MJEKGNAncGI/STSbOkl12qVXZrfZdpXctx5O9X1AIaebiDBg==}
    engines: {node: '>= 18'}

  '@octokit/openapi-types@22.2.0':
    resolution: {integrity: sha512-QBhVjcUa9W7Wwhm6DBFu6ZZ+1/t/oYxqc2tp81Pi41YNuJinbFRx8B133qVOrAaBbF7D/m0Et6f9/pZt9Rc+tg==}

  '@octokit/plugin-paginate-rest@11.3.6':
    resolution: {integrity: sha512-zcvqqf/+TicbTCa/Z+3w4eBJcAxCFymtc0UAIsR3dEVoNilWld4oXdscQ3laXamTszUZdusw97K8+DrbFiOwjw==}
    engines: {node: '>= 18'}
    peerDependencies:
      '@octokit/core': '>=6'

  '@octokit/plugin-request-log@5.3.1':
    resolution: {integrity: sha512-n/lNeCtq+9ofhC15xzmJCNKP2BWTv8Ih2TTy+jatNCCq/gQP/V7rK3fjIfuz0pDWDALO/o/4QY4hyOF6TQQFUw==}
    engines: {node: '>= 18'}
    peerDependencies:
      '@octokit/core': '>=6'

  '@octokit/plugin-rest-endpoint-methods@13.2.6':
    resolution: {integrity: sha512-wMsdyHMjSfKjGINkdGKki06VEkgdEldIGstIEyGX0wbYHGByOwN/KiM+hAAlUwAtPkP3gvXtVQA9L3ITdV2tVw==}
    engines: {node: '>= 18'}
    peerDependencies:
      '@octokit/core': '>=6'

  '@octokit/request-error@6.1.5':
    resolution: {integrity: sha512-IlBTfGX8Yn/oFPMwSfvugfncK2EwRLjzbrpifNaMY8o/HTEAFqCA1FZxjD9cWvSKBHgrIhc4CSBIzMxiLsbzFQ==}
    engines: {node: '>= 18'}

  '@octokit/request@9.1.3':
    resolution: {integrity: sha512-V+TFhu5fdF3K58rs1pGUJIDH5RZLbZm5BI+MNF+6o/ssFNT4vWlCh/tVpF3NxGtP15HUxTTMUbsG5llAuU2CZA==}
    engines: {node: '>= 18'}

  '@octokit/rest@21.0.2':
    resolution: {integrity: sha512-+CiLisCoyWmYicH25y1cDfCrv41kRSvTq6pPWtRroRJzhsCZWZyCqGyI8foJT5LmScADSwRAnr/xo+eewL04wQ==}
    engines: {node: '>= 18'}

  '@octokit/types@13.6.2':
    resolution: {integrity: sha512-WpbZfZUcZU77DrSW4wbsSgTPfKcp286q3ItaIgvSbBpZJlu6mnYXAkjZz6LVZPXkEvLIM8McanyZejKTYUHipA==}

  '@openrouter/ai-sdk-provider@0.0.5':
    resolution: {integrity: sha512-AfxXQhISpxQSeUjU/4jo9waM5GRNX6eIkfTFS9l7vHkD1TKDP81Y/dXrE0ttJeN/Kap3tPF3Jwh49me0gWwjSw==}
    engines: {node: '>=18'}
    peerDependencies:
      zod: ^3.0.0

  '@opentelemetry/api@1.9.0':
    resolution: {integrity: sha512-3giAOQvZiH5F9bMlMiv8+GSPMeqg0dbaeo58/0SlA9sxSqZhnUtxzX9/2FzyhS9sWQf5S0GJE0AKBrFqjpeYcg==}
    engines: {node: '>=8.0.0'}

  '@phosphor-icons/react@2.1.7':
    resolution: {integrity: sha512-g2e2eVAn1XG2a+LI09QU3IORLhnFNAFkNbo2iwbX6NOKSLOwvEMmTa7CgOzEbgNWR47z8i8kwjdvYZ5fkGx1mQ==}
    engines: {node: '>=10'}
    peerDependencies:
      react: '>= 16.8'
      react-dom: '>= 16.8'

  '@pkgjs/parseargs@0.11.0':
    resolution: {integrity: sha512-+1VkjdD0QBLPodGrJUeqarH8VAIvQODIbwh9XpP5Syisf7YoQgsJKPNFoqqLQlu+VQ/tVSshMR6loPMn8U+dPg==}
    engines: {node: '>=14'}

  '@pkgr/core@0.1.1':
    resolution: {integrity: sha512-cq8o4cWH0ibXh9VGi5P20Tu9XF/0fFXl9EUinr9QfTM7a7p0oTA4iJRCQWppXR1Pg8dSM0UCItCkPwsk9qWWYA==}
    engines: {node: ^12.20.0 || ^14.18.0 || >=16.0.0}

  '@polka/url@1.0.0-next.28':
    resolution: {integrity: sha512-8LduaNlMZGwdZ6qWrKlfa+2M4gahzFkprZiAt2TF8uS0qQgBizKXpXURqvTJ4WtmupWxaLqjRb2UCTe72mu+Aw==}

  '@radix-ui/number@1.1.0':
    resolution: {integrity: sha512-V3gRzhVNU1ldS5XhAPTom1fOIo4ccrjjJgmE+LI2h/WaFpHmx0MQApT+KZHnx8abG6Avtfcz4WoEciMnpFT3HQ==}

  '@radix-ui/primitive@1.1.0':
    resolution: {integrity: sha512-4Z8dn6Upk0qk4P74xBhZ6Hd/w0mPEzOOLxy4xiPXOXqjF7jZS0VAKk7/x/H6FyY2zCkYJqePf1G5KmkmNJ4RBA==}

  '@radix-ui/primitive@1.1.1':
    resolution: {integrity: sha512-SJ31y+Q/zAyShtXJc8x83i9TYdbAfHZ++tUZnvjJJqFjzsdUnKsxPL6IEtBlxKkU7yzer//GQtZSV4GbldL3YA==}

  '@radix-ui/react-arrow@1.1.0':
    resolution: {integrity: sha512-FmlW1rCg7hBpEBwFbjHwCW6AmWLQM6g/v0Sn8XbP9NvmSZ2San1FpQeyPtufzOMSIx7Y4dzjlHoifhp+7NkZhw==}
    peerDependencies:
      '@types/react': '*'
      '@types/react-dom': '*'
      react: ^16.8 || ^17.0 || ^18.0 || ^19.0 || ^19.0.0-rc
      react-dom: ^16.8 || ^17.0 || ^18.0 || ^19.0 || ^19.0.0-rc
    peerDependenciesMeta:
      '@types/react':
        optional: true
      '@types/react-dom':
        optional: true

  '@radix-ui/react-arrow@1.1.1':
    resolution: {integrity: sha512-NaVpZfmv8SKeZbn4ijN2V3jlHA9ngBG16VnIIm22nUR0Yk8KUALyBxT3KYEUnNuch9sTE8UTsS3whzBgKOL30w==}
    peerDependencies:
      '@types/react': '*'
      '@types/react-dom': '*'
      react: ^16.8 || ^17.0 || ^18.0 || ^19.0 || ^19.0.0-rc
      react-dom: ^16.8 || ^17.0 || ^18.0 || ^19.0 || ^19.0.0-rc
    peerDependenciesMeta:
      '@types/react':
        optional: true
      '@types/react-dom':
        optional: true

  '@radix-ui/react-collapsible@1.1.2':
    resolution: {integrity: sha512-PliMB63vxz7vggcyq0IxNYk8vGDrLXVWw4+W4B8YnwI1s18x7YZYqlG9PLX7XxAJUi0g2DxP4XKJMFHh/iVh9A==}
    peerDependencies:
      '@types/react': '*'
      '@types/react-dom': '*'
      react: ^16.8 || ^17.0 || ^18.0 || ^19.0 || ^19.0.0-rc
      react-dom: ^16.8 || ^17.0 || ^18.0 || ^19.0 || ^19.0.0-rc
    peerDependenciesMeta:
      '@types/react':
        optional: true
      '@types/react-dom':
        optional: true

  '@radix-ui/react-collection@1.1.0':
    resolution: {integrity: sha512-GZsZslMJEyo1VKm5L1ZJY8tGDxZNPAoUeQUIbKeJfoi7Q4kmig5AsgLMYYuyYbfjd8fBmFORAIwYAkXMnXZgZw==}
    peerDependencies:
      '@types/react': '*'
      '@types/react-dom': '*'
      react: ^16.8 || ^17.0 || ^18.0 || ^19.0 || ^19.0.0-rc
      react-dom: ^16.8 || ^17.0 || ^18.0 || ^19.0 || ^19.0.0-rc
    peerDependenciesMeta:
      '@types/react':
        optional: true
      '@types/react-dom':
        optional: true

  '@radix-ui/react-compose-refs@1.1.0':
    resolution: {integrity: sha512-b4inOtiaOnYf9KWyO3jAeeCG6FeyfY6ldiEPanbUjWd+xIk5wZeHa8yVwmrJ2vderhu/BQvzCrJI0lHd+wIiqw==}
    peerDependencies:
      '@types/react': '*'
      react: ^16.8 || ^17.0 || ^18.0 || ^19.0 || ^19.0.0-rc
    peerDependenciesMeta:
      '@types/react':
        optional: true

  '@radix-ui/react-compose-refs@1.1.1':
    resolution: {integrity: sha512-Y9VzoRDSJtgFMUCoiZBDVo084VQ5hfpXxVE+NgkdNsjiDBByiImMZKKhxMwCbdHvhlENG6a833CbFkOQvTricw==}
    peerDependencies:
      '@types/react': '*'
      react: ^16.8 || ^17.0 || ^18.0 || ^19.0 || ^19.0.0-rc
    peerDependenciesMeta:
      '@types/react':
        optional: true

  '@radix-ui/react-context-menu@2.2.2':
    resolution: {integrity: sha512-99EatSTpW+hRYHt7m8wdDlLtkmTovEe8Z/hnxUPV+SKuuNL5HWNhQI4QSdjZqNSgXHay2z4M3Dym73j9p2Gx5Q==}
    peerDependencies:
      '@types/react': '*'
      '@types/react-dom': '*'
      react: ^16.8 || ^17.0 || ^18.0 || ^19.0 || ^19.0.0-rc
      react-dom: ^16.8 || ^17.0 || ^18.0 || ^19.0 || ^19.0.0-rc
    peerDependenciesMeta:
      '@types/react':
        optional: true
      '@types/react-dom':
        optional: true

  '@radix-ui/react-context@1.1.0':
    resolution: {integrity: sha512-OKrckBy+sMEgYM/sMmqmErVn0kZqrHPJze+Ql3DzYsDDp0hl0L62nx/2122/Bvps1qz645jlcu2tD9lrRSdf8A==}
    peerDependencies:
      '@types/react': '*'
      react: ^16.8 || ^17.0 || ^18.0 || ^19.0 || ^19.0.0-rc
    peerDependenciesMeta:
      '@types/react':
        optional: true

  '@radix-ui/react-context@1.1.1':
    resolution: {integrity: sha512-UASk9zi+crv9WteK/NU4PLvOoL3OuE6BWVKNF6hPRBtYBDXQ2u5iu3O59zUlJiTVvkyuycnqrztsHVJwcK9K+Q==}
    peerDependencies:
      '@types/react': '*'
      react: ^16.8 || ^17.0 || ^18.0 || ^19.0 || ^19.0.0-rc
    peerDependenciesMeta:
      '@types/react':
        optional: true

  '@radix-ui/react-dialog@1.1.2':
    resolution: {integrity: sha512-Yj4dZtqa2o+kG61fzB0H2qUvmwBA2oyQroGLyNtBj1beo1khoQ3q1a2AO8rrQYjd8256CO9+N8L9tvsS+bnIyA==}
    peerDependencies:
      '@types/react': '*'
      '@types/react-dom': '*'
      react: ^16.8 || ^17.0 || ^18.0 || ^19.0 || ^19.0.0-rc
      react-dom: ^16.8 || ^17.0 || ^18.0 || ^19.0 || ^19.0.0-rc
    peerDependenciesMeta:
      '@types/react':
        optional: true
      '@types/react-dom':
        optional: true

  '@radix-ui/react-direction@1.1.0':
    resolution: {integrity: sha512-BUuBvgThEiAXh2DWu93XsT+a3aWrGqolGlqqw5VU1kG7p/ZH2cuDlM1sRLNnY3QcBS69UIz2mcKhMxDsdewhjg==}
    peerDependencies:
      '@types/react': '*'
      react: ^16.8 || ^17.0 || ^18.0 || ^19.0 || ^19.0.0-rc
    peerDependenciesMeta:
      '@types/react':
        optional: true

  '@radix-ui/react-dismissable-layer@1.1.1':
    resolution: {integrity: sha512-QSxg29lfr/xcev6kSz7MAlmDnzbP1eI/Dwn3Tp1ip0KT5CUELsxkekFEMVBEoykI3oV39hKT4TKZzBNMbcTZYQ==}
    peerDependencies:
      '@types/react': '*'
      '@types/react-dom': '*'
      react: ^16.8 || ^17.0 || ^18.0 || ^19.0 || ^19.0.0-rc
      react-dom: ^16.8 || ^17.0 || ^18.0 || ^19.0 || ^19.0.0-rc
    peerDependenciesMeta:
      '@types/react':
        optional: true
      '@types/react-dom':
        optional: true

  '@radix-ui/react-dismissable-layer@1.1.4':
    resolution: {integrity: sha512-XDUI0IVYVSwjMXxM6P4Dfti7AH+Y4oS/TB+sglZ/EXc7cqLwGAmp1NlMrcUjj7ks6R5WTZuWKv44FBbLpwU3sA==}
    peerDependencies:
      '@types/react': '*'
      '@types/react-dom': '*'
      react: ^16.8 || ^17.0 || ^18.0 || ^19.0 || ^19.0.0-rc
      react-dom: ^16.8 || ^17.0 || ^18.0 || ^19.0 || ^19.0.0-rc
    peerDependenciesMeta:
      '@types/react':
        optional: true
      '@types/react-dom':
        optional: true

  '@radix-ui/react-dropdown-menu@2.1.2':
    resolution: {integrity: sha512-GVZMR+eqK8/Kes0a36Qrv+i20bAPXSn8rCBTHx30w+3ECnR5o3xixAlqcVaYvLeyKUsm0aqyhWfmUcqufM8nYA==}
    peerDependencies:
      '@types/react': '*'
      '@types/react-dom': '*'
      react: ^16.8 || ^17.0 || ^18.0 || ^19.0 || ^19.0.0-rc
      react-dom: ^16.8 || ^17.0 || ^18.0 || ^19.0 || ^19.0.0-rc
    peerDependenciesMeta:
      '@types/react':
        optional: true
      '@types/react-dom':
        optional: true

  '@radix-ui/react-focus-guards@1.1.1':
    resolution: {integrity: sha512-pSIwfrT1a6sIoDASCSpFwOasEwKTZWDw/iBdtnqKO7v6FeOzYJ7U53cPzYFVR3geGGXgVHaH+CdngrrAzqUGxg==}
    peerDependencies:
      '@types/react': '*'
      react: ^16.8 || ^17.0 || ^18.0 || ^19.0 || ^19.0.0-rc
    peerDependenciesMeta:
      '@types/react':
        optional: true

  '@radix-ui/react-focus-scope@1.1.0':
    resolution: {integrity: sha512-200UD8zylvEyL8Bx+z76RJnASR2gRMuxlgFCPAe/Q/679a/r0eK3MBVYMb7vZODZcffZBdob1EGnky78xmVvcA==}
    peerDependencies:
      '@types/react': '*'
      '@types/react-dom': '*'
      react: ^16.8 || ^17.0 || ^18.0 || ^19.0 || ^19.0.0-rc
      react-dom: ^16.8 || ^17.0 || ^18.0 || ^19.0 || ^19.0.0-rc
    peerDependenciesMeta:
      '@types/react':
        optional: true
      '@types/react-dom':
        optional: true

  '@radix-ui/react-focus-scope@1.1.1':
    resolution: {integrity: sha512-01omzJAYRxXdG2/he/+xy+c8a8gCydoQ1yOxnWNcRhrrBW5W+RQJ22EK1SaO8tb3WoUsuEw7mJjBozPzihDFjA==}
    peerDependencies:
      '@types/react': '*'
      '@types/react-dom': '*'
      react: ^16.8 || ^17.0 || ^18.0 || ^19.0 || ^19.0.0-rc
      react-dom: ^16.8 || ^17.0 || ^18.0 || ^19.0 || ^19.0.0-rc
    peerDependenciesMeta:
      '@types/react':
        optional: true
      '@types/react-dom':
        optional: true

  '@radix-ui/react-id@1.1.0':
    resolution: {integrity: sha512-EJUrI8yYh7WOjNOqpoJaf1jlFIH2LvtgAl+YcFqNCa+4hj64ZXmPkAKOFs/ukjz3byN6bdb/AVUqHkI8/uWWMA==}
    peerDependencies:
      '@types/react': '*'
      react: ^16.8 || ^17.0 || ^18.0 || ^19.0 || ^19.0.0-rc
    peerDependenciesMeta:
      '@types/react':
        optional: true

  '@radix-ui/react-menu@2.1.2':
    resolution: {integrity: sha512-lZ0R4qR2Al6fZ4yCCZzu/ReTFrylHFxIqy7OezIpWF4bL0o9biKo0pFIvkaew3TyZ9Fy5gYVrR5zCGZBVbO1zg==}
    peerDependencies:
      '@types/react': '*'
      '@types/react-dom': '*'
      react: ^16.8 || ^17.0 || ^18.0 || ^19.0 || ^19.0.0-rc
      react-dom: ^16.8 || ^17.0 || ^18.0 || ^19.0 || ^19.0.0-rc
    peerDependenciesMeta:
      '@types/react':
        optional: true
      '@types/react-dom':
        optional: true

  '@radix-ui/react-popover@1.1.5':
    resolution: {integrity: sha512-YXkTAftOIW2Bt3qKH8vYr6n9gCkVrvyvfiTObVjoHVTHnNj26rmvO87IKa3VgtgCjb8FAQ6qOjNViwl+9iIzlg==}
    peerDependencies:
      '@types/react': '*'
      '@types/react-dom': '*'
      react: ^16.8 || ^17.0 || ^18.0 || ^19.0 || ^19.0.0-rc
      react-dom: ^16.8 || ^17.0 || ^18.0 || ^19.0 || ^19.0.0-rc
    peerDependenciesMeta:
      '@types/react':
        optional: true
      '@types/react-dom':
        optional: true

  '@radix-ui/react-popper@1.2.0':
    resolution: {integrity: sha512-ZnRMshKF43aBxVWPWvbj21+7TQCvhuULWJ4gNIKYpRlQt5xGRhLx66tMp8pya2UkGHTSlhpXwmjqltDYHhw7Vg==}
    peerDependencies:
      '@types/react': '*'
      '@types/react-dom': '*'
      react: ^16.8 || ^17.0 || ^18.0 || ^19.0 || ^19.0.0-rc
      react-dom: ^16.8 || ^17.0 || ^18.0 || ^19.0 || ^19.0.0-rc
    peerDependenciesMeta:
      '@types/react':
        optional: true
      '@types/react-dom':
        optional: true

  '@radix-ui/react-popper@1.2.1':
    resolution: {integrity: sha512-3kn5Me69L+jv82EKRuQCXdYyf1DqHwD2U/sxoNgBGCB7K9TRc3bQamQ+5EPM9EvyPdli0W41sROd+ZU1dTCztw==}
    peerDependencies:
      '@types/react': '*'
      '@types/react-dom': '*'
      react: ^16.8 || ^17.0 || ^18.0 || ^19.0 || ^19.0.0-rc
      react-dom: ^16.8 || ^17.0 || ^18.0 || ^19.0 || ^19.0.0-rc
    peerDependenciesMeta:
      '@types/react':
        optional: true
      '@types/react-dom':
        optional: true

  '@radix-ui/react-portal@1.1.2':
    resolution: {integrity: sha512-WeDYLGPxJb/5EGBoedyJbT0MpoULmwnIPMJMSldkuiMsBAv7N1cRdsTWZWht9vpPOiN3qyiGAtbK2is47/uMFg==}
    peerDependencies:
      '@types/react': '*'
      '@types/react-dom': '*'
      react: ^16.8 || ^17.0 || ^18.0 || ^19.0 || ^19.0.0-rc
      react-dom: ^16.8 || ^17.0 || ^18.0 || ^19.0 || ^19.0.0-rc
    peerDependenciesMeta:
      '@types/react':
        optional: true
      '@types/react-dom':
        optional: true

  '@radix-ui/react-portal@1.1.3':
    resolution: {integrity: sha512-NciRqhXnGojhT93RPyDaMPfLH3ZSl4jjIFbZQ1b/vxvZEdHsBZ49wP9w8L3HzUQwep01LcWtkUvm0OVB5JAHTw==}
    peerDependencies:
      '@types/react': '*'
      '@types/react-dom': '*'
      react: ^16.8 || ^17.0 || ^18.0 || ^19.0 || ^19.0.0-rc
      react-dom: ^16.8 || ^17.0 || ^18.0 || ^19.0 || ^19.0.0-rc
    peerDependenciesMeta:
      '@types/react':
        optional: true
      '@types/react-dom':
        optional: true

  '@radix-ui/react-presence@1.1.1':
    resolution: {integrity: sha512-IeFXVi4YS1K0wVZzXNrbaaUvIJ3qdY+/Ih4eHFhWA9SwGR9UDX7Ck8abvL57C4cv3wwMvUE0OG69Qc3NCcTe/A==}
    peerDependencies:
      '@types/react': '*'
      '@types/react-dom': '*'
      react: ^16.8 || ^17.0 || ^18.0 || ^19.0 || ^19.0.0-rc
      react-dom: ^16.8 || ^17.0 || ^18.0 || ^19.0 || ^19.0.0-rc
    peerDependenciesMeta:
      '@types/react':
        optional: true
      '@types/react-dom':
        optional: true

  '@radix-ui/react-presence@1.1.2':
    resolution: {integrity: sha512-18TFr80t5EVgL9x1SwF/YGtfG+l0BS0PRAlCWBDoBEiDQjeKgnNZRVJp/oVBl24sr3Gbfwc/Qpj4OcWTQMsAEg==}
    peerDependencies:
      '@types/react': '*'
      '@types/react-dom': '*'
      react: ^16.8 || ^17.0 || ^18.0 || ^19.0 || ^19.0.0-rc
      react-dom: ^16.8 || ^17.0 || ^18.0 || ^19.0 || ^19.0.0-rc
    peerDependenciesMeta:
      '@types/react':
        optional: true
      '@types/react-dom':
        optional: true

  '@radix-ui/react-primitive@2.0.0':
    resolution: {integrity: sha512-ZSpFm0/uHa8zTvKBDjLFWLo8dkr4MBsiDLz0g3gMUwqgLHz9rTaRRGYDgvZPtBJgYCBKXkS9fzmoySgr8CO6Cw==}
    peerDependencies:
      '@types/react': '*'
      '@types/react-dom': '*'
      react: ^16.8 || ^17.0 || ^18.0 || ^19.0 || ^19.0.0-rc
      react-dom: ^16.8 || ^17.0 || ^18.0 || ^19.0 || ^19.0.0-rc
    peerDependenciesMeta:
      '@types/react':
        optional: true
      '@types/react-dom':
        optional: true

  '@radix-ui/react-primitive@2.0.1':
    resolution: {integrity: sha512-sHCWTtxwNn3L3fH8qAfnF3WbUZycW93SM1j3NFDzXBiz8D6F5UTTy8G1+WFEaiCdvCVRJWj6N2R4Xq6HdiHmDg==}
    peerDependencies:
      '@types/react': '*'
      '@types/react-dom': '*'
      react: ^16.8 || ^17.0 || ^18.0 || ^19.0 || ^19.0.0-rc
      react-dom: ^16.8 || ^17.0 || ^18.0 || ^19.0 || ^19.0.0-rc
    peerDependenciesMeta:
      '@types/react':
        optional: true
      '@types/react-dom':
        optional: true

  '@radix-ui/react-progress@1.1.1':
    resolution: {integrity: sha512-6diOawA84f/eMxFHcWut0aE1C2kyE9dOyCTQOMRR2C/qPiXz/X0SaiA/RLbapQaXUCmy0/hLMf9meSccD1N0pA==}
    peerDependencies:
      '@types/react': '*'
      '@types/react-dom': '*'
      react: ^16.8 || ^17.0 || ^18.0 || ^19.0 || ^19.0.0-rc
      react-dom: ^16.8 || ^17.0 || ^18.0 || ^19.0 || ^19.0.0-rc
    peerDependenciesMeta:
      '@types/react':
        optional: true
      '@types/react-dom':
        optional: true

  '@radix-ui/react-roving-focus@1.1.0':
    resolution: {integrity: sha512-EA6AMGeq9AEeQDeSH0aZgG198qkfHSbvWTf1HvoDmOB5bBG/qTxjYMWUKMnYiV6J/iP/J8MEFSuB2zRU2n7ODA==}
    peerDependencies:
      '@types/react': '*'
      '@types/react-dom': '*'
      react: ^16.8 || ^17.0 || ^18.0 || ^19.0 || ^19.0.0-rc
      react-dom: ^16.8 || ^17.0 || ^18.0 || ^19.0 || ^19.0.0-rc
    peerDependenciesMeta:
      '@types/react':
        optional: true
      '@types/react-dom':
        optional: true

  '@radix-ui/react-scroll-area@1.2.2':
    resolution: {integrity: sha512-EFI1N/S3YxZEW/lJ/H1jY3njlvTd8tBmgKEn4GHi51+aMm94i6NmAJstsm5cu3yJwYqYc93gpCPm21FeAbFk6g==}
    peerDependencies:
      '@types/react': '*'
      '@types/react-dom': '*'
      react: ^16.8 || ^17.0 || ^18.0 || ^19.0 || ^19.0.0-rc
      react-dom: ^16.8 || ^17.0 || ^18.0 || ^19.0 || ^19.0.0-rc
    peerDependenciesMeta:
      '@types/react':
        optional: true
      '@types/react-dom':
        optional: true

  '@radix-ui/react-separator@1.1.0':
    resolution: {integrity: sha512-3uBAs+egzvJBDZAzvb/n4NxxOYpnspmWxO2u5NbZ8Y6FM/NdrGSF9bop3Cf6F6C71z1rTSn8KV0Fo2ZVd79lGA==}
    peerDependencies:
      '@types/react': '*'
      '@types/react-dom': '*'
      react: ^16.8 || ^17.0 || ^18.0 || ^19.0 || ^19.0.0-rc
      react-dom: ^16.8 || ^17.0 || ^18.0 || ^19.0 || ^19.0.0-rc
    peerDependenciesMeta:
      '@types/react':
        optional: true
      '@types/react-dom':
        optional: true

  '@radix-ui/react-slot@1.1.0':
    resolution: {integrity: sha512-FUCf5XMfmW4dtYl69pdS4DbxKy8nj4M7SafBgPllysxmdachynNflAdp/gCsnYWNDnge6tI9onzMp5ARYc1KNw==}
    peerDependencies:
      '@types/react': '*'
      react: ^16.8 || ^17.0 || ^18.0 || ^19.0 || ^19.0.0-rc
    peerDependenciesMeta:
      '@types/react':
        optional: true

  '@radix-ui/react-slot@1.1.1':
    resolution: {integrity: sha512-RApLLOcINYJA+dMVbOju7MYv1Mb2EBp2nH4HdDzXTSyaR5optlm6Otrz1euW3HbdOR8UmmFK06TD+A9frYWv+g==}
    peerDependencies:
      '@types/react': '*'
      react: ^16.8 || ^17.0 || ^18.0 || ^19.0 || ^19.0.0-rc
    peerDependenciesMeta:
      '@types/react':
        optional: true

  '@radix-ui/react-switch@1.1.1':
    resolution: {integrity: sha512-diPqDDoBcZPSicYoMWdWx+bCPuTRH4QSp9J+65IvtdS0Kuzt67bI6n32vCj8q6NZmYW/ah+2orOtMwcX5eQwIg==}
    peerDependencies:
      '@types/react': '*'
      '@types/react-dom': '*'
      react: ^16.8 || ^17.0 || ^18.0 || ^19.0 || ^19.0.0-rc
      react-dom: ^16.8 || ^17.0 || ^18.0 || ^19.0 || ^19.0.0-rc
    peerDependenciesMeta:
      '@types/react':
        optional: true
      '@types/react-dom':
        optional: true

  '@radix-ui/react-tooltip@1.1.4':
    resolution: {integrity: sha512-QpObUH/ZlpaO4YgHSaYzrLO2VuO+ZBFFgGzjMUPwtiYnAzzNNDPJeEGRrT7qNOrWm/Jr08M1vlp+vTHtnSQ0Uw==}
    peerDependencies:
      '@types/react': '*'
      '@types/react-dom': '*'
      react: ^16.8 || ^17.0 || ^18.0 || ^19.0 || ^19.0.0-rc
      react-dom: ^16.8 || ^17.0 || ^18.0 || ^19.0 || ^19.0.0-rc
    peerDependenciesMeta:
      '@types/react':
        optional: true
      '@types/react-dom':
        optional: true

  '@radix-ui/react-use-callback-ref@1.1.0':
    resolution: {integrity: sha512-CasTfvsy+frcFkbXtSJ2Zu9JHpN8TYKxkgJGWbjiZhFivxaeW7rMeZt7QELGVLaYVfFMsKHjb7Ak0nMEe+2Vfw==}
    peerDependencies:
      '@types/react': '*'
      react: ^16.8 || ^17.0 || ^18.0 || ^19.0 || ^19.0.0-rc
    peerDependenciesMeta:
      '@types/react':
        optional: true

  '@radix-ui/react-use-controllable-state@1.1.0':
    resolution: {integrity: sha512-MtfMVJiSr2NjzS0Aa90NPTnvTSg6C/JLCV7ma0W6+OMV78vd8OyRpID+Ng9LxzsPbLeuBnWBA1Nq30AtBIDChw==}
    peerDependencies:
      '@types/react': '*'
      react: ^16.8 || ^17.0 || ^18.0 || ^19.0 || ^19.0.0-rc
    peerDependenciesMeta:
      '@types/react':
        optional: true

  '@radix-ui/react-use-escape-keydown@1.1.0':
    resolution: {integrity: sha512-L7vwWlR1kTTQ3oh7g1O0CBF3YCyyTj8NmhLR+phShpyA50HCfBFKVJTpshm9PzLiKmehsrQzTYTpX9HvmC9rhw==}
    peerDependencies:
      '@types/react': '*'
      react: ^16.8 || ^17.0 || ^18.0 || ^19.0 || ^19.0.0-rc
    peerDependenciesMeta:
      '@types/react':
        optional: true

  '@radix-ui/react-use-layout-effect@1.1.0':
    resolution: {integrity: sha512-+FPE0rOdziWSrH9athwI1R0HDVbWlEhd+FR+aSDk4uWGmSJ9Z54sdZVDQPZAinJhJXwfT+qnj969mCsT2gfm5w==}
    peerDependencies:
      '@types/react': '*'
      react: ^16.8 || ^17.0 || ^18.0 || ^19.0 || ^19.0.0-rc
    peerDependenciesMeta:
      '@types/react':
        optional: true

  '@radix-ui/react-use-previous@1.1.0':
    resolution: {integrity: sha512-Z/e78qg2YFnnXcW88A4JmTtm4ADckLno6F7OXotmkQfeuCVaKuYzqAATPhVzl3delXE7CxIV8shofPn3jPc5Og==}
    peerDependencies:
      '@types/react': '*'
      react: ^16.8 || ^17.0 || ^18.0 || ^19.0 || ^19.0.0-rc
    peerDependenciesMeta:
      '@types/react':
        optional: true

  '@radix-ui/react-use-rect@1.1.0':
    resolution: {integrity: sha512-0Fmkebhr6PiseyZlYAOtLS+nb7jLmpqTrJyv61Pe68MKYW6OWdRE2kI70TaYY27u7H0lajqM3hSMMLFq18Z7nQ==}
    peerDependencies:
      '@types/react': '*'
      react: ^16.8 || ^17.0 || ^18.0 || ^19.0 || ^19.0.0-rc
    peerDependenciesMeta:
      '@types/react':
        optional: true

  '@radix-ui/react-use-size@1.1.0':
    resolution: {integrity: sha512-XW3/vWuIXHa+2Uwcc2ABSfcCledmXhhQPlGbfcRXbiUQI5Icjcg19BGCZVKKInYbvUCut/ufbbLLPFC5cbb1hw==}
    peerDependencies:
      '@types/react': '*'
      react: ^16.8 || ^17.0 || ^18.0 || ^19.0 || ^19.0.0-rc
    peerDependenciesMeta:
      '@types/react':
        optional: true

  '@radix-ui/react-visually-hidden@1.1.0':
    resolution: {integrity: sha512-N8MDZqtgCgG5S3aV60INAB475osJousYpZ4cTJ2cFbMpdHS5Y6loLTH8LPtkj2QN0x93J30HT/M3qJXM0+lyeQ==}
    peerDependencies:
      '@types/react': '*'
      '@types/react-dom': '*'
      react: ^16.8 || ^17.0 || ^18.0 || ^19.0 || ^19.0.0-rc
      react-dom: ^16.8 || ^17.0 || ^18.0 || ^19.0 || ^19.0.0-rc
    peerDependenciesMeta:
      '@types/react':
        optional: true
      '@types/react-dom':
        optional: true

  '@radix-ui/rect@1.1.0':
    resolution: {integrity: sha512-A9+lCBZoaMJlVKcRBz2YByCG+Cp2t6nAnMnNba+XiWxnj6r4JUFqfsgwocMBZU9LPtdxC6wB56ySYpc7LQIoJg==}

  '@react-aria/focus@3.19.1':
    resolution: {integrity: sha512-bix9Bu1Ue7RPcYmjwcjhB14BMu2qzfJ3tMQLqDc9pweJA66nOw8DThy3IfVr8Z7j2PHktOLf9kcbiZpydKHqzg==}
    peerDependencies:
      react: ^16.8.0 || ^17.0.0-rc.1 || ^18.0.0 || ^19.0.0-rc.1
      react-dom: ^16.8.0 || ^17.0.0-rc.1 || ^18.0.0 || ^19.0.0-rc.1

  '@react-aria/interactions@3.23.0':
    resolution: {integrity: sha512-0qR1atBIWrb7FzQ+Tmr3s8uH5mQdyRH78n0krYaG8tng9+u1JlSi8DGRSaC9ezKyNB84m7vHT207xnHXGeJ3Fg==}
    peerDependencies:
      react: ^16.8.0 || ^17.0.0-rc.1 || ^18.0.0 || ^19.0.0-rc.1
      react-dom: ^16.8.0 || ^17.0.0-rc.1 || ^18.0.0 || ^19.0.0-rc.1

  '@react-aria/ssr@3.9.7':
    resolution: {integrity: sha512-GQygZaGlmYjmYM+tiNBA5C6acmiDWF52Nqd40bBp0Znk4M4hP+LTmI0lpI1BuKMw45T8RIhrAsICIfKwZvi2Gg==}
    engines: {node: '>= 12'}
    peerDependencies:
      react: ^16.8.0 || ^17.0.0-rc.1 || ^18.0.0 || ^19.0.0-rc.1

  '@react-aria/utils@3.27.0':
    resolution: {integrity: sha512-p681OtApnKOdbeN8ITfnnYqfdHS0z7GE+4l8EXlfLnr70Rp/9xicBO6d2rU+V/B3JujDw2gPWxYKEnEeh0CGCw==}
    peerDependencies:
      react: ^16.8.0 || ^17.0.0-rc.1 || ^18.0.0 || ^19.0.0-rc.1
      react-dom: ^16.8.0 || ^17.0.0-rc.1 || ^18.0.0 || ^19.0.0-rc.1

  '@react-dnd/asap@5.0.2':
    resolution: {integrity: sha512-WLyfoHvxhs0V9U+GTsGilGgf2QsPl6ZZ44fnv0/b8T3nQyvzxidxsg/ZltbWssbsRDlYW8UKSQMTGotuTotZ6A==}

  '@react-dnd/invariant@4.0.2':
    resolution: {integrity: sha512-xKCTqAK/FFauOM9Ta2pswIyT3D8AQlfrYdOi/toTPEhqCuAs1v5tcJ3Y08Izh1cJ5Jchwy9SeAXmMg6zrKs2iw==}

  '@react-dnd/shallowequal@4.0.2':
    resolution: {integrity: sha512-/RVXdLvJxLg4QKvMoM5WlwNR9ViO9z8B/qPcc+C0Sa/teJY7QG7kJ441DwzOjMYEY7GmU4dj5EcGHIkKZiQZCA==}

  '@react-stately/utils@3.10.5':
    resolution: {integrity: sha512-iMQSGcpaecghDIh3mZEpZfoFH3ExBwTtuBEcvZ2XnGzCgQjeYXcMdIUwAfVQLXFTdHUHGF6Gu6/dFrYsCzySBQ==}
    peerDependencies:
      react: ^16.8.0 || ^17.0.0-rc.1 || ^18.0.0 || ^19.0.0-rc.1

  '@react-types/shared@3.27.0':
    resolution: {integrity: sha512-gvznmLhi6JPEf0bsq7SwRYTHAKKq/wcmKqFez9sRdbED+SPMUmK5omfZ6w3EwUFQHbYUa4zPBYedQ7Knv70RMw==}
    peerDependencies:
      react: ^16.8.0 || ^17.0.0-rc.1 || ^18.0.0 || ^19.0.0-rc.1

  '@remix-run/cloudflare-pages@2.15.2':
    resolution: {integrity: sha512-gjq20Hs3tWwhhrIXu18hSXDyjWiJXopZUQVbT35uULy/ACEnEbhO1DnVGJzov7NdeMHI4x0O4O0rWg6ZXLtD/Q==}
    engines: {node: '>=18.0.0'}
    peerDependencies:
      '@cloudflare/workers-types': ^4.0.0
      typescript: ^5.1.0
    peerDependenciesMeta:
      typescript:
        optional: true

  '@remix-run/cloudflare@2.15.2':
    resolution: {integrity: sha512-6D/WTx3IbQYCWQ/BVNRItXI2upgDvkcCVYwZhvIctF4o+5+IaF21ZA1HTekQEnBfmYTpffJ3Jko1sCkqoMeOdw==}
    engines: {node: '>=18.0.0'}
    peerDependencies:
      '@cloudflare/workers-types': ^4.0.0
      typescript: ^5.1.0
    peerDependenciesMeta:
      typescript:
        optional: true

  '@remix-run/dev@2.15.2':
    resolution: {integrity: sha512-o8lix8t4GBhtXjo/G1IzwtHVW5GRMs7amtFtBHiR1bhSyK7VyX5qGtTDmJyny5QDv83pxaLOCiE0dUng2BCoyQ==}
    engines: {node: '>=18.0.0'}
    hasBin: true
    peerDependencies:
      '@remix-run/react': ^2.15.2
      '@remix-run/serve': ^2.15.2
      typescript: ^5.1.0
      vite: ^5.1.0
      wrangler: ^3.28.2
    peerDependenciesMeta:
      '@remix-run/serve':
        optional: true
      typescript:
        optional: true
      vite:
        optional: true
      wrangler:
        optional: true

  '@remix-run/node@2.15.2':
    resolution: {integrity: sha512-NS/h5uxje7DYCNgcKqKAiUhf0r2HVnoYUBWLyIIMmCUP1ddWurBP6xTPcWzGhEvV/EvguniYi1wJZ5+X8sonWw==}
    engines: {node: '>=18.0.0'}
    peerDependencies:
      typescript: ^5.1.0
    peerDependenciesMeta:
      typescript:
        optional: true

  '@remix-run/react@2.15.2':
    resolution: {integrity: sha512-NAAMsSgoC/sdOgovUewwRCE/RUm3F+MBxxZKfwu3POCNeHaplY5qGkH/y8PUXvdN1EBG7Z0Ko43dyzCfcEy5PA==}
    engines: {node: '>=18.0.0'}
    peerDependencies:
      react: ^18.0.0
      react-dom: ^18.0.0
      typescript: ^5.1.0
    peerDependenciesMeta:
      typescript:
        optional: true

  '@remix-run/router@1.21.0':
    resolution: {integrity: sha512-xfSkCAchbdG5PnbrKqFWwia4Bi61nH+wm8wLEqfHDyp7Y3dZzgqS2itV8i4gAq9pC2HsTpwyBC6Ds8VHZ96JlA==}
    engines: {node: '>=14.0.0'}

  '@remix-run/server-runtime@2.15.2':
    resolution: {integrity: sha512-OqiPcvEnnU88B8b1LIWHHkQ3Tz2GDAmQ1RihFNQsbrFKpDsQLkw0lJlnfgKA/uHd0CEEacpfV7C9qqJT3V6Z2g==}
    engines: {node: '>=18.0.0'}
    peerDependencies:
      typescript: ^5.1.0
    peerDependenciesMeta:
      typescript:
        optional: true

  '@remix-run/web-blob@3.1.0':
    resolution: {integrity: sha512-owGzFLbqPH9PlKb8KvpNJ0NO74HWE2euAn61eEiyCXX/oteoVzTVSN8mpLgDjaxBf2btj5/nUllSUgpyd6IH6g==}

  '@remix-run/web-fetch@4.4.2':
    resolution: {integrity: sha512-jgKfzA713/4kAW/oZ4bC3MoLWyjModOVDjFPNseVqcJKSafgIscrYL9G50SurEYLswPuoU3HzSbO0jQCMYWHhA==}
    engines: {node: ^10.17 || >=12.3}

  '@remix-run/web-file@3.1.0':
    resolution: {integrity: sha512-dW2MNGwoiEYhlspOAXFBasmLeYshyAyhIdrlXBi06Duex5tDr3ut2LFKVj7tyHLmn8nnNwFf1BjNbkQpygC2aQ==}

  '@remix-run/web-form-data@3.1.0':
    resolution: {integrity: sha512-NdeohLMdrb+pHxMQ/Geuzdp0eqPbea+Ieo8M8Jx2lGC6TBHsgHzYcBvr0LyPdPVycNRDEpWpiDdCOdCryo3f9A==}

  '@remix-run/web-stream@1.1.0':
    resolution: {integrity: sha512-KRJtwrjRV5Bb+pM7zxcTJkhIqWWSy+MYsIxHK+0m5atcznsf15YwUBWHWulZerV2+vvHH1Lp1DD7pw6qKW8SgA==}

  '@rollup/plugin-inject@5.0.5':
    resolution: {integrity: sha512-2+DEJbNBoPROPkgTDNe8/1YXWcqxbN5DTjASVIOx8HS+pITXushyNiBV56RB08zuptzz8gT3YfkqriTBVycepg==}
    engines: {node: '>=14.0.0'}
    peerDependencies:
      rollup: ^1.20.0||^2.0.0||^3.0.0||^4.0.0
    peerDependenciesMeta:
      rollup:
        optional: true

  '@rollup/pluginutils@5.1.3':
    resolution: {integrity: sha512-Pnsb6f32CD2W3uCaLZIzDmeFyQ2b8UWMFI7xtwUezpcGBDVDW6y9XgAWIlARiGAo6eNF5FK5aQTr0LFyNyqq5A==}
    engines: {node: '>=14.0.0'}
    peerDependencies:
      rollup: ^1.20.0||^2.0.0||^3.0.0||^4.0.0
    peerDependenciesMeta:
      rollup:
        optional: true

  '@rollup/rollup-android-arm-eabi@4.28.0':
    resolution: {integrity: sha512-wLJuPLT6grGZsy34g4N1yRfYeouklTgPhH1gWXCYspenKYD0s3cR99ZevOGw5BexMNywkbV3UkjADisozBmpPQ==}
    cpu: [arm]
    os: [android]

  '@rollup/rollup-android-arm64@4.28.0':
    resolution: {integrity: sha512-eiNkznlo0dLmVG/6wf+Ifi/v78G4d4QxRhuUl+s8EWZpDewgk7PX3ZyECUXU0Zq/Ca+8nU8cQpNC4Xgn2gFNDA==}
    cpu: [arm64]
    os: [android]

  '@rollup/rollup-darwin-arm64@4.28.0':
    resolution: {integrity: sha512-lmKx9yHsppblnLQZOGxdO66gT77bvdBtr/0P+TPOseowE7D9AJoBw8ZDULRasXRWf1Z86/gcOdpBrV6VDUY36Q==}
    cpu: [arm64]
    os: [darwin]

  '@rollup/rollup-darwin-x64@4.28.0':
    resolution: {integrity: sha512-8hxgfReVs7k9Js1uAIhS6zq3I+wKQETInnWQtgzt8JfGx51R1N6DRVy3F4o0lQwumbErRz52YqwjfvuwRxGv1w==}
    cpu: [x64]
    os: [darwin]

  '@rollup/rollup-freebsd-arm64@4.28.0':
    resolution: {integrity: sha512-lA1zZB3bFx5oxu9fYud4+g1mt+lYXCoch0M0V/xhqLoGatbzVse0wlSQ1UYOWKpuSu3gyN4qEc0Dxf/DII1bhQ==}
    cpu: [arm64]
    os: [freebsd]

  '@rollup/rollup-freebsd-x64@4.28.0':
    resolution: {integrity: sha512-aI2plavbUDjCQB/sRbeUZWX9qp12GfYkYSJOrdYTL/C5D53bsE2/nBPuoiJKoWp5SN78v2Vr8ZPnB+/VbQ2pFA==}
    cpu: [x64]
    os: [freebsd]

  '@rollup/rollup-linux-arm-gnueabihf@4.28.0':
    resolution: {integrity: sha512-WXveUPKtfqtaNvpf0iOb0M6xC64GzUX/OowbqfiCSXTdi/jLlOmH0Ba94/OkiY2yTGTwteo4/dsHRfh5bDCZ+w==}
    cpu: [arm]
    os: [linux]

  '@rollup/rollup-linux-arm-musleabihf@4.28.0':
    resolution: {integrity: sha512-yLc3O2NtOQR67lI79zsSc7lk31xjwcaocvdD1twL64PK1yNaIqCeWI9L5B4MFPAVGEVjH5k1oWSGuYX1Wutxpg==}
    cpu: [arm]
    os: [linux]

  '@rollup/rollup-linux-arm64-gnu@4.28.0':
    resolution: {integrity: sha512-+P9G9hjEpHucHRXqesY+3X9hD2wh0iNnJXX/QhS/J5vTdG6VhNYMxJ2rJkQOxRUd17u5mbMLHM7yWGZdAASfcg==}
    cpu: [arm64]
    os: [linux]

  '@rollup/rollup-linux-arm64-musl@4.28.0':
    resolution: {integrity: sha512-1xsm2rCKSTpKzi5/ypT5wfc+4bOGa/9yI/eaOLW0oMs7qpC542APWhl4A37AENGZ6St6GBMWhCCMM6tXgTIplw==}
    cpu: [arm64]
    os: [linux]

  '@rollup/rollup-linux-powerpc64le-gnu@4.28.0':
    resolution: {integrity: sha512-zgWxMq8neVQeXL+ouSf6S7DoNeo6EPgi1eeqHXVKQxqPy1B2NvTbaOUWPn/7CfMKL7xvhV0/+fq/Z/J69g1WAQ==}
    cpu: [ppc64]
    os: [linux]

  '@rollup/rollup-linux-riscv64-gnu@4.28.0':
    resolution: {integrity: sha512-VEdVYacLniRxbRJLNtzwGt5vwS0ycYshofI7cWAfj7Vg5asqj+pt+Q6x4n+AONSZW/kVm+5nklde0qs2EUwU2g==}
    cpu: [riscv64]
    os: [linux]

  '@rollup/rollup-linux-s390x-gnu@4.28.0':
    resolution: {integrity: sha512-LQlP5t2hcDJh8HV8RELD9/xlYtEzJkm/aWGsauvdO2ulfl3QYRjqrKW+mGAIWP5kdNCBheqqqYIGElSRCaXfpw==}
    cpu: [s390x]
    os: [linux]

  '@rollup/rollup-linux-x64-gnu@4.28.0':
    resolution: {integrity: sha512-Nl4KIzteVEKE9BdAvYoTkW19pa7LR/RBrT6F1dJCV/3pbjwDcaOq+edkP0LXuJ9kflW/xOK414X78r+K84+msw==}
    cpu: [x64]
    os: [linux]

  '@rollup/rollup-linux-x64-musl@4.28.0':
    resolution: {integrity: sha512-eKpJr4vBDOi4goT75MvW+0dXcNUqisK4jvibY9vDdlgLx+yekxSm55StsHbxUsRxSTt3JEQvlr3cGDkzcSP8bw==}
    cpu: [x64]
    os: [linux]

  '@rollup/rollup-win32-arm64-msvc@4.28.0':
    resolution: {integrity: sha512-Vi+WR62xWGsE/Oj+mD0FNAPY2MEox3cfyG0zLpotZdehPFXwz6lypkGs5y38Jd/NVSbOD02aVad6q6QYF7i8Bg==}
    cpu: [arm64]
    os: [win32]

  '@rollup/rollup-win32-ia32-msvc@4.28.0':
    resolution: {integrity: sha512-kN/Vpip8emMLn/eOza+4JwqDZBL6MPNpkdaEsgUtW1NYN3DZvZqSQrbKzJcTL6hd8YNmFTn7XGWMwccOcJBL0A==}
    cpu: [ia32]
    os: [win32]

  '@rollup/rollup-win32-x64-msvc@4.28.0':
    resolution: {integrity: sha512-Bvno2/aZT6usSa7lRDL2+hMjVAGjuqaymF1ApZm31JXzniR/hvr14jpU+/z4X6Gt5BPlzosscyJZGUvguXIqeQ==}
    cpu: [x64]
    os: [win32]

  '@shikijs/core@1.24.0':
    resolution: {integrity: sha512-6pvdH0KoahMzr6689yh0QJ3rCgF4j1XsXRHNEeEN6M4xJTfQ6QPWrmHzIddotg+xPJUPEPzYzYCKzpYyhTI6Gw==}

  '@shikijs/engine-javascript@1.24.0':
    resolution: {integrity: sha512-ZA6sCeSsF3Mnlxxr+4wGEJ9Tto4RHmfIS7ox8KIAbH0MTVUkw3roHPHZN+LlJMOHJJOVupe6tvuAzRpN8qK1vA==}

  '@shikijs/engine-oniguruma@1.24.0':
    resolution: {integrity: sha512-Eua0qNOL73Y82lGA4GF5P+G2+VXX9XnuUxkiUuwcxQPH4wom+tE39kZpBFXfUuwNYxHSkrSxpB1p4kyRW0moSg==}

  '@shikijs/types@1.24.0':
    resolution: {integrity: sha512-aptbEuq1Pk88DMlCe+FzXNnBZ17LCiLIGWAeCWhoFDzia5Q5Krx3DgnULLiouSdd6+LUM39XwXGppqYE0Ghtug==}

  '@shikijs/vscode-textmate@9.3.0':
    resolution: {integrity: sha512-jn7/7ky30idSkd/O5yDBfAnVt+JJpepofP/POZ1iMOxK59cOfqIgg/Dj0eFsjOTMw+4ycJN0uhZH/Eb0bs/EUA==}

  '@smithy/abort-controller@3.1.9':
    resolution: {integrity: sha512-yiW0WI30zj8ZKoSYNx90no7ugVn3khlyH/z5W8qtKBtVE6awRALbhSG+2SAHA1r6bO/6M9utxYKVZ3PCJ1rWxw==}
    engines: {node: '>=16.0.0'}

  '@smithy/config-resolver@3.0.13':
    resolution: {integrity: sha512-Gr/qwzyPaTL1tZcq8WQyHhTZREER5R1Wytmz4WnVGL4onA3dNk6Btll55c8Vr58pLdvWZmtG8oZxJTw3t3q7Jg==}
    engines: {node: '>=16.0.0'}

  '@smithy/core@2.5.6':
    resolution: {integrity: sha512-w494xO+CPwG/5B/N2l0obHv2Fi9U4DAY+sTi1GWT3BVvGpZetJjJXAynIO9IHp4zS1PinGhXtRSZydUXbJO4ag==}
    engines: {node: '>=16.0.0'}

  '@smithy/credential-provider-imds@3.2.8':
    resolution: {integrity: sha512-ZCY2yD0BY+K9iMXkkbnjo+08T2h8/34oHd0Jmh6BZUSZwaaGlGCyBT/3wnS7u7Xl33/EEfN4B6nQr3Gx5bYxgw==}
    engines: {node: '>=16.0.0'}

  '@smithy/eventstream-codec@3.1.10':
    resolution: {integrity: sha512-323B8YckSbUH0nMIpXn7HZsAVKHYHFUODa8gG9cHo0ySvA1fr5iWaNT+iIL0UCqUzG6QPHA3BSsBtRQou4mMqQ==}

  '@smithy/eventstream-serde-browser@3.0.14':
    resolution: {integrity: sha512-kbrt0vjOIihW3V7Cqj1SXQvAI5BR8SnyQYsandva0AOR307cXAc+IhPngxIPslxTLfxwDpNu0HzCAq6g42kCPg==}
    engines: {node: '>=16.0.0'}

  '@smithy/eventstream-serde-config-resolver@3.0.11':
    resolution: {integrity: sha512-P2pnEp4n75O+QHjyO7cbw/vsw5l93K/8EWyjNCAAybYwUmj3M+hjSQZ9P5TVdUgEG08ueMAP5R4FkuSkElZ5tQ==}
    engines: {node: '>=16.0.0'}

  '@smithy/eventstream-serde-node@3.0.13':
    resolution: {integrity: sha512-zqy/9iwbj8Wysmvi7Lq7XFLeDgjRpTbCfwBhJa8WbrylTAHiAu6oQTwdY7iu2lxigbc9YYr9vPv5SzYny5tCXQ==}
    engines: {node: '>=16.0.0'}

  '@smithy/eventstream-serde-universal@3.0.13':
    resolution: {integrity: sha512-L1Ib66+gg9uTnqp/18Gz4MDpJPKRE44geOjOQ2SVc0eiaO5l255ADziATZgjQjqumC7yPtp1XnjHlF1srcwjKw==}
    engines: {node: '>=16.0.0'}

  '@smithy/fetch-http-handler@4.1.2':
    resolution: {integrity: sha512-R7rU7Ae3ItU4rC0c5mB2sP5mJNbCfoDc8I5XlYjIZnquyUwec7fEo78F6DA3SmgJgkU1qTMcZJuGblxZsl10ZA==}

  '@smithy/hash-node@3.0.11':
    resolution: {integrity: sha512-emP23rwYyZhQBvklqTtwetkQlqbNYirDiEEwXl2v0GYWMnCzxst7ZaRAnWuy28njp5kAH54lvkdG37MblZzaHA==}
    engines: {node: '>=16.0.0'}

  '@smithy/invalid-dependency@3.0.11':
    resolution: {integrity: sha512-NuQmVPEJjUX6c+UELyVz8kUx8Q539EDeNwbRyu4IIF8MeV7hUtq1FB3SHVyki2u++5XLMFqngeMKk7ccspnNyQ==}

  '@smithy/is-array-buffer@2.2.0':
    resolution: {integrity: sha512-GGP3O9QFD24uGeAXYUjwSTXARoqpZykHadOmA8G5vfJPK0/DC67qa//0qvqrJzL1xc8WQWX7/yc7fwudjPHPhA==}
    engines: {node: '>=14.0.0'}

  '@smithy/is-array-buffer@3.0.0':
    resolution: {integrity: sha512-+Fsu6Q6C4RSJiy81Y8eApjEB5gVtM+oFKTffg+jSuwtvomJJrhUJBu2zS8wjXSgH/g1MKEWrzyChTBe6clb5FQ==}
    engines: {node: '>=16.0.0'}

  '@smithy/middleware-content-length@3.0.13':
    resolution: {integrity: sha512-zfMhzojhFpIX3P5ug7jxTjfUcIPcGjcQYzB9t+rv0g1TX7B0QdwONW+ATouaLoD7h7LOw/ZlXfkq4xJ/g2TrIw==}
    engines: {node: '>=16.0.0'}

  '@smithy/middleware-endpoint@3.2.7':
    resolution: {integrity: sha512-GTxSKf280aJBANGN97MomUQhW1VNxZ6w7HAj/pvZM5MUHbMPOGnWOp1PRYKi4czMaHNj9bdiA+ZarmT3Wkdqiw==}
    engines: {node: '>=16.0.0'}

  '@smithy/middleware-retry@3.0.32':
    resolution: {integrity: sha512-v8gVA9HqibuZkFuFpfkC/EcHE8no/3Mv3JvRUGly63Axt4yyas1WDVOasFSdiqm2hZVpY7/k8mRT1Wd5k7r3Yw==}
    engines: {node: '>=16.0.0'}

  '@smithy/middleware-serde@3.0.11':
    resolution: {integrity: sha512-KzPAeySp/fOoQA82TpnwItvX8BBURecpx6ZMu75EZDkAcnPtO6vf7q4aH5QHs/F1s3/snQaSFbbUMcFFZ086Mw==}
    engines: {node: '>=16.0.0'}

  '@smithy/middleware-stack@3.0.11':
    resolution: {integrity: sha512-1HGo9a6/ikgOMrTrWL/WiN9N8GSVYpuRQO5kjstAq4CvV59bjqnh7TbdXGQ4vxLD3xlSjfBjq5t1SOELePsLnA==}
    engines: {node: '>=16.0.0'}

  '@smithy/node-config-provider@3.1.12':
    resolution: {integrity: sha512-O9LVEu5J/u/FuNlZs+L7Ikn3lz7VB9hb0GtPT9MQeiBmtK8RSY3ULmsZgXhe6VAlgTw0YO+paQx4p8xdbs43vQ==}
    engines: {node: '>=16.0.0'}

  '@smithy/node-http-handler@3.3.3':
    resolution: {integrity: sha512-BrpZOaZ4RCbcJ2igiSNG16S+kgAc65l/2hmxWdmhyoGWHTLlzQzr06PXavJp9OBlPEG/sHlqdxjWmjzV66+BSQ==}
    engines: {node: '>=16.0.0'}

  '@smithy/property-provider@3.1.11':
    resolution: {integrity: sha512-I/+TMc4XTQ3QAjXfOcUWbSS073oOEAxgx4aZy8jHaf8JQnRkq2SZWw8+PfDtBvLUjcGMdxl+YwtzWe6i5uhL/A==}
    engines: {node: '>=16.0.0'}

  '@smithy/protocol-http@4.1.8':
    resolution: {integrity: sha512-hmgIAVyxw1LySOwkgMIUN0kjN8TG9Nc85LJeEmEE/cNEe2rkHDUWhnJf2gxcSRFLWsyqWsrZGw40ROjUogg+Iw==}
    engines: {node: '>=16.0.0'}

  '@smithy/querystring-builder@3.0.11':
    resolution: {integrity: sha512-u+5HV/9uJaeLj5XTb6+IEF/dokWWkEqJ0XiaRRogyREmKGUgZnNecLucADLdauWFKUNbQfulHFEZEdjwEBjXRg==}
    engines: {node: '>=16.0.0'}

  '@smithy/querystring-parser@3.0.11':
    resolution: {integrity: sha512-Je3kFvCsFMnso1ilPwA7GtlbPaTixa3WwC+K21kmMZHsBEOZYQaqxcMqeFFoU7/slFjKDIpiiPydvdJm8Q/MCw==}
    engines: {node: '>=16.0.0'}

  '@smithy/service-error-classification@3.0.11':
    resolution: {integrity: sha512-QnYDPkyewrJzCyaeI2Rmp7pDwbUETe+hU8ADkXmgNusO1bgHBH7ovXJiYmba8t0fNfJx75fE8dlM6SEmZxheog==}
    engines: {node: '>=16.0.0'}

  '@smithy/shared-ini-file-loader@3.1.12':
    resolution: {integrity: sha512-1xKSGI+U9KKdbG2qDvIR9dGrw3CNx+baqJfyr0igKEpjbHL5stsqAesYBzHChYHlelWtb87VnLWlhvfCz13H8Q==}
    engines: {node: '>=16.0.0'}

  '@smithy/signature-v4@4.2.4':
    resolution: {integrity: sha512-5JWeMQYg81TgU4cG+OexAWdvDTs5JDdbEZx+Qr1iPbvo91QFGzjy0IkXAKaXUHqmKUJgSHK0ZxnCkgZpzkeNTA==}
    engines: {node: '>=16.0.0'}

  '@smithy/smithy-client@3.5.2':
    resolution: {integrity: sha512-h7xn+1wlpbXyLrtvo/teHR1SFGIIrQ3imzG0nz43zVLAJgvfC1Mtdwa1pFhoIOYrt/TiNjt4pD0gSYQEdZSBtg==}
    engines: {node: '>=16.0.0'}

  '@smithy/types@3.7.2':
    resolution: {integrity: sha512-bNwBYYmN8Eh9RyjS1p2gW6MIhSO2rl7X9QeLM8iTdcGRP+eDiIWDt66c9IysCc22gefKszZv+ubV9qZc7hdESg==}
    engines: {node: '>=16.0.0'}

  '@smithy/url-parser@3.0.11':
    resolution: {integrity: sha512-TmlqXkSk8ZPhfc+SQutjmFr5FjC0av3GZP4B/10caK1SbRwe/v+Wzu/R6xEKxoNqL+8nY18s1byiy6HqPG37Aw==}

  '@smithy/util-base64@3.0.0':
    resolution: {integrity: sha512-Kxvoh5Qtt0CDsfajiZOCpJxgtPHXOKwmM+Zy4waD43UoEMA+qPxxa98aE/7ZhdnBFZFXMOiBR5xbcaMhLtznQQ==}
    engines: {node: '>=16.0.0'}

  '@smithy/util-body-length-browser@3.0.0':
    resolution: {integrity: sha512-cbjJs2A1mLYmqmyVl80uoLTJhAcfzMOyPgjwAYusWKMdLeNtzmMz9YxNl3/jRLoxSS3wkqkf0jwNdtXWtyEBaQ==}

  '@smithy/util-body-length-node@3.0.0':
    resolution: {integrity: sha512-Tj7pZ4bUloNUP6PzwhN7K386tmSmEET9QtQg0TgdNOnxhZvCssHji+oZTUIuzxECRfG8rdm2PMw2WCFs6eIYkA==}
    engines: {node: '>=16.0.0'}

  '@smithy/util-buffer-from@2.2.0':
    resolution: {integrity: sha512-IJdWBbTcMQ6DA0gdNhh/BwrLkDR+ADW5Kr1aZmd4k3DIF6ezMV4R2NIAmT08wQJ3yUK82thHWmC/TnK/wpMMIA==}
    engines: {node: '>=14.0.0'}

  '@smithy/util-buffer-from@3.0.0':
    resolution: {integrity: sha512-aEOHCgq5RWFbP+UDPvPot26EJHjOC+bRgse5A8V3FSShqd5E5UN4qc7zkwsvJPPAVsf73QwYcHN1/gt/rtLwQA==}
    engines: {node: '>=16.0.0'}

  '@smithy/util-config-provider@3.0.0':
    resolution: {integrity: sha512-pbjk4s0fwq3Di/ANL+rCvJMKM5bzAQdE5S/6RL5NXgMExFAi6UgQMPOm5yPaIWPpr+EOXKXRonJ3FoxKf4mCJQ==}
    engines: {node: '>=16.0.0'}

  '@smithy/util-defaults-mode-browser@3.0.32':
    resolution: {integrity: sha512-FAGsnm/xJ19SZeoqGyo9CosqjUlm+XJTmygDMktebvDKw3bKiIiZ40O1MA6Z52KLmekYU2GO7BEK7u6e7ZORKw==}
    engines: {node: '>= 10.0.0'}

  '@smithy/util-defaults-mode-node@3.0.32':
    resolution: {integrity: sha512-2CzKhkPFCVdd15f3+0D1rldNlvJME8pVRBtVVsea2hy7lcOn0bGB0dTVUwzgfM4LW/aU4IOg3jWf25ZWaxbOiw==}
    engines: {node: '>= 10.0.0'}

  '@smithy/util-endpoints@2.1.7':
    resolution: {integrity: sha512-tSfcqKcN/Oo2STEYCABVuKgJ76nyyr6skGl9t15hs+YaiU06sgMkN7QYjo0BbVw+KT26zok3IzbdSOksQ4YzVw==}
    engines: {node: '>=16.0.0'}

  '@smithy/util-hex-encoding@3.0.0':
    resolution: {integrity: sha512-eFndh1WEK5YMUYvy3lPlVmYY/fZcQE1D8oSf41Id2vCeIkKJXPcYDCZD+4+xViI6b1XSd7tE+s5AmXzz5ilabQ==}
    engines: {node: '>=16.0.0'}

  '@smithy/util-middleware@3.0.11':
    resolution: {integrity: sha512-dWpyc1e1R6VoXrwLoLDd57U1z6CwNSdkM69Ie4+6uYh2GC7Vg51Qtan7ITzczuVpqezdDTKJGJB95fFvvjU/ow==}
    engines: {node: '>=16.0.0'}

  '@smithy/util-retry@3.0.11':
    resolution: {integrity: sha512-hJUC6W7A3DQgaee3Hp9ZFcOxVDZzmBIRBPlUAk8/fSOEl7pE/aX7Dci0JycNOnm9Mfr0KV2XjIlUOcGWXQUdVQ==}
    engines: {node: '>=16.0.0'}

  '@smithy/util-stream@3.3.3':
    resolution: {integrity: sha512-bOm0YMMxRjbI3X6QkWwADPFkh2AH2xBMQIB1IQgCsCRqXXpSJatgjUR3oxHthpYwFkw3WPkOt8VgMpJxC0rFqg==}
    engines: {node: '>=16.0.0'}

  '@smithy/util-uri-escape@3.0.0':
    resolution: {integrity: sha512-LqR7qYLgZTD7nWLBecUi4aqolw8Mhza9ArpNEQ881MJJIU2sE5iHCK6TdyqqzcDLy0OPe10IY4T8ctVdtynubg==}
    engines: {node: '>=16.0.0'}

  '@smithy/util-utf8@2.3.0':
    resolution: {integrity: sha512-R8Rdn8Hy72KKcebgLiv8jQcQkXoLMOGGv5uI1/k0l+snqkOzQ1R0ChUBCxWMlBsFMekWjq0wRudIweFs7sKT5A==}
    engines: {node: '>=14.0.0'}

  '@smithy/util-utf8@3.0.0':
    resolution: {integrity: sha512-rUeT12bxFnplYDe815GXbq/oixEGHfRFFtcTF3YdDi/JaENIM6aSYYLJydG83UNzLXeRI5K8abYd/8Sp/QM0kA==}
    engines: {node: '>=16.0.0'}

  '@stylistic/eslint-plugin-ts@2.11.0':
    resolution: {integrity: sha512-ZBxnfSjzxUiwCibbVCeYCYwZw+P5xaQw+pNA8B8uR42fdMQIOhUstXjJuS2nTHoW5CF4+vGSxbL4gklI8WxhyA==}
    engines: {node: ^18.18.0 || ^20.9.0 || >=21.1.0}
    peerDependencies:
      eslint: '>=8.40.0'

  '@swc/counter@0.1.3':
    resolution: {integrity: sha512-e2BR4lsJkkRlKZ/qCHPw9ZaSxc0MVUd7gtbtaB7aMvHeJVYe8sOB8DBZkP2DtISHGSku9sCK6T6cnY0CtXrOCQ==}

  '@swc/helpers@0.5.15':
    resolution: {integrity: sha512-JQ5TuMi45Owi4/BIMAJBoSQoOJu12oOk/gADqlcUL9JEdHB8vyjUSsxqeNXnmXHjYKMi2WcYtezGEEhqUI/E2g==}

  '@tanstack/react-virtual@3.11.2':
    resolution: {integrity: sha512-OuFzMXPF4+xZgx8UzJha0AieuMihhhaWG0tCqpp6tDzlFwOmNBPYMuLOtMJ1Tr4pXLHmgjcWhG6RlknY2oNTdQ==}
    peerDependencies:
      react: ^16.8.0 || ^17.0.0 || ^18.0.0 || ^19.0.0
      react-dom: ^16.8.0 || ^17.0.0 || ^18.0.0 || ^19.0.0

  '@tanstack/virtual-core@3.11.2':
    resolution: {integrity: sha512-vTtpNt7mKCiZ1pwU9hfKPhpdVO2sVzFQsxoVBGtOSHxlrRRzYr8iQ2TlwbAcRYCcEiZ9ECAM8kBzH0v2+VzfKw==}

  '@types/acorn@4.0.6':
    resolution: {integrity: sha512-veQTnWP+1D/xbxVrPC3zHnCZRjSrKfhbMUlEA43iMZLu7EsnTtkJklIuwrCPbOi8YkvDQAiW05VQQFvvz9oieQ==}

  '@types/cookie@0.6.0':
    resolution: {integrity: sha512-4Kh9a6B2bQciAhf7FSuMRRkUWecJgJu9nPnx3yzpsfXX/c50REIqpHY4C82bXP90qrLtXtkDxTZosYO3UpOwlA==}

  '@types/debug@4.1.12':
    resolution: {integrity: sha512-vIChWdVG3LG1SMxEvI/AK+FWJthlrqlTu7fbrlywTkkaONwk/UAGaULXRlf8vkzFBLVm0zkMdCquhL5aOjhXPQ==}

  '@types/diff-match-patch@1.0.36':
    resolution: {integrity: sha512-xFdR6tkm0MWvBfO8xXCSsinYxHcqkQUlcHeSpMC2ukzOb6lwQAfDmW+Qt0AvlGd8HpsS28qKsB+oPeJn9I39jg==}

  '@types/diff@5.2.3':
    resolution: {integrity: sha512-K0Oqlrq3kQMaO2RhfrNQX5trmt+XLyom88zS0u84nnIcLvFnRUMRRHmrGny5GSM+kNO9IZLARsdQHDzkhAgmrQ==}

  '@types/dom-speech-recognition@0.0.4':
    resolution: {integrity: sha512-zf2GwV/G6TdaLwpLDcGTIkHnXf8JEf/viMux+khqKQKDa8/8BAUtXXZS563GnvJ4Fg0PBLGAaFf2GekEVSZ6GQ==}

  '@types/eslint@8.56.10':
    resolution: {integrity: sha512-Shavhk87gCtY2fhXDctcfS3e6FdxWkCx1iUZ9eEUbh7rTqlZT0/IzOkCOVt0fCjcFuZ9FPYfuezTBImfHCDBGQ==}

  '@types/estree-jsx@1.0.5':
    resolution: {integrity: sha512-52CcUVNFyfb1A2ALocQw/Dd1BQFNmSdkuC3BkZ6iqhdMfQz7JWOFRuJFloOzjk+6WijU56m9oKXFAXc7o3Towg==}

  '@types/estree@1.0.6':
    resolution: {integrity: sha512-AYnb1nQyY49te+VRAVgmzfcgjYS91mY5P0TKUDCLEM+gNnA+3T6rWITXRLYCpahpqSQbN5cE+gHpnPyXjHWxcw==}

  '@types/file-saver@2.0.7':
    resolution: {integrity: sha512-dNKVfHd/jk0SkR/exKGj2ggkB45MAkzvWCaqLUUgkyjITkGNzH8H+yUwr+BLJUBjZOe9w8X3wgmXhZDRg1ED6A==}

  '@types/hast@2.3.10':
    resolution: {integrity: sha512-McWspRw8xx8J9HurkVBfYj0xKoE25tOFlHGdx4MJ5xORQrMGZNqJhVQWaIbm6Oyla5kYOXtDiopzKRJzEOkwJw==}

  '@types/hast@3.0.4':
    resolution: {integrity: sha512-WPs+bbQw5aCj+x6laNGWLH3wviHtoCv/P3+otBhbOhJgG8qtpdAMlTCxLtsTWA7LH1Oh/bFCHsBn0TPS5m30EQ==}

  '@types/js-cookie@3.0.6':
    resolution: {integrity: sha512-wkw9yd1kEXOPnvEeEV1Go1MmxtBJL0RR79aOTAApecWFVu7w0NNXNqhcWgvw2YgZDYadliXkl14pa3WXw5jlCQ==}

  '@types/json-schema@7.0.15':
    resolution: {integrity: sha512-5+fP8P8MFNC+AyZCDxrB2pkZFPGzqQWUzpSeuuVLvm8VMcorNYavBqoFcxK8bQz4Qsbn4oUEEem4wDLfcysGHA==}

  '@types/mdast@3.0.15':
    resolution: {integrity: sha512-LnwD+mUEfxWMa1QpDraczIn6k0Ee3SMicuYSSzS6ZYl2gKS09EClnJYGd8Du6rfc5r/GZEk5o1mRb8TaTj03sQ==}

  '@types/mdast@4.0.4':
    resolution: {integrity: sha512-kGaNbPh1k7AFzgpud/gMdvIm5xuECykRR+JnWKQno9TAXVa6WIVCGTPvYGekIDL4uwCZQSYbUxNBSb1aUo79oA==}

  '@types/mdx@2.0.13':
    resolution: {integrity: sha512-+OWZQfAYyio6YkJb3HLxDrvnx6SWWDbC0zVPfBRzUk0/nqoDyf6dNxQi3eArPe8rJ473nobTMQ/8Zk+LxJ+Yuw==}

  '@types/ms@0.7.34':
    resolution: {integrity: sha512-nG96G3Wp6acyAgJqGasjODb+acrI7KltPiRxzHPXnP3NgI28bpQDRv53olbqGXbfcgF5aiiHmO3xpwEpS5Ld9g==}

  '@types/node-forge@1.3.11':
    resolution: {integrity: sha512-FQx220y22OKNTqaByeBGqHWYz4cl94tpcxeFdvBo3wjG6XPBuZ0BNgNZRV5J5TFmmcsJ4IzsLkmGRiQbnYsBEQ==}

  '@types/node@22.10.1':
    resolution: {integrity: sha512-qKgsUwfHZV2WCWLAnVP1JqnpE6Im6h3Y0+fYgMTasNQ7V++CBX5OT1as0g0f+OyubbFqhf6XVNIsmN4IIhEgGQ==}

  '@types/node@22.10.10':
    resolution: {integrity: sha512-X47y/mPNzxviAGY5TcYPtYL8JsY3kAq2n8fMmKoRCxq/c4v4pyGNCzM2R6+M5/umG4ZfHuT+sgqDYqWc9rJ6ww==}

  '@types/prop-types@15.7.13':
    resolution: {integrity: sha512-hCZTSvwbzWGvhqxp/RqVqwU999pBf2vp7hzIjiYOsl8wqOmUxkQ6ddw1cV3l8811+kdUFus/q4d1Y3E3SyEifA==}

  '@types/react-dom@18.3.1':
    resolution: {integrity: sha512-qW1Mfv8taImTthu4KoXgDfLuk4bydU6Q/TkADnDWWHwi4NX4BR+LWfTp2sVmTqRrsHvyDDTelgelxJ+SsejKKQ==}

  '@types/react@18.3.12':
    resolution: {integrity: sha512-D2wOSq/d6Agt28q7rSI3jhU7G6aiuzljDGZ2hTZHIkrTLUI+AF3WMeKkEZ9nN2fkBAlcktT6vcZjDFiIhMYEQw==}

  '@types/unist@2.0.11':
    resolution: {integrity: sha512-CmBKiL6NNo/OqgmMn95Fk9Whlp2mtvIv+KNpQKN2F4SjvrEesubTRWGYSg+BnWZOnlCaSTU1sMpsBOzgbYhnsA==}

  '@types/unist@3.0.3':
    resolution: {integrity: sha512-ko/gIFJRv177XgZsZcBwnqJN5x/Gien8qNOn0D5bQU/zAzVf9Zt3BlcUiLqhV9y4ARk0GbT3tnUiPNgnTXzc/Q==}

  '@types/uuid@9.0.8':
    resolution: {integrity: sha512-jg+97EGIcY9AGHJJRaaPVgetKDsrTgbRjQ5Msgjh/DQKEFl0DtyRr/VCOyD1T2R1MNeWPK/u7JoGhlDZnKBAfA==}

  '@typescript-eslint/eslint-plugin@8.17.0':
    resolution: {integrity: sha512-HU1KAdW3Tt8zQkdvNoIijfWDMvdSweFYm4hWh+KwhPstv+sCmWb89hCIP8msFm9N1R/ooh9honpSuvqKWlYy3w==}
    engines: {node: ^18.18.0 || ^20.9.0 || >=21.1.0}
    peerDependencies:
      '@typescript-eslint/parser': ^8.0.0 || ^8.0.0-alpha.0
      eslint: ^8.57.0 || ^9.0.0
      typescript: '*'
    peerDependenciesMeta:
      typescript:
        optional: true

  '@typescript-eslint/parser@8.17.0':
    resolution: {integrity: sha512-Drp39TXuUlD49F7ilHHCG7TTg8IkA+hxCuULdmzWYICxGXvDXmDmWEjJYZQYgf6l/TFfYNE167m7isnc3xlIEg==}
    engines: {node: ^18.18.0 || ^20.9.0 || >=21.1.0}
    peerDependencies:
      eslint: ^8.57.0 || ^9.0.0
      typescript: '*'
    peerDependenciesMeta:
      typescript:
        optional: true

  '@typescript-eslint/scope-manager@8.17.0':
    resolution: {integrity: sha512-/ewp4XjvnxaREtqsZjF4Mfn078RD/9GmiEAtTeLQ7yFdKnqwTOgRMSvFz4et9U5RiJQ15WTGXPLj89zGusvxBg==}
    engines: {node: ^18.18.0 || ^20.9.0 || >=21.1.0}

  '@typescript-eslint/type-utils@8.17.0':
    resolution: {integrity: sha512-q38llWJYPd63rRnJ6wY/ZQqIzPrBCkPdpIsaCfkR3Q4t3p6sb422zougfad4TFW9+ElIFLVDzWGiGAfbb/v2qw==}
    engines: {node: ^18.18.0 || ^20.9.0 || >=21.1.0}
    peerDependencies:
      eslint: ^8.57.0 || ^9.0.0
      typescript: '*'
    peerDependenciesMeta:
      typescript:
        optional: true

  '@typescript-eslint/types@8.17.0':
    resolution: {integrity: sha512-gY2TVzeve3z6crqh2Ic7Cr+CAv6pfb0Egee7J5UAVWCpVvDI/F71wNfolIim4FE6hT15EbpZFVUj9j5i38jYXA==}
    engines: {node: ^18.18.0 || ^20.9.0 || >=21.1.0}

  '@typescript-eslint/typescript-estree@8.17.0':
    resolution: {integrity: sha512-JqkOopc1nRKZpX+opvKqnM3XUlM7LpFMD0lYxTqOTKQfCWAmxw45e3qlOCsEqEB2yuacujivudOFpCnqkBDNMw==}
    engines: {node: ^18.18.0 || ^20.9.0 || >=21.1.0}
    peerDependencies:
      typescript: '*'
    peerDependenciesMeta:
      typescript:
        optional: true

  '@typescript-eslint/utils@8.17.0':
    resolution: {integrity: sha512-bQC8BnEkxqG8HBGKwG9wXlZqg37RKSMY7v/X8VEWD8JG2JuTHuNK0VFvMPMUKQcbk6B+tf05k+4AShAEtCtJ/w==}
    engines: {node: ^18.18.0 || ^20.9.0 || >=21.1.0}
    peerDependencies:
      eslint: ^8.57.0 || ^9.0.0
      typescript: '*'
    peerDependenciesMeta:
      typescript:
        optional: true

  '@typescript-eslint/visitor-keys@8.17.0':
    resolution: {integrity: sha512-1Hm7THLpO6ww5QU6H/Qp+AusUUl+z/CAm3cNZZ0jQvon9yicgO7Rwd+/WWRpMKLYV6p2UvdbR27c86rzCPpreg==}
    engines: {node: ^18.18.0 || ^20.9.0 || >=21.1.0}

  '@uiw/codemirror-theme-vscode@4.23.6':
    resolution: {integrity: sha512-xUo1ic+Kk5hnv5gy+cXU12GZVSnDjic8s8weKq8loPHF1dSR1e6gkKVIKZRnvoOZ302taKRk7phWpBUaWIuKQg==}

  '@uiw/codemirror-themes@4.23.6':
    resolution: {integrity: sha512-0dpuLQW+V6zrKvfvor/eo71V3tpr2L2Hsu8QZAdtSzksjWABxTOzH3ShaBRxCEsrz6sU9sa9o7ShwBMMDz59bQ==}
    peerDependencies:
      '@codemirror/language': '>=6.0.0'
      '@codemirror/state': '>=6.0.0'
      '@codemirror/view': '>=6.0.0'

  '@ungap/structured-clone@1.2.0':
    resolution: {integrity: sha512-zuVdFrMJiuCDQUMCzQaD6KL28MjnqqN8XnAqiEq9PNm/hCPTSGfrXCOfwj1ow4LFb/tNymJPwsNbVePc1xFqrQ==}

  '@unocss/astro@0.61.9':
    resolution: {integrity: sha512-adOXz4itYHxqhvQgJHlEU58EHDTtY2qrcEPVmQVk4qI1W+ezQV6nQMQvti8mS/HbFw3MOJhIY1MlJoZK36/cyw==}
    peerDependencies:
      vite: ^2.9.0 || ^3.0.0-0 || ^4.0.0 || ^5.0.0-0
    peerDependenciesMeta:
      vite:
        optional: true

  '@unocss/cli@0.61.9':
    resolution: {integrity: sha512-W5pN2cOKAOkeKKXMqsGD/J7dpEAmxODtOH2Afjk41qsjqUlzGlUbmgG9PjAz7TDHrAmvuf3nvmMeeT3fii2UFg==}
    engines: {node: '>=14'}
    hasBin: true

  '@unocss/config@0.61.9':
    resolution: {integrity: sha512-ATvZEFMQiW3/oUaaplVMBYuagEELtnLbHSYH4pUGbJ5MALAfV98mZRyk4FkKkYoMYqWLGdCylzpgMPFDOuFQlQ==}
    engines: {node: '>=14'}

  '@unocss/core@0.61.9':
    resolution: {integrity: sha512-2W1YZQIWXcueGdbXU/ZCqn/8yQhWk8e8kAHFkVlbc9rictkd2UmPB9nIZ8Ii1tMwt6F0TT6vfHbLJEGCV08o2g==}

  '@unocss/extractor-arbitrary-variants@0.61.9':
    resolution: {integrity: sha512-ii42/hKbhgeBBOy86729t6/HeGmxUcHM8FprPeb/v/DfYsCkjDvMYVynX3FN/K5pR2WV+HHp6TQS7GbTmRIN0g==}

  '@unocss/inspector@0.61.9':
    resolution: {integrity: sha512-kUcQ/h8/yAfkqL2eCGVFyB0IGSPdR0dx2HH4V+mdSMfd8yKFR/BQys3mBvqZwSZu5a0+iisFHHq9wr+/I5DtHQ==}

  '@unocss/postcss@0.61.9':
    resolution: {integrity: sha512-HuFE/TUH6tt5f/AwiKNhQ/FO/lvFeW0JHPkx9SCURcKKoD3rpJUbhTqVv7c0zlCVQnRFX0hxpimoetp5Dh8qdA==}
    engines: {node: '>=14'}
    peerDependencies:
      postcss: ^8.4.21

  '@unocss/preset-attributify@0.61.9':
    resolution: {integrity: sha512-AHlEF7PiIBz1jHZZ62+AZ1u5ITrPNL/mgN8XyKwocoAr9HH8aQ3xzUgIuEX6vfV4a8rTdawffY99BQ12msePWQ==}

  '@unocss/preset-icons@0.61.9':
    resolution: {integrity: sha512-5XZO511ksu3EVwpV2nIZKa5NzyJAb+JARKaUpQIXssHUVdRKk5nJYr1XtrpBDLgB6VEf/1skViLEa1bpOUI5Wg==}

  '@unocss/preset-mini@0.61.9':
    resolution: {integrity: sha512-qhagWfdM7ytRWf4wFfrAcdeCUCVD9wDVrM+9evAmuOnMXWEiVZCjfwhjjFu+8lM7g+38n+gi7VcrNuTiZ8fHBA==}

  '@unocss/preset-tagify@0.61.9':
    resolution: {integrity: sha512-E+54+uSe+btOnQDlh8XjDUXhwxJd6/TL/8Rdl+7Pg6m+JNXudEt7xOd81L/KlDPD2tYYH9g/dQUaDN5aJyfRPQ==}

  '@unocss/preset-typography@0.61.9':
    resolution: {integrity: sha512-ZDoRViHtzI1Ny0sZyjajeCGEdFQCBn5CeIYgxO/KCpN107KTGLnYfoabv0gHtj/qaeAh30obeOMxZaIuxYoW3Q==}

  '@unocss/preset-uno@0.61.9':
    resolution: {integrity: sha512-N4R/BCMphrHvAMZ+qgR/FPoh724uXDuZ/1DEGuirUQJMg7makqrI6czL+P99q1bP8nWzxWEXiRXnKKLiyD9pJw==}

  '@unocss/preset-web-fonts@0.61.9':
    resolution: {integrity: sha512-fjQv74+FiAvGJM5vSLkD15Taku0cbi5F7qAr5T85EIQOpUB1fiH2kPoXIOT1WS2lKbQZh6pNGBxLrbBRgnVPew==}

  '@unocss/preset-wind@0.61.9':
    resolution: {integrity: sha512-AzbjJrNL9Rb2BzTiREyssd8v7KFVVLERQ/PNILGzo6yYelYMl4AhKXZ3jgxWEsIABArVa3UkGBigG4h/L+2JHA==}

  '@unocss/reset@0.61.9':
    resolution: {integrity: sha512-A1KtJiFgLM0N3FqJ9r5M3mVULcwsn+14tq5WkvSPF9ik3zQeJh8/NhxKdJImWClwBOzn795NQFXXFB70Ja+2RA==}

  '@unocss/rule-utils@0.61.9':
    resolution: {integrity: sha512-54Hw0nF+3ga70ETo3kes4He62wdsB4dHMgEiD/DEmJzyVY3ZuG/sIVAgkxjMQDo5w4SSYU/Ys1QaY+IQmeJHFQ==}
    engines: {node: '>=14'}

  '@unocss/scope@0.61.9':
    resolution: {integrity: sha512-a9/vdg7YTFZEnJSaJBh/GqkLokYh3ZjEd3gHUxl/TZDSkGOz3WnkR2h+lgaLZm9MJ7RlSvJxYP8ySezH7jU1Pw==}

  '@unocss/transformer-attributify-jsx-babel@0.61.9':
    resolution: {integrity: sha512-+fojHVJhA2MVd3VTCjlEKXf8Vnoy4N+lEl0CrYOD+im44sH5CWogm0RWs9rbeemy1uel6NI1wkP4xTfIA4vEgQ==}

  '@unocss/transformer-attributify-jsx@0.61.9':
    resolution: {integrity: sha512-tKZpZ64Lr6/CX96PhDtKEsqWDo1qjtswEulzIDLxpS90SMyann3azTs6mSuOwGbkbwc4gaJe6H38eCNos0ZqHg==}

  '@unocss/transformer-compile-class@0.61.9':
    resolution: {integrity: sha512-jezMpssFJGIaZNE/rw5U+9Rk1RoDrZqXZokRkqt4tamEn1SiXjRMPWoE/hLg5Kw4oybxwCXTuAk2OsD+kTb7iA==}

  '@unocss/transformer-directives@0.61.9':
    resolution: {integrity: sha512-e4uIbHYdAYJSVpvxOv6kAsyI18X3gHkBsmBYWcUlPLVv+8tYo4eZtc0rn6ZvpiLzkFywG9e9cmpqVQwOR6pBVg==}

  '@unocss/transformer-variant-group@0.61.9':
    resolution: {integrity: sha512-iewADYlY0LoeCb80E/4feHVSCKHl+QzGH4xUvW0zU85evMqNOa0/t0dCIoEG22wr/9piyEsg6OdHprZ2QliYqg==}

  '@unocss/vite@0.61.9':
    resolution: {integrity: sha512-hP/sL9rq1DvVCbSSx05m+bwYqen1nHm9tW6elKFkfV7X5jBUywu24WRq551NZI33KmgHA525ApX++DSWye+0uw==}
    peerDependencies:
      vite: ^2.9.0 || ^3.0.0-0 || ^4.0.0 || ^5.0.0-0

  '@vanilla-extract/babel-plugin-debug-ids@1.2.0':
    resolution: {integrity: sha512-z5nx2QBnOhvmlmBKeRX5sPVLz437wV30u+GJL+Hzj1rGiJYVNvgIIlzUpRNjVQ0MgAgiQIqIUbqPnmMc6HmDlQ==}

  '@vanilla-extract/css@1.17.0':
    resolution: {integrity: sha512-W6FqVFDD+C71ZlKsuj0MxOXSvHb1tvQ9h/+79aYfi097wLsALrnnBzd0by8C///iurrpQ3S+SH74lXd7Lr9MvA==}

  '@vanilla-extract/integration@6.5.0':
    resolution: {integrity: sha512-E2YcfO8vA+vs+ua+gpvy1HRqvgWbI+MTlUpxA8FvatOvybuNcWAY0CKwQ/Gpj7rswYKtC6C7+xw33emM6/ImdQ==}

  '@vanilla-extract/private@1.0.6':
    resolution: {integrity: sha512-ytsG/JLweEjw7DBuZ/0JCN4WAQgM9erfSTdS1NQY778hFQSZ6cfCDEZZ0sgVm4k54uNz6ImKB33AYvSR//fjxw==}

  '@vitest/expect@2.1.8':
    resolution: {integrity: sha512-8ytZ/fFHq2g4PJVAtDX57mayemKgDR6X3Oa2Foro+EygiOJHUXhCqBAAKQYYajZpFoIfvBCF1j6R6IYRSIUFuw==}

  '@vitest/mocker@2.1.8':
    resolution: {integrity: sha512-7guJ/47I6uqfttp33mgo6ga5Gr1VnL58rcqYKyShoRK9ebu8T5Rs6HN3s1NABiBeVTdWNrwUMcHH54uXZBN4zA==}
    peerDependencies:
      msw: ^2.4.9
      vite: ^5.0.0
    peerDependenciesMeta:
      msw:
        optional: true
      vite:
        optional: true

  '@vitest/pretty-format@2.1.8':
    resolution: {integrity: sha512-9HiSZ9zpqNLKlbIDRWOnAWqgcA7xu+8YxXSekhr0Ykab7PAYFkhkwoqVArPOtJhPmYeE2YHgKZlj3CP36z2AJQ==}

  '@vitest/runner@2.1.8':
    resolution: {integrity: sha512-17ub8vQstRnRlIU5k50bG+QOMLHRhYPAna5tw8tYbj+jzjcspnwnwtPtiOlkuKC4+ixDPTuLZiqiWWQ2PSXHVg==}

  '@vitest/snapshot@2.1.8':
    resolution: {integrity: sha512-20T7xRFbmnkfcmgVEz+z3AU/3b0cEzZOt/zmnvZEctg64/QZbSDJEVm9fLnnlSi74KibmRsO9/Qabi+t0vCRPg==}

  '@vitest/spy@2.1.8':
    resolution: {integrity: sha512-5swjf2q95gXeYPevtW0BLk6H8+bPlMb4Vw/9Em4hFxDcaOxS+e0LOX4yqNxoHzMR2akEB2xfpnWUzkZokmgWDg==}

  '@vitest/utils@2.1.8':
    resolution: {integrity: sha512-dwSoui6djdwbfFmIgbIjX2ZhIoG7Ex/+xpxyiEgIGzjliY8xGkcpITKTlp6B4MgtGkF2ilvm97cPM96XZaAgcA==}

  '@web3-storage/multipart-parser@1.0.0':
    resolution: {integrity: sha512-BEO6al7BYqcnfX15W2cnGR+Q566ACXAT9UQykORCWW80lmkpWsnEob6zJS1ZVBKsSJC8+7vJkHwlp+lXG1UCdw==}

  '@webcontainer/api@1.3.0-internal.10':
    resolution: {integrity: sha512-iuqjuDX2uADiJMYZok7+tJqVCJYZ+tU2NwVtxlvakRWSSmIFBGrJ38pD0C5igaOnBV8C9kGDjCE6B03SvLtN4Q==}

  '@xterm/addon-fit@0.10.0':
    resolution: {integrity: sha512-UFYkDm4HUahf2lnEyHvio51TNGiLK66mqP2JoATy7hRZeXaGMRDr00JiSF7m63vR5WKATF605yEggJKsw0JpMQ==}
    peerDependencies:
      '@xterm/xterm': ^5.0.0

  '@xterm/addon-web-links@0.11.0':
    resolution: {integrity: sha512-nIHQ38pQI+a5kXnRaTgwqSHnX7KE6+4SVoceompgHL26unAxdfP6IPqUTSYPQgSwM56hsElfoNrrW5V7BUED/Q==}
    peerDependencies:
      '@xterm/xterm': ^5.0.0

  '@xterm/xterm@5.5.0':
    resolution: {integrity: sha512-hqJHYaQb5OptNunnyAnkHyM8aCjZ1MEIDTQu1iIbbTD/xops91NB5yq1ZK/dC2JDbVWtF23zUtl9JE2NqwT87A==}

  '@zxing/text-encoding@0.9.0':
    resolution: {integrity: sha512-U/4aVJ2mxI0aDNI8Uq0wEhMgY+u4CNtEb0om3+y3+niDAsoTCOB33UF0sxpzqzdqXLqmvc+vZyAt4O8pPdfkwA==}

  abort-controller@3.0.0:
    resolution: {integrity: sha512-h8lQ8tacZYnR3vNQTgibj+tODHI5/+l06Au2Pcriv/Gmet0eaj4TwWH41sO9wnHDiQsEj19q0drzdWdeAHtweg==}
    engines: {node: '>=6.5'}

  accepts@1.3.8:
    resolution: {integrity: sha512-PYAthTa2m2VKxuvSD3DPC/Gy+U+sOA1LAuT8mkmRuvw+NACSaeXEQ+NHcVF7rONl6qcaxV3Uuemwawk+7+SJLw==}
    engines: {node: '>= 0.6'}

  acorn-jsx@5.3.2:
    resolution: {integrity: sha512-rq9s+JNhf0IChjtDXxllJ7g41oZk5SlXtp0LHwyA5cejwn7vKmKp4pPri6YEePv2PU65sAsegbXtIinmDFDXgQ==}
    peerDependencies:
      acorn: ^6.0.0 || ^7.0.0 || ^8.0.0

  acorn-walk@8.3.4:
    resolution: {integrity: sha512-ueEepnujpqee2o5aIYnvHU6C0A42MNdsIDeqy5BydrkuC5R1ZuUFnm27EeFJGoEHJQgn3uleRvmTXaJgfXbt4g==}
    engines: {node: '>=0.4.0'}

  acorn@8.14.0:
    resolution: {integrity: sha512-cl669nCJTZBsL97OF4kUQm5g5hC2uihk0NxY3WENAC0TYdILVkAyHymAntgxGkl7K+t0cXIrH5siy5S4XkFycA==}
    engines: {node: '>=0.4.0'}
    hasBin: true

  aggregate-error@3.1.0:
    resolution: {integrity: sha512-4I7Td01quW/RpocfNayFdFVk1qSuoh0E7JrbRJ16nH01HhKFQ88INq9Sd+nd72zqRySlr9BmDA8xlEJ6vJMrYA==}
    engines: {node: '>=8'}

  ai@4.1.2:
    resolution: {integrity: sha512-11efhPorWFphIpeCgjW6r/jk4wB5RWUGjxayHblBXCq6YEc7o5ki7vlmSnESprsDkMEfmONBWb/xM8pWjR5O2g==}
    engines: {node: '>=18'}
    peerDependencies:
      react: ^18 || ^19 || ^19.0.0-rc
      zod: ^3.0.0
    peerDependenciesMeta:
      react:
        optional: true
      zod:
        optional: true

  ajv@6.12.6:
    resolution: {integrity: sha512-j3fVLgvTo527anyYyJOGTYJbG+vnnQYvE0m5mmkc1TK+nxAppkCLMIL0aZ4dblVCNoGShhm+kzE4ZUykBoMg4g==}

  ansi-regex@5.0.1:
    resolution: {integrity: sha512-quJQXlTSUGL2LH9SUXo8VwsY4soanhgo6LNSm84E1LBcE8s3O0wpdiRzyR9z/ZZJMlMWv37qOOb9pdJlMUEKFQ==}
    engines: {node: '>=8'}

  ansi-regex@6.1.0:
    resolution: {integrity: sha512-7HSX4QQb4CspciLpVFwyRe79O3xsIZDDLER21kERQ71oaPodF8jL725AgJMFAYbooIqolJoRLuM81SpeUkpkvA==}
    engines: {node: '>=12'}

  ansi-styles@4.3.0:
    resolution: {integrity: sha512-zbB9rCJAT1rbjiVDb2hqKFHNYLxgtk8NURxZ3IZwD3F6NtxbXZQCnnSi1Lkx+IDohdPlFp222wVALIheZJQSEg==}
    engines: {node: '>=8'}

  ansi-styles@6.2.1:
    resolution: {integrity: sha512-bN798gFfQX+viw3R7yrGWRqnrN2oRkEkUjjl4JNn4E8GxxbjtG3FbrEIIY3l8/hrwUwIeCZvi4QuOTP4MErVug==}
    engines: {node: '>=12'}

  anymatch@3.1.3:
    resolution: {integrity: sha512-KMReFUr0B4t+D+OBkjR3KYqvocp2XaSzO55UcB6mgQMd3KbcE+mWTyvVV7D/zsdEbNnV6acZUutkiHQXvTr1Rw==}
    engines: {node: '>= 8'}

  arg@5.0.2:
    resolution: {integrity: sha512-PYjyFOLKQ9y57JvQ6QLo8dAgNqswh8M1RMJYdQduT6xbWSgK36P/Z/v+p888pM69jMMfS8Xd8F6I1kQ/I9HUGg==}

  argparse@2.0.1:
    resolution: {integrity: sha512-8+9WqebbFzpX9OR+Wa6O29asIogeRMzcGtAINdpMHHyAg10f05aSFVBbcEqGf/PXw1EjAZ+q2/bEBg3DvurK3Q==}

  aria-hidden@1.2.4:
    resolution: {integrity: sha512-y+CcFFwelSXpLZk/7fMB2mUbGtX9lKycf1MWJ7CaTIERyitVlyQx6C+sxcROU2BAJ24OiZyK+8wj2i8AlBoS3A==}
    engines: {node: '>=10'}

  array-flatten@1.1.1:
    resolution: {integrity: sha512-PCVAQswWemu6UdxsDFFX/+gVeYqKAod3D3UVm91jHwynguOwAvYPhx8nNlM++NqRcK6CxxpUafjmhIdKiHibqg==}

  as-table@1.0.55:
    resolution: {integrity: sha512-xvsWESUJn0JN421Xb9MQw6AsMHRCUknCe0Wjlxvjud80mU4E6hQf1A6NzQKcYNmYw62MfzEtXc+badstZP3JpQ==}

  asn1.js@4.10.1:
    resolution: {integrity: sha512-p32cOF5q0Zqs9uBiONKYLm6BClCoBCM5O9JfeUSlnQLBTxYdTK+pW+nXflm8UkKd2UYlEbYz5qEi0JuZR9ckSw==}

  assert@2.1.0:
    resolution: {integrity: sha512-eLHpSK/Y4nhMJ07gDaAzoX/XAKS8PSaojml3M0DM4JpV1LAi5JOJ/p6H/XWrl8L+DzVEvVCW1z3vWAaB9oTsQw==}

  assertion-error@2.0.1:
    resolution: {integrity: sha512-Izi8RQcffqCeNVgFigKli1ssklIbpHnCYc6AknXGYoB6grJqyeby7jv12JUQgmTAnIDnbck1uxksT4dzN3PWBA==}
    engines: {node: '>=12'}

  astring@1.9.0:
    resolution: {integrity: sha512-LElXdjswlqjWrPpJFg1Fx4wpkOCxj1TDHlSV4PlaRxHGWko024xICaa97ZkMfs6DRKlCguiAI+rbXv5GWwXIkg==}
    hasBin: true

  async-lock@1.4.1:
    resolution: {integrity: sha512-Az2ZTpuytrtqENulXwO3GGv1Bztugx6TT37NIo7imr/Qo0gsYiGtSdBa2B6fsXhTpVZDNfu1Qn3pk531e3q+nQ==}

  available-typed-arrays@1.0.7:
    resolution: {integrity: sha512-wvUjBtSGN7+7SjNpq/9M2Tg350UZD3q62IFZLbRAR1bSMlCo1ZaeW+BJ+D090e4hIIZLBcTDWe4Mh4jvUDajzQ==}
    engines: {node: '>= 0.4'}

  bail@2.0.2:
    resolution: {integrity: sha512-0xO6mYd7JB2YesxDKplafRpsiOzPt9V02ddPCLbY1xYGPOX24NTyN50qnUxgCPcSoYMhKpAuBTjQoRZCAkUDRw==}

  balanced-match@1.0.2:
    resolution: {integrity: sha512-3oSeUO0TMV67hN1AmbXsK4yaqU7tjiHlbxRDZOpH0KW9+CeX4bRAaX0Anxt0tx2MrpRpWwQaPwIlISEJhYU5Pw==}

  base64-js@1.5.1:
    resolution: {integrity: sha512-AKpaYlHn8t4SVbOHCy+b5+KKgvR4vrsD8vbvrbiQJps7fKDTkjkDry6ji0rUJjC0kzbNePLwzxq8iypo41qeWA==}

  before-after-hook@3.0.2:
    resolution: {integrity: sha512-Nik3Sc0ncrMK4UUdXQmAnRtzmNQTAAXmXIopizwZ1W1t8QmfJj+zL4OA2I7XPTPW5z5TDqv4hRo/JzouDJnX3A==}

  binary-extensions@2.3.0:
    resolution: {integrity: sha512-Ceh+7ox5qe7LJuLHoY0feh3pHuUDHAcRUeyL2VYghZwfpkNIy/+8Ocg0a3UuSoYzavmylwuLWQOf3hl0jjMMIw==}
    engines: {node: '>=8'}

  binaryextensions@6.11.0:
    resolution: {integrity: sha512-sXnYK/Ij80TO3lcqZVV2YgfKN5QjUWIRk/XSm2J/4bd/lPko3lvk0O4ZppH6m+6hB2/GTu+ptNwVFe1xh+QLQw==}
    engines: {node: '>=4'}

  bl@4.1.0:
    resolution: {integrity: sha512-1W07cM9gS6DcLperZfFSj+bWLtaPGSOHWhPiGzXmvVJbRLdG82sH/Kn8EtW1VqWVA54AKf2h5k5BbnIbwF3h6w==}

  blake3-wasm@2.1.5:
    resolution: {integrity: sha512-F1+K8EbfOZE49dtoPtmxUQrpXaBIl3ICvasLh+nJta0xkz+9kF/7uet9fLnwKqhDrmj6g+6K3Tw9yQPUg2ka5g==}

  bn.js@4.12.1:
    resolution: {integrity: sha512-k8TVBiPkPJT9uHLdOKfFpqcfprwBFOAAXXozRubr7R7PfIuKvQlzcI4M0pALeqXN09vdaMbUdUj+pass+uULAg==}

  bn.js@5.2.1:
    resolution: {integrity: sha512-eXRvHzWyYPBuB4NBy0cmYQjGitUrtqwbvlzP3G6VFnNRbsZQIxQ10PbKKHt8gZ/HW/D/747aDl+QkDqg3KQLMQ==}

  body-parser@1.20.3:
    resolution: {integrity: sha512-7rAxByjUMqQ3/bHJy7D6OGXvx/MMc4IqBn/X0fcM1QUcAItpZrBEYhWGem+tzXH90c+G01ypMcYJBO9Y30203g==}
    engines: {node: '>= 0.8', npm: 1.2.8000 || >= 1.4.16}

  bowser@2.11.0:
    resolution: {integrity: sha512-AlcaJBi/pqqJBIQ8U9Mcpc9i8Aqxn88Skv5d+xBX006BY5u8N3mGLHa5Lgppa7L/HfwgwLgZ6NYs+Ag6uUmJRA==}

  brace-expansion@1.1.11:
    resolution: {integrity: sha512-iCuPHDFgrHX7H2vEI/5xpz07zSHB00TpugqhmYtVmMO6518mCuRMoOYFldEBl0g187ufozdaHgWKcYFb61qGiA==}

  brace-expansion@2.0.1:
    resolution: {integrity: sha512-XnAIvQ8eM+kC6aULx6wuQiwVsnzsi9d3WxzV3FpWTGA19F621kwdbsAcFKXgKUHZWsy+mY6iL1sHTxWEFCytDA==}

  braces@3.0.3:
    resolution: {integrity: sha512-yQbXgO/OSZVD2IsiLlro+7Hf6Q18EJrKSEsdoMzKePKXct3gvD8oLcOQdIzGupr5Fj+EDe8gO/lxc1BzfMpxvA==}
    engines: {node: '>=8'}

  brorand@1.1.0:
    resolution: {integrity: sha512-cKV8tMCEpQs4hK/ik71d6LrPOnpkpGBR0wzxqr68g2m/LB2GxVYQroAjMJZRVM1Y4BCjCKc3vAamxSzOY2RP+w==}

  browser-resolve@2.0.0:
    resolution: {integrity: sha512-7sWsQlYL2rGLy2IWm8WL8DCTJvYLc/qlOnsakDac87SOoCd16WLsaAMdCiAqsTNHIe+SXfaqyxyo6THoWqs8WQ==}

  browserify-aes@1.2.0:
    resolution: {integrity: sha512-+7CHXqGuspUn/Sl5aO7Ea0xWGAtETPXNSAjHo48JfLdPWcMng33Xe4znFvQweqc/uzk5zSOI3H52CYnjCfb5hA==}

  browserify-cipher@1.0.1:
    resolution: {integrity: sha512-sPhkz0ARKbf4rRQt2hTpAHqn47X3llLkUGn+xEJzLjwY8LRs2p0v7ljvI5EyoRO/mexrNunNECisZs+gw2zz1w==}

  browserify-des@1.0.2:
    resolution: {integrity: sha512-BioO1xf3hFwz4kc6iBhI3ieDFompMhrMlnDFC4/0/vd5MokpuAc3R+LYbwTA9A5Yc9pq9UYPqffKpW2ObuwX5A==}

  browserify-rsa@4.1.1:
    resolution: {integrity: sha512-YBjSAiTqM04ZVei6sXighu679a3SqWORA3qZTEqZImnlkDIFtKc6pNutpjyZ8RJTjQtuYfeetkxM11GwoYXMIQ==}
    engines: {node: '>= 0.10'}

  browserify-sign@4.2.3:
    resolution: {integrity: sha512-JWCZW6SKhfhjJxO8Tyiiy+XYB7cqd2S5/+WeYHsKdNKFlCBhKbblba1A/HN/90YwtxKc8tCErjffZl++UNmGiw==}
    engines: {node: '>= 0.12'}

  browserify-zlib@0.1.4:
    resolution: {integrity: sha512-19OEpq7vWgsH6WkvkBJQDFvJS1uPcbFOQ4v9CU839dO+ZZXUZO6XpE6hNCqvlIIj+4fZvRiJ6DsAQ382GwiyTQ==}

  browserify-zlib@0.2.0:
    resolution: {integrity: sha512-Z942RysHXmJrhqk88FmKBVq/v5tqmSkDz7p54G/MGyjMnCFFnC79XWNbg+Vta8W6Wb2qtSZTSxIGkJrRpCFEiA==}

  browserslist@4.24.2:
    resolution: {integrity: sha512-ZIc+Q62revdMcqC6aChtW4jz3My3klmCO1fEmINZY/8J3EpBg5/A/D0AKmBveUh6pgoeycoMkVMko84tuYS+Gg==}
    engines: {node: ^6 || ^7 || ^8 || ^9 || ^10 || ^11 || ^12 || >=13.7}
    hasBin: true

  buffer-builder@0.2.0:
    resolution: {integrity: sha512-7VPMEPuYznPSoR21NE1zvd2Xna6c/CloiZCfcMXR1Jny6PjX0N4Nsa38zcBFo/FMK+BlA+FLKbJCQ0i2yxp+Xg==}

  buffer-from@1.1.2:
    resolution: {integrity: sha512-E+XQCRwSbaaiChtv6k6Dwgc+bx+Bs6vuKJHHl5kox/BaKbhiXzqQOwK4cO22yElGp2OCmjwVhT3HmxgyPGnJfQ==}

  buffer-xor@1.0.3:
    resolution: {integrity: sha512-571s0T7nZWK6vB67HI5dyUF7wXiNcfaPPPTl6zYCNApANjIvYJTg7hlud/+cJpdAhS7dVzqMLmfhfHR3rAcOjQ==}

  buffer@5.7.1:
    resolution: {integrity: sha512-EHcyIPBQ4BSGlvjB16k5KgAJ27CIsHY/2JBmCRReo48y9rQ3MaUzWX3KVlBa4U7MyX02HdVj0K7C3WaB3ju7FQ==}

  builtin-status-codes@3.0.0:
    resolution: {integrity: sha512-HpGFw18DgFWlncDfjTa2rcQ4W88O1mC8e8yZ2AvQY5KDaktSTwo+KRf6nHK6FRI5FyRyb/5T6+TSxfP7QyGsmQ==}

  bundle-require@5.0.0:
    resolution: {integrity: sha512-GuziW3fSSmopcx4KRymQEJVbZUfqlCqcq7dvs6TYwKRZiegK/2buMxQTPs6MGlNv50wms1699qYO54R8XfRX4w==}
    engines: {node: ^12.20.0 || ^14.13.1 || >=16.0.0}
    peerDependencies:
      esbuild: '>=0.18'

  busboy@1.6.0:
    resolution: {integrity: sha512-8SFQbg/0hQ9xy3UNTB0YEnsNBbWfhf7RtnzpL7TkBiTBRfrQ9Fxcnz7VJsleJpyp6rVLvXiuORqjlHi5q+PYuA==}
    engines: {node: '>=10.16.0'}

  bytes@3.1.2:
    resolution: {integrity: sha512-/Nf7TyzTx6S3yRJObOAV7956r8cr2+Oj8AC5dt8wSP3BQAoeX58NoHyCU8P8zGkNXStjTSi6fzO6F0pBdcYbEg==}
    engines: {node: '>= 0.8'}

  cac@6.7.14:
    resolution: {integrity: sha512-b6Ilus+c3RrdDk+JhLKUAQfzzgLEPy6wcXqS7f/xe1EETvsDP6GORG7SFuOs6cID5YkqchW/LXZbX5bc8j7ZcQ==}
    engines: {node: '>=8'}

  cacache@17.1.4:
    resolution: {integrity: sha512-/aJwG2l3ZMJ1xNAnqbMpA40of9dj/pIH3QfiuQSqjfPJF747VR0J/bHn+/KdNnHKc6XQcWt/AfRSBft82W1d2A==}
    engines: {node: ^14.17.0 || ^16.13.0 || >=18.0.0}

  call-bind-apply-helpers@1.0.1:
    resolution: {integrity: sha512-BhYE+WDaywFg2TBWYNXAE+8B1ATnThNBqXHP5nQu0jWJdVvY2hvkpyB3qOmtmDePiS5/BDQ8wASEWGMWRG148g==}
    engines: {node: '>= 0.4'}

  call-bind@1.0.7:
    resolution: {integrity: sha512-GHTSNSYICQ7scH7sZ+M2rFopRoLh8t2bLSW6BbgrtLsahOIB5iyAVJf9GjWK3cYTDaMj4XdBpM1cA6pIS0Kv2w==}
    engines: {node: '>= 0.4'}

  call-bound@1.0.3:
    resolution: {integrity: sha512-YTd+6wGlNlPxSuri7Y6X8tY2dmm12UMH66RpKMhiX6rsk5wXXnYgbUcOt8kiS31/AjfoTOvCsE+w8nZQLQnzHA==}
    engines: {node: '>= 0.4'}

  callsites@3.1.0:
    resolution: {integrity: sha512-P8BjAsXvZS+VIDUI11hHCQEv74YT67YUi5JJFNWIqL235sBmjX4+qx9Muvls5ivyNENctx46xQLQ3aTuE7ssaQ==}
    engines: {node: '>=6'}

  caniuse-lite@1.0.30001685:
    resolution: {integrity: sha512-e/kJN1EMyHQzgcMEEgoo+YTCO1NGCmIYHk5Qk8jT6AazWemS5QFKJ5ShCJlH3GZrNIdZofcNCEwZqbMjjKzmnA==}

  capnp-ts@0.7.0:
    resolution: {integrity: sha512-XKxXAC3HVPv7r674zP0VC3RTXz+/JKhfyw94ljvF80yynK6VkTnqE3jMuN8b3dUVmmc43TjyxjW4KTsmB3c86g==}

  ccount@2.0.1:
    resolution: {integrity: sha512-eyrF0jiFpY+3drT6383f1qhkbGsLSifNAjA61IUjZjmLCWjItY6LB9ft9YhoDgwfmclB2zhu51Lc7+95b8NRAg==}

  chai@5.1.2:
    resolution: {integrity: sha512-aGtmf24DW6MLHHG5gCx4zaI3uBq3KRtxeVs0DjFH6Z0rDNbsvTxFASFvdj79pxjxZ8/5u3PIiN3IwEIQkiiuPw==}
    engines: {node: '>=12'}

  chalk@4.1.2:
    resolution: {integrity: sha512-oKnbhFyRIXpUuez8iBMmyEa4nbj4IOQyuhc/wy9kY7/WVPcwIO9VA668Pu8RkO7+0G76SLROeyw9CpQ061i4mA==}
    engines: {node: '>=10'}

  chalk@5.4.1:
    resolution: {integrity: sha512-zgVZuo2WcZgfUEmsn6eO3kINexW8RAE4maiQ8QNs8CtpPCSyMiYsULR3HQYkm3w8FIA3SberyMJMSldGsW+U3w==}
    engines: {node: ^12.17.0 || ^14.13 || >=16.0.0}

  character-entities-html4@2.1.0:
    resolution: {integrity: sha512-1v7fgQRj6hnSwFpq1Eu0ynr/CDEw0rXo2B61qXrLNdHZmPKgb7fqS1a2JwF0rISo9q77jDI8VMEHoApn8qDoZA==}

  character-entities-legacy@3.0.0:
    resolution: {integrity: sha512-RpPp0asT/6ufRm//AJVwpViZbGM/MkjQFxJccQRHmISF/22NBtsHqAWmL+/pmkPWoIUJdWyeVleTl1wydHATVQ==}

  character-entities@2.0.2:
    resolution: {integrity: sha512-shx7oQ0Awen/BRIdkjkvz54PnEEI/EjwXDSIZp86/KKdbafHh1Df/RYGBhn4hbe2+uKC9FnT5UCEdyPz3ai9hQ==}

  character-reference-invalid@2.0.1:
    resolution: {integrity: sha512-iBZ4F4wRbyORVsu0jPV7gXkOsGYjGHPmAyv+HiHG8gi5PtC9KI2j1+v8/tlibRvjoWX027ypmG/n0HtO5t7unw==}

  chart.js@4.4.7:
    resolution: {integrity: sha512-pwkcKfdzTMAU/+jNosKhNL2bHtJc/sSmYgVbuGTEDhzkrhmyihmP7vUc/5ZK9WopidMDHNe3Wm7jOd/WhuHWuw==}
    engines: {pnpm: '>=8'}

  check-error@2.1.1:
    resolution: {integrity: sha512-OAlb+T7V4Op9OwdkjmguYRqncdlx5JiofwOAUkmTF+jNdHwzTaTs4sRAGpzLF3oOz5xAyDGrPgeIDFQmDOTiJw==}
    engines: {node: '>= 16'}

  chokidar@3.6.0:
    resolution: {integrity: sha512-7VT13fmjotKpGipCW9JEQAusEPE+Ei8nl6/g4FBAmIm0GOOLMua9NDDo/DWp0ZAxCr3cPq5ZpBqmPAQgDda2Pw==}
    engines: {node: '>= 8.10.0'}

  chokidar@4.0.1:
    resolution: {integrity: sha512-n8enUVCED/KVRQlab1hr3MVpcVMvxtZjmEa956u+4YijlmQED223XMSYj2tLuKvr4jcCTzNNMpQDUer72MMmzA==}
    engines: {node: '>= 14.16.0'}

  chownr@1.1.4:
    resolution: {integrity: sha512-jJ0bqzaylmJtVnNgzTeSOs8DPavpbYgEr/b0YL8/2GO3xJEhInFmhKMUnEJQjZumK7KXGFhUy89PrsJWlakBVg==}

  chownr@2.0.0:
    resolution: {integrity: sha512-bIomtDF5KGpdogkLd9VspvFzk9KfpyyGlS8YFVZl7TGPBHL5snIOnxeshwVgPteQ9b4Eydl+pVbIyE1DcvCWgQ==}
    engines: {node: '>=10'}

  ci-info@3.9.0:
    resolution: {integrity: sha512-NIxF55hv4nSqQswkAeiOi1r83xy8JldOFDTWiug55KBu9Jnblncd2U6ViHmYgHf01TPZS77NJBhBMKdWj9HQMQ==}
    engines: {node: '>=8'}

  cipher-base@1.0.6:
    resolution: {integrity: sha512-3Ek9H3X6pj5TgenXYtNWdaBon1tgYCaebd+XPg0keyjEbEfkD4KkmAxkQ/i1vYvxdcT5nscLBfq9VJRmCBcFSw==}
    engines: {node: '>= 0.10'}

  class-variance-authority@0.7.1:
    resolution: {integrity: sha512-Ka+9Trutv7G8M6WT6SeiRWz792K5qEqIGEGzXKhAE6xOWAY6pPH8U+9IY3oCMv6kqTmLsv7Xh/2w2RigkePMsg==}

  clean-git-ref@2.0.1:
    resolution: {integrity: sha512-bLSptAy2P0s6hU4PzuIMKmMJJSE6gLXGH1cntDu7bWJUksvuM+7ReOK61mozULErYvP6a15rnYl0zFDef+pyPw==}

  clean-stack@2.2.0:
    resolution: {integrity: sha512-4diC9HaTE+KRAMWhDhrGOECgWZxoevMc5TlkObMqNSsVU62PYzXZ/SMTjzyGAFF1YusgxGcSWTEXBhp0CPwQ1A==}
    engines: {node: '>=6'}

  cli-cursor@3.1.0:
    resolution: {integrity: sha512-I/zHAwsKf9FqGoXM4WWRACob9+SNukZTd94DWF57E4toouRulbCxcUh6RKUEOQlYTHJnzkPMySvPNaaSLNfLZw==}
    engines: {node: '>=8'}

  cli-spinners@2.9.2:
    resolution: {integrity: sha512-ywqV+5MmyL4E7ybXgKys4DugZbX0FC6LnwrhjuykIjnK9k8OQacQ7axGKnjDXWNhns0xot3bZI5h55H8yo9cJg==}
    engines: {node: '>=6'}

  client-only@0.0.1:
    resolution: {integrity: sha512-IV3Ou0jSMzZrd3pZ48nLkT9DA7Ag1pnPzaiQhpW7c3RbcqqzvzzVu+L8gfqMp/8IM2MQtSiqaCxrrcfu8I8rMA==}

  clone@1.0.4:
    resolution: {integrity: sha512-JQHZ2QMW6l3aH/j6xCqQThY/9OH4D/9ls34cgkUBiEeocRTU04tHfKPBsUK1PqZCUQM7GiA0IIXJSuXHI64Kbg==}
    engines: {node: '>=0.8'}

  clsx@2.1.1:
    resolution: {integrity: sha512-eYm0QWBtUrBWZWG0d386OGAw16Z995PiOVo2B7bjWSbHedGl5e0ZWaq65kOGgUSNesEIDkB9ISbTg/JK9dhCZA==}
    engines: {node: '>=6'}

  color-convert@2.0.1:
    resolution: {integrity: sha512-RRECPsj7iu/xb5oKYcsFHSppFNnsj/52OVTRKb4zP5onXwVF3zVmmToNcOfGC+CRDpfK/U584fMg38ZHCaElKQ==}
    engines: {node: '>=7.0.0'}

  color-name@1.1.4:
    resolution: {integrity: sha512-dOy+3AuW3a2wNbZHIuMZpTcgjGuLU/uBL/ubcZF9OXbDo8ff4O8yVp5Bf0efS8uEoYo5q4Fx7dY9OgQGXgAsQA==}

  color-string@1.9.1:
    resolution: {integrity: sha512-shrVawQFojnZv6xM40anx4CkoDP+fZsw/ZerEMsW/pyzsRbElpsL/DBVW7q3ExxwusdNXI3lXpuhEZkzs8p5Eg==}

  color@4.2.3:
    resolution: {integrity: sha512-1rXeuUUiGGrykh+CeBdu5Ie7OJwinCgQY0bc7GCRxy5xVHy+moaqkpL/jqQq0MtQOeYcrqEz4abc5f0KtU7W4A==}
    engines: {node: '>=12.5.0'}

  colorette@2.0.20:
    resolution: {integrity: sha512-IfEDxwoWIjkeXL1eXcDiow4UbKjhLdq6/EuSVR9GMN7KVH3r9gQ83e73hsz1Nd1T3ijd5xv1wcWRYO+D6kCI2w==}

  colorjs.io@0.5.2:
    resolution: {integrity: sha512-twmVoizEW7ylZSN32OgKdXRmo1qg+wT5/6C3xu5b9QsWzSFAhHLn2xd8ro0diCsKfCj1RdaTP/nrcW+vAoQPIw==}

  comma-separated-tokens@2.0.3:
    resolution: {integrity: sha512-Fu4hJdvzeylCfQPp9SGWidpzrMs7tTrlu6Vb8XGaRGck8QSNZJJp538Wrb60Lax4fPwR64ViY468OIUTbRlGZg==}

  common-tags@1.8.2:
    resolution: {integrity: sha512-gk/Z852D2Wtb//0I+kRFNKKE9dIIVirjoqPoA1wJU+XePVXZfGeBpk45+A1rKO4Q43prqWBNY/MiIeRLbPWUaA==}
    engines: {node: '>=4.0.0'}

  concat-map@0.0.1:
    resolution: {integrity: sha512-/Srv4dswyQNBfohGpz9o6Yb3Gz3SrUDqBH5rTuhGR7ahtlbYKnVxw2bCFMRljaA7EXHaXZ8wsHdodFvbkhKmqg==}

  confbox@0.1.8:
    resolution: {integrity: sha512-RMtmw0iFkeR4YV+fUOSucriAQNb9g8zFR52MWCtl+cCZOFRNL6zeB395vPzFhEjjn4fMxXudmELnl/KF/WrK6w==}

  consola@3.2.3:
    resolution: {integrity: sha512-I5qxpzLv+sJhTVEoLYNcTW+bThDCPsit0vLNKShZx6rLtpilNpmmeTPaeqJb9ZE9dV3DGaeby6Vuhrw38WjeyQ==}
    engines: {node: ^14.18.0 || >=16.10.0}

  console-browserify@1.2.0:
    resolution: {integrity: sha512-ZMkYO/LkF17QvCPqM0gxw8yUzigAOZOSWSHg91FH6orS7vcEj5dVZTidN2fQ14yBSdg97RqhSNwLUXInd52OTA==}

  constants-browserify@1.0.0:
    resolution: {integrity: sha512-xFxOwqIzR/e1k1gLiWEophSCMqXcwVHIH7akf7b/vxcUeGunlj3hvZaaqxwHsTgn+IndtkQJgSztIDWeumWJDQ==}

  content-disposition@0.5.4:
    resolution: {integrity: sha512-FveZTNuGw04cxlAiWbzi6zTAL/lhehaWbTtgluJh4/E95DqMwTmha3KZN1aAWA8cFIhHzMZUvLevkw5Rqk+tSQ==}
    engines: {node: '>= 0.6'}

  content-type@1.0.5:
    resolution: {integrity: sha512-nTjqfcBFEipKdXCv4YDQWCfmcLZKm81ldF0pAopTvyrFGVbcR6P/VAAd5G7N+0tTr8QqiU0tFadD6FK4NtJwOA==}
    engines: {node: '>= 0.6'}

  convert-source-map@2.0.0:
    resolution: {integrity: sha512-Kvp459HrV2FEJ1CAsi1Ku+MY3kasH19TFykTz2xWmMeq6bk2NU3XXvfJ+Q61m0xktWwt+1HSYf3JZsTms3aRJg==}

  cookie-signature@1.0.6:
    resolution: {integrity: sha512-QADzlaHc8icV8I7vbaJXJwod9HWYp8uCqf1xa4OfNu1T7JVxQIrUgOWtHdNDtPiywmFbiS12VjotIXLrKM3orQ==}

  cookie-signature@1.2.2:
    resolution: {integrity: sha512-D76uU73ulSXrD1UXF4KE2TMxVVwhsnCgfAyTg9k8P6KGZjlXKrOLe4dJQKI3Bxi5wjesZoFXJWElNWBjPZMbhg==}
    engines: {node: '>=6.6.0'}

  cookie@0.6.0:
    resolution: {integrity: sha512-U71cyTamuh1CRNCfpGY6to28lxvNwPG4Guz/EVjgf3Jmzv0vlDp1atT9eS5dDjMYHucpHbWns6Lwf3BKz6svdw==}
    engines: {node: '>= 0.6'}

  cookie@0.7.1:
    resolution: {integrity: sha512-6DnInpx7SJ2AK3+CTUE/ZM0vWTUboZCegxhC2xiIydHR9jNuTAASBrfEpHhiGOZw/nX51bHt6YQl8jsGo4y/0w==}
    engines: {node: '>= 0.6'}

  cookie@0.7.2:
    resolution: {integrity: sha512-yki5XnKuf750l50uGTllt6kKILY4nQ1eNIQatoXEByZ5dWgnKqbnqmTrBE5B4N7lrMJKQ2ytWMiTO2o0v6Ew/w==}
    engines: {node: '>= 0.6'}

  core-util-is@1.0.3:
    resolution: {integrity: sha512-ZQBvi1DcpJ4GDqanjucZ2Hj3wEO5pZDS89BWbkcrvdxksJorwUDDZamX9ldFkp9aw2lmBDLgkObEA4DWNJ9FYQ==}

  crc-32@1.2.2:
    resolution: {integrity: sha512-ROmzCKrTnOwybPcJApAA6WBWij23HVfGVNKqqrZpuyZOHqK2CwHSvpGuyt/UNNvaIjEd8X5IFGp4Mh+Ie1IHJQ==}
    engines: {node: '>=0.8'}
    hasBin: true

  create-ecdh@4.0.4:
    resolution: {integrity: sha512-mf+TCx8wWc9VpuxfP2ht0iSISLZnt0JgWlrOKZiNqyUZWnjIaCIVNQArMHnCZKfEYRg6IM7A+NeJoN8gf/Ws0A==}

  create-hash@1.2.0:
    resolution: {integrity: sha512-z00bCGNHDG8mHAkP7CtT1qVu+bFQUPjYq/4Iv3C3kWjTFV10zIjfSoeqXo9Asws8gwSHDGj/hl2u4OGIjapeCg==}

  create-hmac@1.1.7:
    resolution: {integrity: sha512-MJG9liiZ+ogc4TzUwuvbER1JRdgvUFSB5+VR/g5h82fGaIRWMWddtKBHi7/sVhfjQZ6SehlyhvQYrcYkaUIpLg==}

  create-require@1.1.1:
    resolution: {integrity: sha512-dcKFX3jn0MpIaXjisoRvexIJVEKzaq7z2rZKxf+MSr9TkdmHmsU4m2lcLojrj/FHl8mk5VxMmYA+ftRkP/3oKQ==}

  crelt@1.0.6:
    resolution: {integrity: sha512-VQ2MBenTq1fWZUH9DJNGti7kKv6EeAuYr3cLwxUWhIu1baTaXh4Ib5W2CqHVqib4/MqbYGJqiL3Zb8GJZr3l4g==}

  cross-spawn@7.0.6:
    resolution: {integrity: sha512-uV2QOWP2nWzsy2aMp8aRibhi9dlzF5Hgh5SHaB9OiTGEyDTiJJyx0uy51QXdyWbtAHNua4XJzUKca3OzKUd3vA==}
    engines: {node: '>= 8'}

  crypto-browserify@3.12.1:
    resolution: {integrity: sha512-r4ESw/IlusD17lgQi1O20Fa3qNnsckR126TdUuBgAu7GBYSIPvdNyONd3Zrxh0xCwA4+6w/TDArBPsMvhur+KQ==}
    engines: {node: '>= 0.10'}

  css-tree@2.3.1:
    resolution: {integrity: sha512-6Fv1DV/TYw//QF5IzQdqsNDjx/wc8TrMBZsqjL9eW01tWb7R7k/mq+/VXfJCl7SoD5emsJop9cOByJZfs8hYIw==}
    engines: {node: ^10 || ^12.20.0 || ^14.13.0 || >=15.0.0}

  css-what@6.1.0:
    resolution: {integrity: sha512-HTUrgRJ7r4dsZKU6GjmpfRK1O76h97Z8MfS1G0FozR+oF2kG6Vfe8JE6zwrkbxigziPHinCJ+gCPjA9EaBDtRw==}
    engines: {node: '>= 6'}

  cssesc@3.0.0:
    resolution: {integrity: sha512-/Tb/JcjK111nNScGob5MNtsntNM1aCNUDipB/TkwZFhyDrrE47SOx/18wF2bbjgc3ZzCSKW1T5nt5EbFoAz/Vg==}
    engines: {node: '>=4'}
    hasBin: true

  csstype@3.1.3:
    resolution: {integrity: sha512-M1uQkMl8rQK/szD0LNhtqxIPLpimGm8sOBwU7lLnCpSbTyY3yeU1Vc7l4KT5zT4s/yOxHH5O7tIuuLOCnLADRw==}

  data-uri-to-buffer@2.0.2:
    resolution: {integrity: sha512-ND9qDTLc6diwj+Xe5cdAgVTbLVdXbtxTJRXRhli8Mowuaan+0EJOtdqJ0QCHNSSPyoXGx9HX2/VMnKeC34AChA==}

  data-uri-to-buffer@3.0.1:
    resolution: {integrity: sha512-WboRycPNsVw3B3TL559F7kuBUM4d8CgMEvk6xEJlOp7OBPjt6G7z8WMWlD2rOFZLk6OYfFIUGsCOWzcQH9K2og==}
    engines: {node: '>= 6'}

  data-uri-to-buffer@4.0.1:
    resolution: {integrity: sha512-0R9ikRb668HB7QDxT1vkpuUBtqc53YyAwMwGeUFKRojY/NWKvdZ+9UYtRfGmhqNbRkTSVpMbmyhXipFFv2cb/A==}
    engines: {node: '>= 12'}

  date-fns@3.6.0:
    resolution: {integrity: sha512-fRHTG8g/Gif+kSh50gaGEdToemgfj74aRX3swtiouboip5JDLAyDE9F11nHMIcvOaXeOC6D7SpNhi7uFyB7Uww==}

  date-fns@4.1.0:
    resolution: {integrity: sha512-Ukq0owbQXxa/U3EGtsdVBkR1w7KOQ5gIBqdH2hkvknzZPYvBxb/aa6E8L7tmjFtkwZBu3UXBbjIgPo/Ez4xaNg==}

  debug@2.6.9:
    resolution: {integrity: sha512-bC7ElrdJaJnPbAP+1EotYvqZsb3ecl5wi6Bfi6BJTUcNowp6cvspg0jXznRTKDjm/E7AdgFBVeAPVMNcKGsHMA==}
    peerDependencies:
      supports-color: '*'
    peerDependenciesMeta:
      supports-color:
        optional: true

  debug@4.3.7:
    resolution: {integrity: sha512-Er2nc/H7RrMXZBFCEim6TCmMk02Z8vLC2Rbi1KEBggpo0fS6l0S1nnapwmIi3yW/+GOJap1Krg4w0Hg80oCqgQ==}
    engines: {node: '>=6.0'}
    peerDependencies:
      supports-color: '*'
    peerDependenciesMeta:
      supports-color:
        optional: true

  debug@4.4.0:
    resolution: {integrity: sha512-6WTZ/IxCY/T6BALoZHaE4ctp9xm+Z5kY/pzYaCHRFeyVhojxlrm+46y68HA6hr0TcwEssoxNiDEUJQjfPZ/RYA==}
    engines: {node: '>=6.0'}
    peerDependencies:
      supports-color: '*'
    peerDependenciesMeta:
      supports-color:
        optional: true

  decode-named-character-reference@1.0.2:
    resolution: {integrity: sha512-O8x12RzrUF8xyVcY0KJowWsmaJxQbmy0/EtnNtHRpsOcT7dFk5W598coHqBVpmWo1oQQfsCqfCmkZN5DJrZVdg==}

  decompress-response@6.0.0:
    resolution: {integrity: sha512-aW35yZM6Bb/4oJlZncMH2LCoZtJXTRxES17vE3hoRiowU2kWHaJKFkSBDnDR+cm9J+9QhXmREyIfv0pji9ejCQ==}
    engines: {node: '>=10'}

  dedent@1.5.3:
    resolution: {integrity: sha512-NHQtfOOW68WD8lgypbLA5oT+Bt0xXJhiYvoR6SmmNXZfpzOGXwdKWmcwG8N7PwVVWV3eF/68nmD9BaJSsTBhyQ==}
    peerDependencies:
      babel-plugin-macros: ^3.1.0
    peerDependenciesMeta:
      babel-plugin-macros:
        optional: true

  deep-eql@5.0.2:
    resolution: {integrity: sha512-h5k/5U50IJJFpzfL6nO9jaaumfjO/f2NjK/oYB2Djzm4p9L+3T9qWpZqZ2hAbLPuuYq9wrU08WQyBTL5GbPk5Q==}
    engines: {node: '>=6'}

  deep-is@0.1.4:
    resolution: {integrity: sha512-oIPzksmTg4/MriiaYGO+okXDT7ztn/w3Eptv/+gSIdMdKsJo0u4CfYNFJPy+4SKMuCqGw2wxnA+URMg3t8a/bQ==}

  deep-object-diff@1.1.9:
    resolution: {integrity: sha512-Rn+RuwkmkDwCi2/oXOFS9Gsr5lJZu/yTGpK7wAaAIE75CC+LCGEZHpY6VQJa/RoJcrmaA/docWJZvYohlNkWPA==}

  deepmerge@4.3.1:
    resolution: {integrity: sha512-3sUqbMEc77XqpdNO7FRyRog+eW3ph+GYCbj+rK+uYyRMuwsVy0rMiVtPn+QJlKFvWP/1PYpapqYn0Me2knFn+A==}
    engines: {node: '>=0.10.0'}

  defaults@1.0.4:
    resolution: {integrity: sha512-eFuaLoy/Rxalv2kr+lqMlUnrDWV+3j4pljOIJgLIhI058IQfWJ7vXhyEIHu+HtC738klGALYxOKDO0bQP3tg8A==}

  define-data-property@1.1.4:
    resolution: {integrity: sha512-rBMvIzlpA8v6E+SJZoo++HAYqsLrkg7MSfIinMPFhmkorw7X+dOXVJQs+QT69zGkzMyfDnIMN2Wid1+NbL3T+A==}
    engines: {node: '>= 0.4'}

  define-properties@1.2.1:
    resolution: {integrity: sha512-8QmQKqEASLd5nx0U1B1okLElbUuuttJ/AnYmRXbbbGDWh6uS208EjD4Xqq/I9wK7u0v6O08XhTWnt5XtEbR6Dg==}
    engines: {node: '>= 0.4'}

  defu@6.1.4:
    resolution: {integrity: sha512-mEQCMmwJu317oSz8CwdIOdwf3xMif1ttiM8LTufzc3g6kR+9Pe236twL8j3IYT1F7GfRgGcW6MWxzZjLIkuHIg==}

  depd@2.0.0:
    resolution: {integrity: sha512-g7nH6P6dyDioJogAAGprGpCtVImJhpPk/roCzdb3fIh61/s/nPsfR6onyMwkCAR/OlC3yBC0lESvUoQEAssIrw==}
    engines: {node: '>= 0.8'}

  dequal@2.0.3:
    resolution: {integrity: sha512-0je+qPKHEMohvfRTCEo3CrPG6cAzAYgmzKyxRiYSSDkS6eGJdyVJm7WaYA5ECaAD9wLB2T4EEeymA5aFVcYXCA==}
    engines: {node: '>=6'}

  des.js@1.1.0:
    resolution: {integrity: sha512-r17GxjhUCjSRy8aiJpr8/UadFIzMzJGexI3Nmz4ADi9LYSFx4gTBp80+NaX/YsXWWLhpZ7v/v/ubEc/bCNfKwg==}

  destr@2.0.3:
    resolution: {integrity: sha512-2N3BOUU4gYMpTP24s5rF5iP7BDr7uNTCs4ozw3kf/eKfvWSIu93GEBi5m427YoyJoeOzQ5smuu4nNAPGb8idSQ==}

  destroy@1.2.0:
    resolution: {integrity: sha512-2sJGJTaXIIaR1w4iJSNoN0hnMY7Gpc/n8D4qSCJw8QqFWXf7cuAgnEHxBpweaVcPevC2l3KpjYCx3NypQQgaJg==}
    engines: {node: '>= 0.8', npm: 1.2.8000 || >= 1.4.16}

  detect-libc@2.0.3:
    resolution: {integrity: sha512-bwy0MGW55bG41VqxxypOsdSdGqLwXPI/focwgTYCFMbdUiBAxLg9CFzG08sz2aqzknwiX7Hkl0bQENjg8iLByw==}
    engines: {node: '>=8'}

  detect-node-es@1.1.0:
    resolution: {integrity: sha512-ypdmJU/TbBby2Dxibuv7ZLW3Bs1QEmM7nHjEANfohJLvE0XVujisn1qPJcZxg+qDucsr+bP6fLD1rPS3AhJ7EQ==}

  devlop@1.1.0:
    resolution: {integrity: sha512-RWmIqhcFf1lRYBvNmr7qTNuyCt/7/ns2jbpp1+PalgE/rDQcBT0fioSMUpJ93irlUhC5hrg4cYqe6U+0ImW0rA==}

  diff-match-patch@1.0.5:
    resolution: {integrity: sha512-IayShXAgj/QMXgB0IWmKx+rOPuGMhqm5w6jvFxmVenXKIzRqTAAsbBPT3kWQeGANj3jGgvcvv4yK6SxqYmikgw==}

  diff3@0.0.3:
    resolution: {integrity: sha512-iSq8ngPOt0K53A6eVr4d5Kn6GNrM2nQZtC740pzIriHtn4pOQ2lyzEXQMBeVcWERN0ye7fhBsk9PbLLQOnUx/g==}

  diff@5.2.0:
    resolution: {integrity: sha512-uIFDxqpRZGZ6ThOk84hEfqWoHx2devRFvpTZcTHur85vImfaxUbTW9Ryh4CpCuDnToOP1CEtXKIgytHBPVff5A==}
    engines: {node: '>=0.3.1'}

  diffie-hellman@5.0.3:
    resolution: {integrity: sha512-kqag/Nl+f3GwyK25fhUMYj81BUOrZ9IuJsjIcDE5icNM9FJHAVm3VcUDxdLPoQtTuUylWm6ZIknYJwwaPxsUzg==}

  dnd-core@16.0.1:
    resolution: {integrity: sha512-HK294sl7tbw6F6IeuK16YSBUoorvHpY8RHO+9yFfaJyCDVb6n7PRcezrOEOa2SBCqiYpemh5Jx20ZcjKdFAVng==}

  domain-browser@4.22.0:
    resolution: {integrity: sha512-IGBwjF7tNk3cwypFNH/7bfzBcgSCbaMOD3GsaY1AU/JRrnHnYgEM0+9kQt52iZxjNsjBtJYtao146V+f8jFZNw==}
    engines: {node: '>=10'}

  dotenv@16.4.7:
    resolution: {integrity: sha512-47qPchRCykZC03FhkYAhrvwU4xDBFIj1QPqaarj6mdM/hgUzfPHcpkHJOn3mJAufFeeAxAzeGsr5X0M4k6fLZQ==}
    engines: {node: '>=12'}

  dunder-proto@1.0.1:
    resolution: {integrity: sha512-KIN/nDJBQRcXw0MLVhZE9iQHmG68qAVIBg9CqmUYjmQIhgij9U5MFvrqkUL5FbtyyzZuOeOt0zdeRe4UY7ct+A==}
    engines: {node: '>= 0.4'}

  duplexer@0.1.2:
    resolution: {integrity: sha512-jtD6YG370ZCIi/9GTaJKQxWTZD045+4R4hTk/x1UyoqadyJ9x9CgSi1RlVDQF8U2sxLLSnFkCaMihqljHIWgMg==}

  duplexify@3.7.1:
    resolution: {integrity: sha512-07z8uv2wMyS51kKhD1KsdXJg5WQ6t93RneqRxUHnskXVtlYYkLqM0gqStQZ3pj073g687jPCHrqNfCzawLYh5g==}

  eastasianwidth@0.2.0:
    resolution: {integrity: sha512-I88TYZWc9XiYHRQ4/3c5rjjfgkjhLyW2luGIheGERbNQ6OY7yTybanSpDXZa8y7VUP9YmDcYa+eyq4ca7iLqWA==}

  editions@6.21.0:
    resolution: {integrity: sha512-ofkXJtn7z0urokN62DI3SBo/5xAtF0rR7tn+S/bSYV79Ka8pTajIIl+fFQ1q88DQEImymmo97M4azY3WX/nUdg==}
    engines: {node: '>=4'}

  ee-first@1.1.1:
    resolution: {integrity: sha512-WMwm9LhRUo+WUaRN+vRuETqG89IgZphVSNkdFgeb6sS/E4OrDIN7t48CAewSHXc6C8lefD8KKfr5vY61brQlow==}

  electron-to-chromium@1.5.68:
    resolution: {integrity: sha512-FgMdJlma0OzUYlbrtZ4AeXjKxKPk6KT8WOP8BjcqxWtlg8qyJQjRzPJzUtUn5GBg1oQ26hFs7HOOHJMYiJRnvQ==}

  elliptic@6.6.1:
    resolution: {integrity: sha512-RaddvvMatK2LJHqFJ+YA4WysVN5Ita9E35botqIYspQ4TkRAlCicdzKOjlyv/1Za5RyTNn7di//eEV0uTAfe3g==}

  emoji-regex-xs@1.0.0:
    resolution: {integrity: sha512-LRlerrMYoIDrT6jgpeZ2YYl/L8EulRTt5hQcYjy5AInh7HWXKimpqx68aknBFpGL2+/IcogTcaydJEgaTmOpDg==}

  emoji-regex@8.0.0:
    resolution: {integrity: sha512-MSjYzcWNOA0ewAHpz0MxpYFvwg6yjy1NG3xteoqz644VCo/RPgnr1/GGt+ic3iJTzQ8Eu3TdM14SawnVUmGE6A==}

  emoji-regex@9.2.2:
    resolution: {integrity: sha512-L18DaJsXSUk2+42pv8mLs5jJT2hqFkFE4j21wOmgbUqsZ2hL72NsUU785g9RXgo3s0ZNgVl42TiHp3ZtOv/Vyg==}

  encodeurl@1.0.2:
    resolution: {integrity: sha512-TPJXq8JqFaVYm2CWmPvnP2Iyo4ZSM7/QKcSmuMLDObfpH5fi7RUGmd/rTDf+rut/saiDiQEeVTNgAmJEdAOx0w==}
    engines: {node: '>= 0.8'}

  encodeurl@2.0.0:
    resolution: {integrity: sha512-Q0n9HRi4m6JuGIV1eFlmvJB7ZEVxu93IrMyiMsGC0lrMJMWzRgx6WGquyfQgZVb31vhGgXnfmPNNXmxnOkRBrg==}
    engines: {node: '>= 0.8'}

  end-of-stream@1.4.4:
    resolution: {integrity: sha512-+uw1inIHVPQoaVuHzRyXd21icM+cnt4CzD5rW+NC1wjOUSTOs+Te7FOv7AhN7vS9x/oIyhLP5PR1H+phQAHu5Q==}

  entities@4.5.0:
    resolution: {integrity: sha512-V0hjH4dGPh9Ao5p0MoRY6BVqtwCjhz6vI5LT8AJ55H+4g9/4vbHx1I54fS0XuclLhDHArPQCiMjDxjaL8fPxhw==}
    engines: {node: '>=0.12'}

  err-code@2.0.3:
    resolution: {integrity: sha512-2bmlRpNKBxT/CRmPOlyISQpNj+qSeYvcym/uT0Jx2bMOlKLtSy1ZmLuVxSEKKyor/N5yhvp/ZiG1oE3DEYMSFA==}

  es-define-property@1.0.0:
    resolution: {integrity: sha512-jxayLKShrEqqzJ0eumQbVhTYQM27CfT1T35+gCgDFoL82JLsXqTJ76zv6A0YLOgEnLUMvLzsDsGIrl8NFpT2gQ==}
    engines: {node: '>= 0.4'}

  es-define-property@1.0.1:
    resolution: {integrity: sha512-e3nRfgfUZ4rNGL232gUgX06QNyyez04KdjFrF+LTRoOXmrOgFKDg4BCdsjW8EnT69eqdYGmRpJwiPVYNrCaW3g==}
    engines: {node: '>= 0.4'}

  es-errors@1.3.0:
    resolution: {integrity: sha512-Zf5H2Kxt2xjTvbJvP2ZWLEICxA6j+hAmMzIlypy4xcBg1vKVnx89Wy0GbS+kf5cwCVFFzdCFh2XSCFNULS6csw==}
    engines: {node: '>= 0.4'}

  es-module-lexer@1.5.4:
    resolution: {integrity: sha512-MVNK56NiMrOwitFB7cqDwq0CQutbw+0BvLshJSse0MUNU+y1FC3bUS/AQg7oUng+/wKrrki7JfmwtVHkVfPLlw==}

  es-module-lexer@1.6.0:
    resolution: {integrity: sha512-qqnD1yMU6tk/jnaMosogGySTZP8YtUgAffA9nMN+E/rjxcfRQ6IEk7IiozUjgxKoFHBGjTLnrHB/YC45r/59EQ==}

  es-object-atoms@1.1.1:
    resolution: {integrity: sha512-FGgH2h8zKNim9ljj7dankFPcICIK9Cp5bm+c2gQSYePhpaG5+esrLODihIorn+Pe6FGJzWhXQotPv73jTaldXA==}
    engines: {node: '>= 0.4'}

  esbuild-plugins-node-modules-polyfill@1.6.8:
    resolution: {integrity: sha512-bRB4qbgUDWrdY1eMk123KiaCSW9VzQ+QLZrmU7D//cCFkmksPd9mUMpmWoFK/rxjIeTfTSOpKCoGoimlvI+AWw==}
    engines: {node: '>=14.0.0'}
    peerDependencies:
      esbuild: '>=0.14.0 <=0.24.x'

  esbuild@0.17.19:
    resolution: {integrity: sha512-XQ0jAPFkK/u3LcVRcvVHQcTIqD6E2H1fvZMA5dQPSOWb3suUbWbfbRf94pjc0bNzRYLfIrDRQXr7X+LHIm5oHw==}
    engines: {node: '>=12'}
    hasBin: true

  esbuild@0.17.6:
    resolution: {integrity: sha512-TKFRp9TxrJDdRWfSsSERKEovm6v30iHnrjlcGhLBOtReE28Yp1VSBRfO3GTaOFMoxsNerx4TjrhzSuma9ha83Q==}
    engines: {node: '>=12'}
    hasBin: true

  esbuild@0.21.5:
    resolution: {integrity: sha512-mg3OPMV4hXywwpoDxu3Qda5xCKQi+vCTZq8S9J/EpkhB2HzKXq4SNFZE3+NK93JYxc8VMSep+lOUSC/RVKaBqw==}
    engines: {node: '>=12'}
    hasBin: true

  esbuild@0.23.1:
    resolution: {integrity: sha512-VVNz/9Sa0bs5SELtn3f7qhJCDPCF5oMEl5cO9/SSinpE9hbPVvxbd572HH5AKiP7WD8INO53GgfDDhRjkylHEg==}
    engines: {node: '>=18'}
    hasBin: true

  escalade@3.2.0:
    resolution: {integrity: sha512-WUj2qlxaQtO4g6Pq5c29GTcWGDyd8itL8zTlipgECz3JesAiiOKotd8JU6otB3PACgG6xkJUyVhboMS+bje/jA==}
    engines: {node: '>=6'}

  escape-html@1.0.3:
    resolution: {integrity: sha512-NiSupZ4OeuGwr68lGIeym/ksIZMJodUGOSCZ/FSnTxcrekbvqrgdUxlJOMpijaKZVjAJrWrGs/6Jy8OMuyj9ow==}

  escape-string-regexp@4.0.0:
    resolution: {integrity: sha512-TtpcNJ3XAzx3Gq8sWRzJaVajRs0uVxA2YAkdb1jm2YkPz4G6egUFAyA3n5vtEIZefPk5Wa4UXbKuS5fKkJWdgA==}
    engines: {node: '>=10'}

  escape-string-regexp@5.0.0:
    resolution: {integrity: sha512-/veY75JbMK4j1yjvuUxuVsiS/hr/4iHs9FTT6cgTexxdE0Ly/glccBAkloH/DofkjRbZU3bnoj38mOmhkZ0lHw==}
    engines: {node: '>=12'}

  eslint-compat-utils@0.6.4:
    resolution: {integrity: sha512-/u+GQt8NMfXO8w17QendT4gvO5acfxQsAKirAt0LVxDnr2N8YLCVbregaNc/Yhp7NM128DwCaRvr8PLDfeNkQw==}
    engines: {node: '>=12'}
    peerDependencies:
      eslint: '>=6.0.0'

  eslint-config-prettier@9.1.0:
    resolution: {integrity: sha512-NSWl5BFQWEPi1j4TjVNItzYV7dZXZ+wP6I6ZhrBGpChQhZRUaElihE9uRRkcbRnNb76UMKDF3r+WTmNcGPKsqw==}
    hasBin: true
    peerDependencies:
      eslint: '>=7.0.0'

  eslint-json-compat-utils@0.2.1:
    resolution: {integrity: sha512-YzEodbDyW8DX8bImKhAcCeu/L31Dd/70Bidx2Qex9OFUtgzXLqtfWL4Hr5fM/aCCB8QUZLuJur0S9k6UfgFkfg==}
    engines: {node: '>=12'}
    peerDependencies:
      '@eslint/json': '*'
      eslint: '*'
      jsonc-eslint-parser: ^2.4.0
    peerDependenciesMeta:
      '@eslint/json':
        optional: true

  eslint-plugin-jsonc@2.18.2:
    resolution: {integrity: sha512-SDhJiSsWt3nItl/UuIv+ti4g3m4gpGkmnUJS9UWR3TrpyNsIcnJoBRD7Kof6cM4Rk3L0wrmY5Tm3z7ZPjR2uGg==}
    engines: {node: ^12.22.0 || ^14.17.0 || >=16.0.0}
    peerDependencies:
      eslint: '>=6.0.0'

  eslint-plugin-prettier@5.2.1:
    resolution: {integrity: sha512-gH3iR3g4JfF+yYPaJYkN7jEl9QbweL/YfkoRlNnuIEHEz1vHVlCmWOS+eGGiRuzHQXdJFCOTxRgvju9b8VUmrw==}
    engines: {node: ^14.18.0 || >=16.0.0}
    peerDependencies:
      '@types/eslint': '>=8.0.0'
      eslint: '>=8.0.0'
      eslint-config-prettier: '*'
      prettier: '>=3.0.0'
    peerDependenciesMeta:
      '@types/eslint':
        optional: true
      eslint-config-prettier:
        optional: true

  eslint-scope@8.2.0:
    resolution: {integrity: sha512-PHlWUfG6lvPc3yvP5A4PNyBL1W8fkDUccmI21JUu/+GKZBoH/W5u6usENXUrWFRsyoW5ACUjFGgAFQp5gUlb/A==}
    engines: {node: ^18.18.0 || ^20.9.0 || >=21.1.0}

  eslint-visitor-keys@3.4.3:
    resolution: {integrity: sha512-wpc+LXeiyiisxPlEkUzU6svyS1frIO3Mgxj1fdy7Pm8Ygzguax2N3Fa/D/ag1WqbOprdI+uY6wMUl8/a2G+iag==}
    engines: {node: ^12.22.0 || ^14.17.0 || >=16.0.0}

  eslint-visitor-keys@4.2.0:
    resolution: {integrity: sha512-UyLnSehNt62FFhSwjZlHmeokpRK59rcz29j+F1/aDgbkbRTk7wIc9XzdoasMUbRNKDM0qQt/+BJ4BrpFeABemw==}
    engines: {node: ^18.18.0 || ^20.9.0 || >=21.1.0}

  eslint@9.16.0:
    resolution: {integrity: sha512-whp8mSQI4C8VXd+fLgSM0lh3UlmcFtVwUQjyKCFfsp+2ItAIYhlq/hqGahGqHE6cv9unM41VlqKk2VtKYR2TaA==}
    engines: {node: ^18.18.0 || ^20.9.0 || >=21.1.0}
    hasBin: true
    peerDependencies:
      jiti: '*'
    peerDependenciesMeta:
      jiti:
        optional: true

  espree@10.3.0:
    resolution: {integrity: sha512-0QYC8b24HWY8zjRnDTL6RiHfDbAWn63qb4LMj1Z4b076A4une81+z03Kg7l7mn/48PUTqoLptSXez8oknU8Clg==}
    engines: {node: ^18.18.0 || ^20.9.0 || >=21.1.0}

  espree@9.6.1:
    resolution: {integrity: sha512-oruZaFkjorTpF32kDSI5/75ViwGeZginGGy2NoOSg3Q9bnwlnmDm4HLnkl0RE3n+njDXR037aY1+x58Z/zFdwQ==}
    engines: {node: ^12.22.0 || ^14.17.0 || >=16.0.0}

  esquery@1.6.0:
    resolution: {integrity: sha512-ca9pw9fomFcKPvFLXhBKUK90ZvGibiGOvRJNbjljY7s7uq/5YO4BOzcYtJqExdx99rF6aAcnRxHmcUHcz6sQsg==}
    engines: {node: '>=0.10'}

  esrecurse@4.3.0:
    resolution: {integrity: sha512-KmfKL3b6G+RXvP8N1vr3Tq1kL/oCFgn2NYXEtqP8/L3pKapUA4G8cFVaoF3SU323CD4XypR/ffioHmkti6/Tag==}
    engines: {node: '>=4.0'}

  estraverse@5.3.0:
    resolution: {integrity: sha512-MMdARuVEQziNTeJD8DgMqmhwR11BRQ/cBP+pLtYdSTnf3MIO8fFeiINEbX36ZdNlfU/7A9f3gUw49B3oQsvwBA==}
    engines: {node: '>=4.0'}

  estree-util-attach-comments@2.1.1:
    resolution: {integrity: sha512-+5Ba/xGGS6mnwFbXIuQiDPTbuTxuMCooq3arVv7gPZtYpjp+VXH/NkHAP35OOefPhNG/UGqU3vt/LTABwcHX0w==}

  estree-util-build-jsx@2.2.2:
    resolution: {integrity: sha512-m56vOXcOBuaF+Igpb9OPAy7f9w9OIkb5yhjsZuaPm7HoGi4oTOQi0h2+yZ+AtKklYFZ+rPC4n0wYCJCEU1ONqg==}

  estree-util-is-identifier-name@1.1.0:
    resolution: {integrity: sha512-OVJZ3fGGt9By77Ix9NhaRbzfbDV/2rx9EP7YIDJTmsZSEc5kYn2vWcNccYyahJL2uAQZK2a5Or2i0wtIKTPoRQ==}

  estree-util-is-identifier-name@2.1.0:
    resolution: {integrity: sha512-bEN9VHRyXAUOjkKVQVvArFym08BTWB0aJPppZZr0UNyAqWsLaVfAqP7hbaTJjzHifmB5ebnR8Wm7r7yGN/HonQ==}

  estree-util-is-identifier-name@3.0.0:
    resolution: {integrity: sha512-hFtqIDZTIUZ9BXLb8y4pYGyk6+wekIivNVTcmvk8NoOh+VeRn5y6cEHzbURrWbfp1fIqdVipilzj+lfaadNZmg==}

  estree-util-to-js@1.2.0:
    resolution: {integrity: sha512-IzU74r1PK5IMMGZXUVZbmiu4A1uhiPgW5hm1GjcOfr4ZzHaMPpLNJjR7HjXiIOzi25nZDrgFTobHTkV5Q6ITjA==}

  estree-util-value-to-estree@1.3.0:
    resolution: {integrity: sha512-Y+ughcF9jSUJvncXwqRageavjrNPAI+1M/L3BI3PyLp1nmgYTGUXU6t5z1Y7OWuThoDdhPME07bQU+d5LxdJqw==}
    engines: {node: '>=12.0.0'}

  estree-util-visit@1.2.1:
    resolution: {integrity: sha512-xbgqcrkIVbIG+lI/gzbvd9SGTJL4zqJKBFttUl5pP27KhAjtMKbX/mQXJ7qgyXpMgVy/zvpm0xoQQaGL8OloOw==}

  estree-walker@0.6.1:
    resolution: {integrity: sha512-SqmZANLWS0mnatqbSfRP5g8OXZC12Fgg1IwNtLsyHDzJizORW4khDfjPqJZsemPWBB2uqykUah5YpQ6epsqC/w==}

  estree-walker@2.0.2:
    resolution: {integrity: sha512-Rfkk/Mp/DL7JVje3u18FxFujQlTNR2q6QfMSMB7AvCBx91NGj/ba3kCfza0f6dVDbw7YlRf/nDrn7pQrCCyQ/w==}

  estree-walker@3.0.3:
    resolution: {integrity: sha512-7RUKfXgSMMkzt6ZuXmqapOurLGPPfgj6l9uRZ7lRGolvk0y2yocc35LdcxKC5PQZdn2DMqioAQ2NoWcrTKmm6g==}

  esutils@2.0.3:
    resolution: {integrity: sha512-kVscqXk4OCp68SZ0dkgEKVi6/8ij300KBWTJq32P/dYeWTSwK41WyTxalN1eRmA5Z9UU/LX9D7FWSmV9SAYx6g==}
    engines: {node: '>=0.10.0'}

  etag@1.8.1:
    resolution: {integrity: sha512-aIL5Fx7mawVa300al2BnEE4iNvo1qETxLrPI/o05L7z6go7fCw1J6EQmbK4FmJ2AS7kgVF/KEZWufBfdClMcPg==}
    engines: {node: '>= 0.6'}

  eval@0.1.8:
    resolution: {integrity: sha512-EzV94NYKoO09GLXGjXj9JIlXijVck4ONSr5wiCWDvhsvj5jxSrzTmRU/9C1DyB6uToszLs8aifA6NQ7lEQdvFw==}
    engines: {node: '>= 0.8'}

  event-target-shim@5.0.1:
    resolution: {integrity: sha512-i/2XbnSz/uxRCU6+NdVJgKWDTM427+MqYbkQzD321DuCQJUqOuJKIA0IM2+W2xtYHdKOmZ4dR6fExsd4SXL+WQ==}
    engines: {node: '>=6'}

  events@3.3.0:
    resolution: {integrity: sha512-mQw+2fkQbALzQ7V0MY0IqdnXNOeTtP4r0lN9z7AAawCXgqea7bDii20AYrIBrFd/Hx0M2Ocz6S111CaFkUcb0Q==}
    engines: {node: '>=0.8.x'}

  eventsource-parser@1.1.2:
    resolution: {integrity: sha512-v0eOBUbiaFojBu2s2NPBfYUoRR9GjcDNvCXVaqEf5vVfpIAh9f8RCo4vXTP8c63QRKCFwoLpMpTdPwwhEKVgzA==}
    engines: {node: '>=14.18'}

  eventsource-parser@3.0.0:
    resolution: {integrity: sha512-T1C0XCUimhxVQzW4zFipdx0SficT651NnkR0ZSH3yQwh+mFMdLfgjABVi4YtMTtaL4s168593DaoaRLMqryavA==}
    engines: {node: '>=18.0.0'}

  evp_bytestokey@1.0.3:
    resolution: {integrity: sha512-/f2Go4TognH/KvCISP7OUsHn85hT9nUkxxA9BEWxFn+Oj9o8ZNLm/40hdlgSLyuOimsrTKLUMEorQexp/aPQeA==}

  execa@5.1.1:
    resolution: {integrity: sha512-8uSpZZocAZRBAPIEINJj3Lo9HyGitllczc27Eh5YYojjMFMn8yHMDMaUHE2Jqfq05D/wucwI4JGURyXt1vchyg==}
    engines: {node: '>=10'}

  exit-hook@2.2.1:
    resolution: {integrity: sha512-eNTPlAD67BmP31LDINZ3U7HSF8l57TxOY2PmBJ1shpCvpnxBF93mWCE8YHBnXs8qiUZJc9WDcWIeC3a2HIAMfw==}
    engines: {node: '>=6'}

  expect-type@1.1.0:
    resolution: {integrity: sha512-bFi65yM+xZgk+u/KRIpekdSYkTB5W1pEf0Lt8Q8Msh7b+eQ7LXVtIB1Bkm4fvclDEL1b2CZkMhv2mOeF8tMdkA==}
    engines: {node: '>=12.0.0'}

  express@4.21.2:
    resolution: {integrity: sha512-28HqgMZAmih1Czt9ny7qr6ek2qddF4FclbMzwhCREB6OFfH+rXAnuNCwo1/wFvrtbgsQDb4kSbX9de9lFbrXnA==}
    engines: {node: '>= 0.10.0'}

  extend@3.0.2:
    resolution: {integrity: sha512-fjquC59cD7CyW6urNXK0FBufkZcoiGG80wTuPujX590cB5Ttln20E2UB4S/WARVqhXffZl2LNgS+gQdPIIim/g==}

  fast-deep-equal@3.1.3:
    resolution: {integrity: sha512-f3qQ9oQy9j2AhBe/H9VC91wLmKBCCU/gDOnKNAYG5hswO7BLKj09Hc5HYNz9cGI++xlpDCIgDaitVs03ATR84Q==}

  fast-diff@1.3.0:
    resolution: {integrity: sha512-VxPP4NqbUjj6MaAOafWeUn2cXWLcCtljklUtZf0Ind4XQ+QPtmA0b18zZy0jIQx+ExRVCR/ZQpBmik5lXshNsw==}

  fast-glob@3.3.2:
    resolution: {integrity: sha512-oX2ruAFQwf/Orj8m737Y5adxDQO0LAB7/S5MnxCdTNDd4p6BsyIVsv9JQsATbTSq8KHRpLwIHbVlUNatxd+1Ow==}
    engines: {node: '>=8.6.0'}

  fast-json-stable-stringify@2.1.0:
    resolution: {integrity: sha512-lhd/wF+Lk98HZoTCtlVraHtfh5XYijIjalXck7saUtuanSDyLMxnHhSXEDJqHxD7msR8D0uCmqlkwjCV8xvwHw==}

  fast-levenshtein@2.0.6:
    resolution: {integrity: sha512-DCXu6Ifhqcks7TZKY3Hxp3y6qphY5SJZmrWMDrKcERSOXWQdMhU9Ig/PYrzyw/ul9jOIyh0N4M0tbC5hodg8dw==}

  fast-xml-parser@4.4.1:
    resolution: {integrity: sha512-xkjOecfnKGkSsOwtZ5Pz7Us/T6mrbPQrq0nh+aCO5V9nk5NLWmasAHumTKjiPJPWANe+kAZ84Jc8ooJkzZ88Sw==}
    hasBin: true

  fastq@1.17.1:
    resolution: {integrity: sha512-sRVD3lWVIXWg6By68ZN7vho9a1pQcN/WBFaAAsDDFzlJjvoGx0P8z7V1t72grFJfJhu3YPZBuu25f7Kaw2jN1w==}

  fault@2.0.1:
    resolution: {integrity: sha512-WtySTkS4OKev5JtpHXnib4Gxiurzh5NCGvWrFaZ34m6JehfTUhKZvn9njTfw48t6JumVQOmrKqpmGcdwxnhqBQ==}

  fetch-blob@3.2.0:
    resolution: {integrity: sha512-7yAQpD2UMJzLi1Dqv7qFYnPbaPx7ZfFK6PiIxQ4PfkGPyNyl2Ugx+a/umUonmKqjhM4DnfbMvdX6otXq83soQQ==}
    engines: {node: ^12.20 || >= 14.13}

  file-entry-cache@8.0.0:
    resolution: {integrity: sha512-XXTUwCvisa5oacNGRP9SfNtYBNAMi+RPwBFmblZEF7N7swHYQS6/Zfk7SRwx4D5j3CH211YNRco1DEMNVfZCnQ==}
    engines: {node: '>=16.0.0'}

  file-saver@2.0.5:
    resolution: {integrity: sha512-P9bmyZ3h/PRG+Nzga+rbdI4OEpNDzAVyy74uVO9ATgzLK6VtAsYybF/+TOCvrc0MO793d6+42lLyZTw7/ArVzA==}

  fill-range@7.1.1:
    resolution: {integrity: sha512-YsGpe3WHLK8ZYi4tWDg2Jy3ebRz2rXowDxnld4bkQB00cc/1Zw9AWnC0i9ztDJitivtQvaI9KaLyKrc+hBW0yg==}
    engines: {node: '>=8'}

  finalhandler@1.3.1:
    resolution: {integrity: sha512-6BN9trH7bp3qvnrRyzsBz+g3lZxTNZTbVO2EV1CS0WIcDbawYVdYvGflME/9QP0h0pYlCDBCTjYa9nZzMDpyxQ==}
    engines: {node: '>= 0.8'}

  find-up@5.0.0:
    resolution: {integrity: sha512-78/PXT1wlLLDgTzDs7sjq9hzz0vXD+zn+7wypEe4fXQxCmdmqfGsEPQxmiCSQI3ajFV91bVSsvNtrJRiW6nGng==}
    engines: {node: '>=10'}

  flat-cache@4.0.1:
    resolution: {integrity: sha512-f7ccFPK3SXFHpx15UIGyRJ/FJQctuKZ0zVuN3frBo4HnK3cay9VEW0R6yPYFHC0AgqhukPzKjq22t5DmAyqGyw==}
    engines: {node: '>=16'}

  flatted@3.3.2:
    resolution: {integrity: sha512-AiwGJM8YcNOaobumgtng+6NHuOqC3A7MixFeDafM3X9cIUM+xUXoS5Vfgf+OihAYe20fxqNM9yPBXJzRtZ/4eA==}

  for-each@0.3.3:
    resolution: {integrity: sha512-jqYfLp7mo9vIyQf8ykW2v7A+2N4QjeCeI5+Dz9XraiO1ign81wjiH7Fb9vSOWvQfNtmSa4H2RoQTrrXivdUZmw==}

  foreground-child@3.3.0:
    resolution: {integrity: sha512-Ld2g8rrAyMYFXBhEqMz8ZAHBi4J4uS1i/CxGMDnjyFWddMXLVcDp051DZfu+t7+ab7Wv6SMqpWmyFIj5UbfFvg==}
    engines: {node: '>=14'}

  format@0.2.2:
    resolution: {integrity: sha512-wzsgA6WOq+09wrU1tsJ09udeR/YZRaeArL9e1wPbFg3GG2yDnC2ldKpxs4xunpFF9DgqCqOIra3bc1HWrJ37Ww==}
    engines: {node: '>=0.4.x'}

  formdata-polyfill@4.0.10:
    resolution: {integrity: sha512-buewHzMvYL29jdeQTVILecSaZKnt/RJWjoZCF5OW60Z67/GmSLBkOFM7qh1PI3zFNtJbaZL5eQu1vLfazOwj4g==}
    engines: {node: '>=12.20.0'}

  forwarded@0.2.0:
    resolution: {integrity: sha512-buRG0fpBtRHSTCOASe6hD258tEubFoRLb4ZNA6NxMVHNw2gOcwHo9wyablzMzOA5z9xA9L1KNjk/Nt6MT9aYow==}
    engines: {node: '>= 0.6'}

  framer-motion@11.12.0:
    resolution: {integrity: sha512-gZaZeqFM6pX9kMVti60hYAa75jGpSsGYWAHbBfIkuHN7DkVHVkxSxeNYnrGmHuM0zPkWTzQx10ZT+fDjn7N4SA==}
    peerDependencies:
      '@emotion/is-prop-valid': '*'
      react: ^18.0.0
      react-dom: ^18.0.0
    peerDependenciesMeta:
      '@emotion/is-prop-valid':
        optional: true
      react:
        optional: true
      react-dom:
        optional: true

  fresh@0.5.2:
    resolution: {integrity: sha512-zJ2mQYM18rEFOudeV4GShTGIQ7RbzA7ozbU9I/XBpm7kqgMywgmylMwXHxZJmkVoYkna9d2pVXVXPdYTP9ej8Q==}
    engines: {node: '>= 0.6'}

  fs-constants@1.0.0:
    resolution: {integrity: sha512-y6OAwoSIf7FyjMIv94u+b5rdheZEjzR63GTyZJm5qh4Bi+2YgwLCcI/fPFZkL5PSixOt6ZNKm+w+Hfp/Bciwow==}

  fs-extra@10.1.0:
    resolution: {integrity: sha512-oRXApq54ETRj4eMiFzGnHWGy+zo5raudjuxN0b8H7s/RU2oW0Wvsx9O0ACRN/kRq9E8Vu/ReskGB5o3ji+FzHQ==}
    engines: {node: '>=12'}

  fs-minipass@2.1.0:
    resolution: {integrity: sha512-V/JgOLFCS+R6Vcq0slCuaeWEdNC3ouDlJMNIsacH2VtALiu9mV4LPrHc5cDl8k5aw6J8jwgWWpiTo5RYhmIzvg==}
    engines: {node: '>= 8'}

  fs-minipass@3.0.3:
    resolution: {integrity: sha512-XUBA9XClHbnJWSfBzjkm6RvPsyg3sryZt06BEQoXcF7EK/xpGaQYJgQKDJSUH5SGZ76Y7pFx1QBnXz09rU5Fbw==}
    engines: {node: ^14.17.0 || ^16.13.0 || >=18.0.0}

  fsevents@2.3.3:
    resolution: {integrity: sha512-5xoDfX+fL7faATnagmWPpbFtwh/R77WmMMqqHGS65C3vvB0YHrgF+B1YmZ3441tMj5n63k0212XNoJwzlhffQw==}
    engines: {node: ^8.16.0 || ^10.6.0 || >=11.0.0}
    os: [darwin]

  function-bind@1.1.2:
    resolution: {integrity: sha512-7XHNxH7qX9xG5mIwxkhumTox/MIRNcOgDrxWsMt2pAr23WHp6MrRlN7FBSFpCpr+oVO0F744iUgR82nJMfG2SA==}

  generic-names@4.0.0:
    resolution: {integrity: sha512-ySFolZQfw9FoDb3ed9d80Cm9f0+r7qj+HJkWjeD9RBfpxEVTlVhol+gvaQB/78WbwYfbnNh8nWHHBSlg072y6A==}

  gensync@1.0.0-beta.2:
    resolution: {integrity: sha512-3hN7NaskYvMDLQY55gnW3NQ+mesEAepTqlg+VEbj7zzqEMBVNhzcGYYeqFo/TlYz6eQiFcp1HcsCZO+nGgS8zg==}
    engines: {node: '>=6.9.0'}

  get-intrinsic@1.2.4:
    resolution: {integrity: sha512-5uYhsJH8VJBTv7oslg4BznJYhDoRI6waYCxMmCdnTrcCrHA/fCFKoTFz2JKKE0HdDFUF7/oQuhzumXJK7paBRQ==}
    engines: {node: '>= 0.4'}

  get-intrinsic@1.2.7:
    resolution: {integrity: sha512-VW6Pxhsrk0KAOqs3WEd0klDiF/+V7gQOpAvY1jVU/LHmaD/kQO4523aiJuikX/QAKYiW6x8Jh+RJej1almdtCA==}
    engines: {node: '>= 0.4'}

  get-nonce@1.0.1:
    resolution: {integrity: sha512-FJhYRoDaiatfEkUK8HKlicmu/3SGFD51q3itKDGoSTysQJBnfOcxU5GxnhE1E6soB76MbT0MBtnKJuXyAx+96Q==}
    engines: {node: '>=6'}

  get-port@5.1.1:
    resolution: {integrity: sha512-g/Q1aTSDOxFpchXC4i8ZWvxA1lnPqx/JHqcpIw0/LX9T8x/GBbi6YnlN5nhaKIFkT8oFsscUKgDJYxfwfS6QsQ==}
    engines: {node: '>=8'}

  get-proto@1.0.1:
    resolution: {integrity: sha512-sTSfBjoXBp89JvIKIefqw7U2CCebsc74kiY6awiGogKtoSGbgjYE/G/+l9sF3MWFPNc9IcoOC4ODfKHfxFmp0g==}
    engines: {node: '>= 0.4'}

  get-source@2.0.12:
    resolution: {integrity: sha512-X5+4+iD+HoSeEED+uwrQ07BOQr0kEDFMVqqpBuI+RaZBpBpHCuXxo70bjar6f0b0u/DQJsJ7ssurpP0V60Az+w==}

  get-stream@6.0.1:
    resolution: {integrity: sha512-ts6Wi+2j3jQjqi70w5AlN8DFnkSwC+MqmxEzdEALB2qXZYV3X/b1CTfgPLGJNMeAWxdPfU8FO1ms3NUfaHCPYg==}
    engines: {node: '>=10'}

  get-tsconfig@4.8.1:
    resolution: {integrity: sha512-k9PN+cFBmaLWtVz29SkUoqU5O0slLuHJXt/2P+tMVFT+phsSGXGkp9t3rQIqdz0e+06EHNGs3oM6ZX1s2zHxRg==}

  glob-parent@5.1.2:
    resolution: {integrity: sha512-AOIgSQCepiJYwP3ARnGx+5VnTu2HBYdzbGP45eLw1vr3zB3vZLeyed1sC9hnbcOc9/SrMyM5RPQrkGz4aS9Zow==}
    engines: {node: '>= 6'}

  glob-parent@6.0.2:
    resolution: {integrity: sha512-XxwI8EOhVQgWp6iDL+3b0r86f4d6AX6zSU55HfB4ydCEuXLXc5FcYeOu+nnGftS4TEju/11rt4KJPTMgbfmv4A==}
    engines: {node: '>=10.13.0'}

  glob-to-regexp@0.4.1:
    resolution: {integrity: sha512-lkX1HJXwyMcprw/5YUZc2s7DrpAiHB21/V+E1rHUrVNokkvB6bqMzT0VfV6/86ZNabt1k14YOIaT7nDvOX3Iiw==}

  glob@10.4.5:
    resolution: {integrity: sha512-7Bv8RF0k6xjo7d4A/PxYLbUCfb6c+Vpd2/mB2yRDlew7Jb5hEXiCD9ibfO7wpk8i4sevK6DFny9h7EYbM3/sHg==}
    hasBin: true

  globals@11.12.0:
    resolution: {integrity: sha512-WOBp/EEGUiIsJSp7wcv/y6MO+lV9UoncWqxuFfm8eBwzWNgyfBd6Gz+IeKQ9jCmyhoH99g15M3T+QaVHFjizVA==}
    engines: {node: '>=4'}

  globals@14.0.0:
    resolution: {integrity: sha512-oahGvuMGQlPw/ivIYBjVSrWAfWLBeku5tpPE2fOPLi+WHffIWbuh2tCjhyQhTBPMf5E9jDEH4FOmTYgYwbKwtQ==}
    engines: {node: '>=18'}

  globals@15.13.0:
    resolution: {integrity: sha512-49TewVEz0UxZjr1WYYsWpPrhyC/B/pA8Bq0fUmet2n+eR7yn0IvNzNaoBwnK6mdkzcN+se7Ez9zUgULTz2QH4g==}
    engines: {node: '>=18'}

  globrex@0.1.2:
    resolution: {integrity: sha512-uHJgbwAMwNFf5mLst7IWLNg14x1CkeqglJb/K3doi4dw6q2IvAAmM/Y81kevy83wP+Sst+nutFTYOGg3d1lsxg==}

  gopd@1.1.0:
    resolution: {integrity: sha512-FQoVQnqcdk4hVM4JN1eromaun4iuS34oStkdlLENLdpULsuQcTyXj8w7ayhuUfPwEYZ1ZOooOTT6fdA9Vmx/RA==}
    engines: {node: '>= 0.4'}

  gopd@1.2.0:
    resolution: {integrity: sha512-ZUKRh6/kUFoAiTAtTYPZJ3hw9wNxx+BIBOijnlG9PnrJsCcSjs1wyyD6vJpaYtgnzDrKYRSqf3OO6Rfa93xsRg==}
    engines: {node: '>= 0.4'}

  graceful-fs@4.2.11:
    resolution: {integrity: sha512-RbJ5/jmFcNNCcDV5o9eTnBLJ/HszWV0P73bc+Ff4nS/rJj+YaS6IGyiOL0VoBYX+l1Wrl3k63h/KrH+nhJ0XvQ==}

  graphemer@1.4.0:
    resolution: {integrity: sha512-EtKwoO6kxCL9WO5xipiHTZlSzBm7WLT627TqC/uVRd0HKmq8NXyebnNYxDoBi7wt8eTWrUrKXCOVaFq9x1kgag==}

  gunzip-maybe@1.4.2:
    resolution: {integrity: sha512-4haO1M4mLO91PW57BMsDFf75UmwoRX0GkdD+Faw+Lr+r/OZrOCS0pIBwOL1xCKQqnQzbNFGgK2V2CpBUPeFNTw==}
    hasBin: true

  gzip-size@6.0.0:
    resolution: {integrity: sha512-ax7ZYomf6jqPTQ4+XCpUGyXKHk5WweS+e05MBO4/y3WJ5RkmPXNKvX+bx1behVILVwr6JSQvZAku021CHPXG3Q==}
    engines: {node: '>=10'}

  has-flag@4.0.0:
    resolution: {integrity: sha512-EykJT/Q1KjTWctppgIAgfSO0tKVuZUjhgMr17kqTumMl6Afv3EISleU7qZUzoXDFTAHTDC4NOoG/ZxU3EvlMPQ==}
    engines: {node: '>=8'}

  has-property-descriptors@1.0.2:
    resolution: {integrity: sha512-55JNKuIW+vq4Ke1BjOTjM2YctQIvCT7GFzHwmfZPGo5wnrgkid0YQtnAleFSqumZm4az3n2BS+erby5ipJdgrg==}

  has-proto@1.1.0:
    resolution: {integrity: sha512-QLdzI9IIO1Jg7f9GT1gXpPpXArAn6cS31R1eEZqz08Gc+uQ8/XiqHWt17Fiw+2p6oTTIq5GXEpQkAlA88YRl/Q==}
    engines: {node: '>= 0.4'}

  has-symbols@1.1.0:
    resolution: {integrity: sha512-1cDNdwJ2Jaohmb3sg4OmKaMBwuC48sYni5HUw2DvsC8LjGTLK9h+eb1X6RyuOHe4hT0ULCW68iomhjUoKUqlPQ==}
    engines: {node: '>= 0.4'}

  has-tostringtag@1.0.2:
    resolution: {integrity: sha512-NqADB8VjPFLM2V0VvHUewwwsw0ZWBaIdgo+ieHtK3hasLz4qeCRjYcqfB6AQrBggRKppKF8L52/VqdVsO47Dlw==}
    engines: {node: '>= 0.4'}

  hash-base@3.0.5:
    resolution: {integrity: sha512-vXm0l45VbcHEVlTCzs8M+s0VeYsB2lnlAaThoLKGXr3bE/VWDOelNUnycUPEhKEaXARL2TEFjBOyUiM6+55KBg==}
    engines: {node: '>= 0.10'}

  hash.js@1.1.7:
    resolution: {integrity: sha512-taOaskGt4z4SOANNseOviYDvjEJinIkRgmp7LbKP2YTTmVxWBl87s/uzK9r+44BclBSp2X7K1hqeNfz9JbBeXA==}

  hasown@2.0.2:
    resolution: {integrity: sha512-0hJU9SCPvmMzIBdZFqNPXWa6dqh7WdH0cII9y+CyS8rG3nL48Bclra9HmKhVVUHyPWNH5Y7xDwAB7bfgSjkUMQ==}
    engines: {node: '>= 0.4'}

  hast-util-from-parse5@8.0.2:
    resolution: {integrity: sha512-SfMzfdAi/zAoZ1KkFEyyeXBn7u/ShQrfd675ZEE9M3qj+PMFX05xubzRyF76CCSJu8au9jgVxDV1+okFvgZU4A==}

  hast-util-parse-selector@4.0.0:
    resolution: {integrity: sha512-wkQCkSYoOGCRKERFWcxMVMOcYE2K1AaNLU8DXS9arxnLOUEWbOXKXiJUNzEpqZ3JOKpnha3jkFrumEjVliDe7A==}

  hast-util-raw@9.1.0:
    resolution: {integrity: sha512-Y8/SBAHkZGoNkpzqqfCldijcuUKh7/su31kEBp67cFY09Wy0mTRgtsLYsiIxMJxlu0f6AA5SUTbDR8K0rxnbUw==}

  hast-util-sanitize@5.0.2:
    resolution: {integrity: sha512-3yTWghByc50aGS7JlGhk61SPenfE/p1oaFeNwkOOyrscaOkMGrcW9+Cy/QAIOBpZxP1yqDIzFMR0+Np0i0+usg==}

  hast-util-to-estree@2.3.3:
    resolution: {integrity: sha512-ihhPIUPxN0v0w6M5+IiAZZrn0LH2uZomeWwhn7uP7avZC6TE7lIiEh2yBMPr5+zi1aUCXq6VoYRgs2Bw9xmycQ==}

  hast-util-to-html@9.0.3:
    resolution: {integrity: sha512-M17uBDzMJ9RPCqLMO92gNNUDuBSq10a25SDBI08iCCxmorf4Yy6sYHK57n9WAbRAAaU+DuR4W6GN9K4DFZesYg==}

  hast-util-to-jsx-runtime@2.3.2:
    resolution: {integrity: sha512-1ngXYb+V9UT5h+PxNRa1O1FYguZK/XL+gkeqvp7EdHlB9oHUG0eYRo/vY5inBdcqo3RkPMC58/H94HvkbfGdyg==}

  hast-util-to-parse5@8.0.0:
    resolution: {integrity: sha512-3KKrV5ZVI8if87DVSi1vDeByYrkGzg4mEfeu4alwgmmIeARiBLKCZS2uw5Gb6nU9x9Yufyj3iudm6i7nl52PFw==}

  hast-util-whitespace@2.0.1:
    resolution: {integrity: sha512-nAxA0v8+vXSBDt3AnRUNjyRIQ0rD+ntpbAp4LnPkumc5M9yUbSMa4XDU9Q6etY4f1Wp4bNgvc1yjiZtsTTrSng==}

  hast-util-whitespace@3.0.0:
    resolution: {integrity: sha512-88JUN06ipLwsnv+dVn+OIYOvAuvBMy/Qoi6O7mQHxdPXpjy+Cd6xRkWwux7DKO+4sYILtLBRIKgsdpS2gQc7qw==}

  hastscript@9.0.0:
    resolution: {integrity: sha512-jzaLBGavEDKHrc5EfFImKN7nZKKBdSLIdGvCwDZ9TfzbF2ffXiov8CKE445L2Z1Ek2t/m4SKQ2j6Ipv7NyUolw==}

  hmac-drbg@1.0.1:
    resolution: {integrity: sha512-Tti3gMqLdZfhOQY1Mzf/AanLiqh1WTiJgEj26ZuYQ9fbkLomzGchCws4FyrSd4VkpBfiNhaE1On+lOz894jvXg==}

  hoist-non-react-statics@3.3.2:
    resolution: {integrity: sha512-/gGivxi8JPKWNm/W0jSmzcMPpfpPLc3dY/6GxhX2hQ9iGj3aDfklV4ET7NjKpSinLpJ5vafa9iiGIEZg10SfBw==}

  hosted-git-info@6.1.3:
    resolution: {integrity: sha512-HVJyzUrLIL1c0QmviVh5E8VGyUS7xCFPS6yydaVd1UegW+ibV/CohqTH9MkOLDp5o+rb82DMo77PTuc9F/8GKw==}
    engines: {node: ^14.17.0 || ^16.13.0 || >=18.0.0}

  html-url-attributes@3.0.1:
    resolution: {integrity: sha512-ol6UPyBWqsrO6EJySPz2O7ZSr856WDrEzM5zMqp+FJJLGMW35cLYmmZnl0vztAZxRUoNZJFTCohfjuIJ8I4QBQ==}

  html-void-elements@3.0.0:
    resolution: {integrity: sha512-bEqo66MRXsUGxWHV5IP0PUiAWwoEjba4VCzg0LjFJBpchPaTfyfCKTG6bc5F8ucKec3q5y6qOdGyYTSBEvhCrg==}

  http-errors@2.0.0:
    resolution: {integrity: sha512-FtwrG/euBzaEjYeRqOgly7G0qviiXoJWnvEH2Z1plBdXgbyjv34pHTSb9zoeHMyDy33+DWy5Wt9Wo+TURtOYSQ==}
    engines: {node: '>= 0.8'}

  https-browserify@1.0.0:
    resolution: {integrity: sha512-J+FkSdyD+0mA0N+81tMotaRMfSL9SGi+xpD3T6YApKsc3bGSXJlfXri3VyFOeYkfLRQisDk1W+jIFFKBeUBbBg==}

  human-signals@2.1.0:
    resolution: {integrity: sha512-B4FFZ6q/T2jhhksgkbEW3HBvWIfDW85snkQgawt07S7J5QXTk6BkNV+0yAeZrM5QpMAdYlocGoljn0sJ/WQkFw==}
    engines: {node: '>=10.17.0'}

  husky@9.1.7:
    resolution: {integrity: sha512-5gs5ytaNjBrh5Ow3zrvdUUY+0VxIuWVL4i9irt6friV+BqdCfmV11CQTWMiBYWHbXhco+J1kHfTOUkePhCDvMA==}
    engines: {node: '>=18'}
    hasBin: true

  iconv-lite@0.4.24:
    resolution: {integrity: sha512-v3MXnZAcvnywkTUEZomIActle7RXXeedOR31wwl7VlyoXO4Qi9arvSenNQWne1TcRwhCL1HwLI21bEqdpj8/rA==}
    engines: {node: '>=0.10.0'}

  icss-utils@5.1.0:
    resolution: {integrity: sha512-soFhflCVWLfRNOPU3iv5Z9VUdT44xFRbzjLsEzSr5AQmgqPMTHdU3PMT1Cf1ssx8fLNJDA1juftYl+PUcv3MqA==}
    engines: {node: ^10 || ^12 || >= 14}
    peerDependencies:
      postcss: ^8.1.0

  ieee754@1.2.1:
    resolution: {integrity: sha512-dcyqhDvX1C46lXZcVqCpK+FtMRQVdIMN6/Df5js2zouUsqG7I6sFxitIC+7KYK29KdXOLHdu9zL4sFnoVQnqaA==}

  ignore@5.3.2:
    resolution: {integrity: sha512-hsBTNUqQTDwkWtcdYI2i06Y/nUBEsNEDJKjWdigLvegy8kDuJAS8uRlpkkcQpyEXL0Z/pjDy5HBmMjRCJ2gq+g==}
    engines: {node: '>= 4'}

  ignore@6.0.2:
    resolution: {integrity: sha512-InwqeHHN2XpumIkMvpl/DCJVrAHgCsG5+cn1XlnLWGwtZBm8QJfSusItfrwx81CTp5agNZqpKU2J/ccC5nGT4A==}
    engines: {node: '>= 4'}

  immediate@3.0.6:
    resolution: {integrity: sha512-XXOFtyqDjNDAQxVfYxuF7g9Il/IbWmmlQg2MYKOH8ExIT1qg6xc4zyS3HaEEATgs1btfzxq15ciUiY7gjSXRGQ==}

  immutable@5.0.3:
    resolution: {integrity: sha512-P8IdPQHq3lA1xVeBRi5VPqUm5HDgKnx0Ru51wZz5mjxHr5n3RWhjIpOFU7ybkUxfB+5IToy+OLaHYDBIWsv+uw==}

  import-fresh@3.3.0:
    resolution: {integrity: sha512-veYYhQa+D1QBKznvhUHxb8faxlrwUnxseDAbAp457E0wLNio2bOSKnjYDhMj+YiAq61xrMGhQk9iXVk5FzgQMw==}
    engines: {node: '>=6'}

  importx@0.4.4:
    resolution: {integrity: sha512-Lo1pukzAREqrBnnHC+tj+lreMTAvyxtkKsMxLY8H15M/bvLl54p3YuoTI70Tz7Il0AsgSlD7Lrk/FaApRcBL7w==}

  imurmurhash@0.1.4:
    resolution: {integrity: sha512-JmXMZ6wuvDmLiHEml9ykzqO6lwFbof0GG4IkcGaENdCRDDmMVnny7s5HsIgHCbaq0w2MyPhDqkhTUgS2LU2PHA==}
    engines: {node: '>=0.8.19'}

  indent-string@4.0.0:
    resolution: {integrity: sha512-EdDDZu4A2OyIK7Lr/2zG+w5jmbuk1DVBnEwREQvBzspBJkCEbRa8GxU1lghYcaGJCnRWibjDXlq779X1/y5xwg==}
    engines: {node: '>=8'}

  inherits@2.0.4:
    resolution: {integrity: sha512-k/vGaX4/Yla3WzyMCvTQOXYeIHvqOKtnqBduzTHpzpQZzAskKMhZ2K+EnBiSM9zGSoIFeMpXKxa4dYeZIQqewQ==}

  inline-style-parser@0.1.1:
    resolution: {integrity: sha512-7NXolsK4CAS5+xvdj5OMMbI962hU/wvwoxk+LWR9Ek9bVtyuuYScDN6eS0rUm6TxApFpw7CX1o4uJzcd4AyD3Q==}

  inline-style-parser@0.2.4:
    resolution: {integrity: sha512-0aO8FkhNZlj/ZIbNi7Lxxr12obT7cL1moPfE4tg1LkX7LlLfC6DeX4l2ZEud1ukP9jNQyNnfzQVqwbwmAATY4Q==}

  invariant@2.2.4:
    resolution: {integrity: sha512-phJfQVBuaJM5raOpJjSfkiD6BpbCE4Ns//LaXl6wGYtUBY83nWS6Rf9tXm2e8VaK60JEjYldbPif/A2B1C2gNA==}

  ipaddr.js@1.9.1:
    resolution: {integrity: sha512-0KI/607xoxSToH7GjN1FfSbLoU0+btTicjsQSWQlh/hZykN8KpmMf7uYwPW3R+akZ6R/w18ZlXSHBYXiYUPO3g==}
    engines: {node: '>= 0.10'}

  is-alphabetical@2.0.1:
    resolution: {integrity: sha512-FWyyY60MeTNyeSRpkM2Iry0G9hpr7/9kD40mD/cGQEuilcZYS4okz8SN2Q6rLCJ8gbCt6fN+rC+6tMGS99LaxQ==}

  is-alphanumerical@2.0.1:
    resolution: {integrity: sha512-hmbYhX/9MUMF5uh7tOXyK/n0ZvWpad5caBA17GsC6vyuCqaWliRG5K1qS9inmUhEMaOBIW7/whAnSwveW/LtZw==}

  is-arguments@1.1.1:
    resolution: {integrity: sha512-8Q7EARjzEnKpt/PCD7e1cgUS0a6X8u5tdSiMqXhojOdoV9TsMsiO+9VLC5vAmO8N7/GmXn7yjR8qnA6bVAEzfA==}
    engines: {node: '>= 0.4'}

  is-arrayish@0.3.2:
    resolution: {integrity: sha512-eVRqCvVlZbuw3GrM63ovNSNAeA1K16kaR/LRY/92w0zxQ5/1YzwblUX652i4Xs9RwAGjW9d9y6X88t8OaAJfWQ==}

  is-binary-path@2.1.0:
    resolution: {integrity: sha512-ZMERYes6pDydyuGidse7OsHxtbI7WVeUEozgR/g7rd0xUimYNlvZRE/K2MgZTjWy725IfelLeVcEM97mmtRGXw==}
    engines: {node: '>=8'}

  is-buffer@2.0.5:
    resolution: {integrity: sha512-i2R6zNFDwgEHJyQUtJEk0XFi1i0dPFn/oqjK3/vPCcDeJvW5NQ83V8QbicfF1SupOaB0h8ntgBC2YiE7dfyctQ==}
    engines: {node: '>=4'}

  is-callable@1.2.7:
    resolution: {integrity: sha512-1BC0BVFhS/p0qtw6enp8e+8OD0UrK0oFLztSjNzhcKA3WDuJxxAPXzPuPtKkjEY9UUoEWlX/8fgKeu2S8i9JTA==}
    engines: {node: '>= 0.4'}

  is-ci@3.0.1:
    resolution: {integrity: sha512-ZYvCgrefwqoQ6yTyYUbQu64HsITZ3NfKX1lzaEYdkTDcfKzzCI/wthRRYKkdjHKFVgNiXKAKm65Zo1pk2as/QQ==}
    hasBin: true

  is-core-module@2.15.1:
    resolution: {integrity: sha512-z0vtXSwucUJtANQWldhbtbt7BnL0vxiFjIdDLAatwhDYty2bad6s+rijD6Ri4YuYJubLzIJLUidCh09e1djEVQ==}
    engines: {node: '>= 0.4'}

  is-core-module@2.16.1:
    resolution: {integrity: sha512-UfoeMA6fIJ8wTYFEUjelnaGI67v6+N7qXJEvQuIGa99l4xsCruSYOVSQ0uPANn4dAzm8lkYPaKLrrijLq7x23w==}
    engines: {node: '>= 0.4'}

  is-decimal@2.0.1:
    resolution: {integrity: sha512-AAB9hiomQs5DXWcRB1rqsxGUstbRroFOPPVAomNk/3XHR5JyEZChOyTWe2oayKnsSsr/kcGqF+z6yuH6HHpN0A==}

  is-deflate@1.0.0:
    resolution: {integrity: sha512-YDoFpuZWu1VRXlsnlYMzKyVRITXj7Ej/V9gXQ2/pAe7X1J7M/RNOqaIYi6qUn+B7nGyB9pDXrv02dsB58d2ZAQ==}

  is-extglob@2.1.1:
    resolution: {integrity: sha512-SbKbANkN603Vi4jEZv49LeVJMn4yGwsbzZworEoyEiutsN3nJYdbO36zfhGJ6QEDpOZIFkDtnq5JRxmvl3jsoQ==}
    engines: {node: '>=0.10.0'}

  is-fullwidth-code-point@3.0.0:
    resolution: {integrity: sha512-zymm5+u+sCsSWyD9qNaejV3DFvhCKclKdizYaJUuHA83RLjb7nSuGnddCHGv0hk+KY7BMAlsWeK4Ueg6EV6XQg==}
    engines: {node: '>=8'}

  is-generator-function@1.0.10:
    resolution: {integrity: sha512-jsEjy9l3yiXEQ+PsXdmBwEPcOxaXWLspKdplFUVI9vq1iZgIekeC0L167qeu86czQaxed3q/Uzuw0swL0irL8A==}
    engines: {node: '>= 0.4'}

  is-glob@4.0.3:
    resolution: {integrity: sha512-xelSayHH36ZgE7ZWhli7pW34hNbNl8Ojv5KVmkJD4hBdD3th8Tfk9vYasLM+mXWOZhFkgZfxhLSnrwRr4elSSg==}
    engines: {node: '>=0.10.0'}

  is-gzip@1.0.0:
    resolution: {integrity: sha512-rcfALRIb1YewtnksfRIHGcIY93QnK8BIQ/2c9yDYcG/Y6+vRoJuTWBmmSEbyLLYtXm7q35pHOHbZFQBaLrhlWQ==}
    engines: {node: '>=0.10.0'}

  is-hexadecimal@2.0.1:
    resolution: {integrity: sha512-DgZQp241c8oO6cA1SbTEWiXeoxV42vlcJxgH+B3hi1AiqqKruZR3ZGF8In3fj4+/y/7rHvlOZLZtgJ/4ttYGZg==}

  is-interactive@1.0.0:
    resolution: {integrity: sha512-2HvIEKRoqS62guEC+qBjpvRubdX910WCMuJTZ+I9yvqKU2/12eSL549HMwtabb4oupdj2sMP50k+XJfB/8JE6w==}
    engines: {node: '>=8'}

  is-nan@1.3.2:
    resolution: {integrity: sha512-E+zBKpQ2t6MEo1VsonYmluk9NxGrbzpeeLC2xIViuO2EjU2xsXsBPwTr3Ykv9l08UYEVEdWeRZNouaZqF6RN0w==}
    engines: {node: '>= 0.4'}

  is-number@7.0.0:
    resolution: {integrity: sha512-41Cifkg6e8TylSpdtTpeLVMqvSBEVzTttHvERD741+pnZ8ANv0004MRL43QKPDlK9cGvNp6NZWZUBlbGXYxxng==}
    engines: {node: '>=0.12.0'}

  is-plain-obj@3.0.0:
    resolution: {integrity: sha512-gwsOE28k+23GP1B6vFl1oVh/WOzmawBrKwo5Ev6wMKzPkaXaCDIQKzLnvsA42DRlbVTWorkgTKIviAKCWkfUwA==}
    engines: {node: '>=10'}

  is-plain-obj@4.1.0:
    resolution: {integrity: sha512-+Pgi+vMuUNkJyExiMBt5IlFoMyKnr5zhJ4Uspz58WOhBF5QoIZkFyNHIbBAtHwzVAgk5RtndVNsDRN61/mmDqg==}
    engines: {node: '>=12'}

  is-reference@3.0.3:
    resolution: {integrity: sha512-ixkJoqQvAP88E6wLydLGGqCJsrFUnqoH6HnaczB8XmDH1oaWU+xxdptvikTgaEhtZ53Ky6YXiBuUI2WXLMCwjw==}

  is-stream@2.0.1:
    resolution: {integrity: sha512-hFoiJiTl63nn+kstHGBtewWSKnQLpyb155KHheA1l39uvtO9nWIop1p3udqPcUd/xbF1VLMO4n7OI6p7RbngDg==}
    engines: {node: '>=8'}

  is-typed-array@1.1.13:
    resolution: {integrity: sha512-uZ25/bUAlUY5fR4OKT4rZQEBrzQWYV9ZJYGGsUmEJ6thodVJ1HX64ePQ6Z0qPWP+m+Uq6e9UugrE38jeYsDSMw==}
    engines: {node: '>= 0.4'}

  is-unicode-supported@0.1.0:
    resolution: {integrity: sha512-knxG2q4UC3u8stRGyAVJCOdxFmv5DZiRcdlIaAQXAbSfJya+OhopNotLQrstBhququ4ZpuKbDc/8S6mgXgPFPw==}
    engines: {node: '>=10'}

  isarray@1.0.0:
    resolution: {integrity: sha512-VLghIWNM6ELQzo7zwmcg0NmTVyWKYjvIeM83yjp0wRDTmUnrM678fQbcKBo6n2CJEF0szoG//ytg+TKla89ALQ==}

  isbot@4.4.0:
    resolution: {integrity: sha512-8ZvOWUA68kyJO4hHJdWjyreq7TYNWTS9y15IzeqVdKxR9pPr3P/3r9AHcoIv9M0Rllkao5qWz2v1lmcyKIVCzQ==}
    engines: {node: '>=18'}

  isexe@2.0.0:
    resolution: {integrity: sha512-RHxMLp9lnKHGHRng9QFhRCMbYAcVpn69smSGcq3f36xjgVVWThj4qqLbTLlq7Ssj8B+fIQ1EuCEGI2lKsyQeIw==}

  isomorphic-git@1.27.2:
    resolution: {integrity: sha512-nCiz+ieOkWb5kDJSSckDTiMjTcgkxqH2xuiQmw1Y6O/spwx4d6TKYSfGCd4f71HGvUYcRSUGqJEI+3uN6UQlOw==}
    engines: {node: '>=12'}
    hasBin: true

  isomorphic-timers-promises@1.0.1:
    resolution: {integrity: sha512-u4sej9B1LPSxTGKB/HiuzvEQnXH0ECYkSVQU39koSwmFAxhlEAFl9RdTvLv4TOTQUgBS5O3O5fwUxk6byBZ+IQ==}
    engines: {node: '>=10'}

  istextorbinary@9.5.0:
    resolution: {integrity: sha512-5mbUj3SiZXCuRf9fT3ibzbSSEWiy63gFfksmGfdOzujPjW3k+z8WvIBxcJHBoQNlaZaiyB25deviif2+osLmLw==}
    engines: {node: '>=4'}

  itty-time@1.0.6:
    resolution: {integrity: sha512-+P8IZaLLBtFv8hCkIjcymZOp4UJ+xW6bSlQsXGqrkmJh7vSiMFSlNne0mCYagEE0N7HDNR5jJBRxwN0oYv61Rw==}

  jackspeak@3.4.3:
    resolution: {integrity: sha512-OGlZQpz2yfahA/Rd1Y8Cd9SIEsqvXkLVoSw/cgwhnhFMDbsQFeZYoJJ7bIZBS9BcamUW96asq/npPWugM+RQBw==}

  javascript-stringify@2.1.0:
    resolution: {integrity: sha512-JVAfqNPTvNq3sB/VHQJAFxN/sPgKnsKrCwyRt15zwNCdrMMJDdcEOdubuy+DuJYYdm0ox1J4uzEuYKkN+9yhVg==}

  jiti@1.21.7:
    resolution: {integrity: sha512-/imKNG4EbWNrVjoNC/1H5/9GFy+tqjGBHCaSsN+P2RnPqjsLmv6UD3Ej+Kj8nBWaRAwyk7kK5ZUc+OEatnTR3A==}
    hasBin: true

  jiti@2.0.0-beta.3:
    resolution: {integrity: sha512-pmfRbVRs/7khFrSAYnSiJ8C0D5GvzkE4Ey2pAvUcJsw1ly/p+7ut27jbJrjY79BpAJQJ4gXYFtK6d1Aub+9baQ==}
    hasBin: true

  jose@5.9.6:
    resolution: {integrity: sha512-AMlnetc9+CV9asI19zHmrgS/WYsWUwCn2R7RzlbJWD7F9eWYUTGyBmU9o6PxngtLGOiDGPRu+Uc4fhKzbpteZQ==}

  js-cookie@3.0.5:
    resolution: {integrity: sha512-cEiJEAEoIbWfCZYKWhVwFuvPX1gETRYPw6LlaTKoxD3s2AkXzkCjnp6h0V77ozyqj0jakteJ4YqDJT830+lVGw==}
    engines: {node: '>=14'}

  js-tokens@4.0.0:
    resolution: {integrity: sha512-RdJUflcE3cUzKiMqQgsCu06FPu9UdIJO0beYbPhHN4k6apgJtifcoCtT9bcxOpYBtpD2kCM6Sbzg4CausW/PKQ==}

  js-yaml@4.1.0:
    resolution: {integrity: sha512-wpxZs9NoxZaJESJGIZTyDEaYpl0FKSA+FB9aJiyemKhMwkxQg63h4T1KJgUGHpTqPDNRcmmYLugrRjJlBtWvRA==}
    hasBin: true

  jsesc@3.0.2:
    resolution: {integrity: sha512-xKqzzWXDttJuOcawBt4KnKHHIf5oQ/Cxax+0PWFG+DFDgHNAdi+TXECADI+RYiFUMmx8792xsMbbgXj4CwnP4g==}
    engines: {node: '>=6'}
    hasBin: true

  json-buffer@3.0.1:
    resolution: {integrity: sha512-4bV5BfR2mqfQTJm+V5tPPdf+ZpuhiIvTuAB5g8kcrXOZpTT/QwwVRWBywX1ozr6lEuPdbHxwaJlm9G6mI2sfSQ==}

  json-parse-even-better-errors@3.0.2:
    resolution: {integrity: sha512-fi0NG4bPjCHunUJffmLd0gxssIgkNmArMvis4iNah6Owg1MCJjWhEcDLmsK6iGkJq3tHwbDkTlce70/tmXN4cQ==}
    engines: {node: ^14.17.0 || ^16.13.0 || >=18.0.0}

  json-schema-traverse@0.4.1:
    resolution: {integrity: sha512-xbbCH5dCYU5T8LcEhhuh7HJ88HXuW3qsI3Y0zOZFKfZEHcpWiHU/Jxzk629Brsab/mMiHQti9wMP+845RPe3Vg==}

  json-schema@0.4.0:
    resolution: {integrity: sha512-es94M3nTIfsEPisRafak+HDLfHXnKBhV3vU5eqPcS3flIWqcxJWgXHXiey3YrpaNsanY5ei1VoYEbOzijuq9BA==}

  json-stable-stringify-without-jsonify@1.0.1:
    resolution: {integrity: sha512-Bdboy+l7tA3OGW6FjyFHWkP5LuByj1Tk33Ljyq0axyzdk9//JSi2u3fP1QSmd1KNwq6VOKYGlAu87CisVir6Pw==}

  json5@2.2.3:
    resolution: {integrity: sha512-XmOWe7eyHYH14cLdVPoyg+GOH3rYX++KpzrylJwSW98t3Nk+U8XOl8FWKOgwtzdb8lXGf6zYwDUzeHMWfxasyg==}
    engines: {node: '>=6'}
    hasBin: true

  jsonc-eslint-parser@2.4.0:
    resolution: {integrity: sha512-WYDyuc/uFcGp6YtM2H0uKmUwieOuzeE/5YocFJLnLfclZ4inf3mRn8ZVy1s7Hxji7Jxm6Ss8gqpexD/GlKoGgg==}
    engines: {node: ^12.22.0 || ^14.17.0 || >=16.0.0}

  jsondiffpatch@0.6.0:
    resolution: {integrity: sha512-3QItJOXp2AP1uv7waBkao5nCvhEv+QmJAd38Ybq7wNI74Q+BBmnLn4EDKz6yI9xGAIQoUF87qHt+kc1IVxB4zQ==}
    engines: {node: ^18.0.0 || >=20.0.0}
    hasBin: true

  jsonfile@6.1.0:
    resolution: {integrity: sha512-5dgndWOriYSm5cnYaJNhalLNDKOqFwyDB/rr1E9ZsGciGvKPs8R2xYGCacuf3z6K1YKDz182fd+fY3cn3pMqXQ==}

  jszip@3.10.1:
    resolution: {integrity: sha512-xXDvecyTpGLrqFrvkrUSoxxfJI5AH7U8zxxtVclpsUtMCq4JQ290LY8AW5c7Ggnr/Y/oK+bQMbqK2qmtk3pN4g==}

  keyv@4.5.4:
    resolution: {integrity: sha512-oxVHkHR/EJf2CNXnWxRLW6mg7JyCCUcG0DtEGmL2ctUo1PNTin1PUil+r/+4r5MpVgC/fn1kjsx7mjSujKqIpw==}

  kleur@4.1.5:
    resolution: {integrity: sha512-o+NO+8WrRiQEE4/7nwRJhN1HWpVmJm511pBHUxPLtp0BUISzlBplORYSmTclCnJvQq2tKu/sgl3xVpkc7ZWuQQ==}
    engines: {node: '>=6'}

  kolorist@1.8.0:
    resolution: {integrity: sha512-Y+60/zizpJ3HRH8DCss+q95yr6145JXZo46OTpFvDZWLfRCE4qChOyk1b26nMaNpfHHgxagk9dXT5OP0Tfe+dQ==}

  levn@0.4.1:
    resolution: {integrity: sha512-+bT2uH4E5LGE7h/n3evcS/sQlJXCpIp6ym8OWJ5eV6+67Dsql/LaaT7qJBAt2rzfoa/5QBGBhxDix1dMt2kQKQ==}
    engines: {node: '>= 0.8.0'}

  lie@3.3.0:
    resolution: {integrity: sha512-UaiMJzeWRlEujzAuw5LokY1L5ecNQYZKfmyZ9L7wDHb/p5etKaxXhohBcrw0EYby+G/NA52vRSN4N39dxHAIwQ==}

  lilconfig@3.1.3:
    resolution: {integrity: sha512-/vlFKAoH5Cgt3Ie+JLhRbwOsCQePABiU3tJ1egGvyQ+33R/vcwM2Zl2QR/LzjsBeItPt3oSVXapn+m4nQDvpzw==}
    engines: {node: '>=14'}

  load-tsconfig@0.2.5:
    resolution: {integrity: sha512-IXO6OCs9yg8tMKzfPZ1YmheJbZCiEsnBdcB03l0OcfK9prKnJb96siuHCr5Fl37/yo9DnKU+TLpxzTUspw9shg==}
    engines: {node: ^12.20.0 || ^14.13.1 || >=16.0.0}

  loader-utils@3.3.1:
    resolution: {integrity: sha512-FMJTLMXfCLMLfJxcX9PFqX5qD88Z5MRGaZCVzfuqeZSPsyiBzs+pahDQjbIWz2QIzPZz0NX9Zy4FX3lmK6YHIg==}
    engines: {node: '>= 12.13.0'}

  local-pkg@0.5.1:
    resolution: {integrity: sha512-9rrA30MRRP3gBD3HTGnC6cDFpaE1kVDWxWgqWJUN0RvDNAo+Nz/9GxB+nHOH0ifbVFy0hSA1V6vFDvnx54lTEQ==}
    engines: {node: '>=14'}

  locate-path@6.0.0:
    resolution: {integrity: sha512-iPZK6eYjbxRu3uB4/WZ3EsEIMJFMqAoopl3R+zuq0UjcAm/MO6KCweDgPfP3elTztoKP3KtnVHxTn2NHBSDVUw==}
    engines: {node: '>=10'}

  lodash.camelcase@4.3.0:
    resolution: {integrity: sha512-TwuEnCnxbc3rAvhf/LbG7tJUDzhqXyFnv3dtzLOPgCG/hODL7WFnsbwktkD7yUV0RrreP/l1PALq/YSg6VvjlA==}

  lodash.debounce@4.0.8:
    resolution: {integrity: sha512-FT1yDzDYEoYWhnSGnpE/4Kj1fLZkDFyqRb7fNt6FdYOSxlUWAtp42Eh6Wb0rGIv/m9Bgo7x4GhQbm5Ys4SG5ow==}

  lodash.merge@4.6.2:
    resolution: {integrity: sha512-0KpjqXRVvrYyCsX1swR/XTK0va6VQkQM6MNo7PqW77ByjAhoARA8EfrP1N4+KlKj8YS0ZUCtRT/YUuhyYDujIQ==}

  lodash@4.17.21:
    resolution: {integrity: sha512-v2kDEe57lecTulaDIuNTPy3Ry4gLGJ6Z1O3vE1krgXZNrsQ+LFTGHVxVjcXPs17LhbZVGedAJv8XZ1tvj5FvSg==}

  log-symbols@4.1.0:
    resolution: {integrity: sha512-8XPvpAA8uyhfteu8pIvQxpJZ7SYYdpUivZpGy6sFsBuKRY/7rQGavedeB8aK+Zkyq6upMFVL/9AW6vOYzfRyLg==}
    engines: {node: '>=10'}

  longest-streak@3.1.0:
    resolution: {integrity: sha512-9Ri+o0JYgehTaVBBDoMqIl8GXtbWg711O3srftcHhZ0dqnETqLaoIK0x17fUw9rFSlK/0NlsKe0Ahhyl5pXE2g==}

  loose-envify@1.4.0:
    resolution: {integrity: sha512-lyuxPGr/Wfhrlem2CL/UcnUc1zcqKAImBDzukY7Y5F/yQiNdko6+fRLevlw1HgMySw7f611UIY408EtxRSoK3Q==}
    hasBin: true

  loupe@3.1.2:
    resolution: {integrity: sha512-23I4pFZHmAemUnz8WZXbYRSKYj801VDaNv9ETuMh7IrMc7VuVVSo+Z9iLE3ni30+U48iDWfi30d3twAXBYmnCg==}

  lru-cache@10.4.3:
    resolution: {integrity: sha512-JNAzZcXrCt42VGLuYz0zfAzDfAvJWW6AfYlDBQyDV5DClI2m5sAmK+OIO7s59XfsRsWHp02jAJrRadPRGTt6SQ==}

  lru-cache@5.1.1:
    resolution: {integrity: sha512-KpNARQA3Iwv+jTA0utUVVbrh+Jlrr1Fv0e56GGzAFOXN7dk/FviaDW8LHmK52DlcH4WP2n6gI8vN1aesBFgo9w==}

  lru-cache@7.18.3:
    resolution: {integrity: sha512-jumlc0BIUrS3qJGgIkWZsyfAM7NCWiBcCDhnd+3NNM5KbBmLTgHVfWBcg6W+rLUsIpzpERPsvwUP7CckAQSOoA==}
    engines: {node: '>=12'}

  magic-string@0.25.9:
    resolution: {integrity: sha512-RmF0AsMzgt25qzqqLc1+MbHmhdx0ojF2Fvs4XnOqz2ZOBXzzkEwc/dJQZCYHAn7v1jbVOjAZfK8msRn4BxO4VQ==}

  magic-string@0.30.14:
    resolution: {integrity: sha512-5c99P1WKTed11ZC0HMJOj6CDIue6F8ySu+bJL+85q1zBEIY8IklrJ1eiKC2NDRh3Ct3FcvmJPyQHb9erXMTJNw==}

  markdown-extensions@1.1.1:
    resolution: {integrity: sha512-WWC0ZuMzCyDHYCasEGs4IPvLyTGftYwh6wIEOULOF0HXcqZlhwRzrK0w2VUlxWA98xnvb/jszw4ZSkJ6ADpM6Q==}
    engines: {node: '>=0.10.0'}

  markdown-table@3.0.4:
    resolution: {integrity: sha512-wiYz4+JrLyb/DqW2hkFJxP7Vd7JuTDm77fvbM8VfEQdmSMqcImWeeRbHwZjBjIFki/VaMK2BhFi7oUUZeM5bqw==}

  math-intrinsics@1.1.0:
    resolution: {integrity: sha512-/IXtbwEk5HTPyEwyKX6hGkYXxM9nbj64B+ilVJnC/R6B0pH5G4V3b0pVbL7DBj4tkhBAppbQUlf6F6Xl9LHu1g==}
    engines: {node: '>= 0.4'}

  md5.js@1.3.5:
    resolution: {integrity: sha512-xitP+WxNPcTTOgnTJcrhM0xvdPepipPSf3I8EIpGKeFLjt3PlJLIDG3u8EX53ZIubkb+5U2+3rELYpEhHhzdkg==}

  mdast-util-definitions@5.1.2:
    resolution: {integrity: sha512-8SVPMuHqlPME/z3gqVwWY4zVXn8lqKv/pAhC57FuJ40ImXyBpmO5ukh98zB2v7Blql2FiHjHv9LVztSIqjY+MA==}

  mdast-util-find-and-replace@3.0.1:
    resolution: {integrity: sha512-SG21kZHGC3XRTSUhtofZkBzZTJNM5ecCi0SK2IMKmSXR8vO3peL+kb1O0z7Zl83jKtutG4k5Wv/W7V3/YHvzPA==}

  mdast-util-from-markdown@1.3.1:
    resolution: {integrity: sha512-4xTO/M8c82qBcnQc1tgpNtubGUW/Y1tBQ1B0i5CtSoelOLKFYlElIr3bvgREYYO5iRqbMY1YuqZng0GVOI8Qww==}

  mdast-util-from-markdown@2.0.2:
    resolution: {integrity: sha512-uZhTV/8NBuw0WHkPTrCqDOl0zVe1BIng5ZtHoDk49ME1qqcjYmmLmOf0gELgcRMxN4w2iuIeVso5/6QymSrgmA==}

  mdast-util-frontmatter@1.0.1:
    resolution: {integrity: sha512-JjA2OjxRqAa8wEG8hloD0uTU0kdn8kbtOWpPP94NBkfAlbxn4S8gCGf/9DwFtEeGPXrDcNXdiDjVaRdUFqYokw==}

  mdast-util-gfm-autolink-literal@2.0.1:
    resolution: {integrity: sha512-5HVP2MKaP6L+G6YaxPNjuL0BPrq9orG3TsrZ9YXbA3vDw/ACI4MEsnoDpn6ZNm7GnZgtAcONJyPhOP8tNJQavQ==}

  mdast-util-gfm-footnote@2.0.0:
    resolution: {integrity: sha512-5jOT2boTSVkMnQ7LTrd6n/18kqwjmuYqo7JUPe+tRCY6O7dAuTFMtTPauYYrMPpox9hlN0uOx/FL8XvEfG9/mQ==}

  mdast-util-gfm-strikethrough@2.0.0:
    resolution: {integrity: sha512-mKKb915TF+OC5ptj5bJ7WFRPdYtuHv0yTRxK2tJvi+BDqbkiG7h7u/9SI89nRAYcmap2xHQL9D+QG/6wSrTtXg==}

  mdast-util-gfm-table@2.0.0:
    resolution: {integrity: sha512-78UEvebzz/rJIxLvE7ZtDd/vIQ0RHv+3Mh5DR96p7cS7HsBhYIICDBCu8csTNWNO6tBWfqXPWekRuj2FNOGOZg==}

  mdast-util-gfm-task-list-item@2.0.0:
    resolution: {integrity: sha512-IrtvNvjxC1o06taBAVJznEnkiHxLFTzgonUdy8hzFVeDun0uTjxxrRGVaNFqkU1wJR3RBPEfsxmU6jDWPofrTQ==}

  mdast-util-gfm@3.0.0:
    resolution: {integrity: sha512-dgQEX5Amaq+DuUqf26jJqSK9qgixgd6rYDHAv4aTBuA92cTknZlKpPfa86Z/s8Dj8xsAQpFfBmPUHWJBWqS4Bw==}

  mdast-util-mdx-expression@1.3.2:
    resolution: {integrity: sha512-xIPmR5ReJDu/DHH1OoIT1HkuybIfRGYRywC+gJtI7qHjCJp/M9jrmBEJW22O8lskDWm562BX2W8TiAwRTb0rKA==}

  mdast-util-mdx-expression@2.0.1:
    resolution: {integrity: sha512-J6f+9hUp+ldTZqKRSg7Vw5V6MqjATc+3E4gf3CFNcuZNWD8XdyI6zQ8GqH7f8169MM6P7hMBRDVGnn7oHB9kXQ==}

  mdast-util-mdx-jsx@2.1.4:
    resolution: {integrity: sha512-DtMn9CmVhVzZx3f+optVDF8yFgQVt7FghCRNdlIaS3X5Bnym3hZwPbg/XW86vdpKjlc1PVj26SpnLGeJBXD3JA==}

  mdast-util-mdx-jsx@3.1.3:
    resolution: {integrity: sha512-bfOjvNt+1AcbPLTFMFWY149nJz0OjmewJs3LQQ5pIyVGxP4CdOqNVJL6kTaM5c68p8q82Xv3nCyFfUnuEcH3UQ==}

  mdast-util-mdx@2.0.1:
    resolution: {integrity: sha512-38w5y+r8nyKlGvNjSEqWrhG0w5PmnRA+wnBvm+ulYCct7nsGYhFVb0lljS9bQav4psDAS1eGkP2LMVcZBi/aqw==}

  mdast-util-mdxjs-esm@1.3.1:
    resolution: {integrity: sha512-SXqglS0HrEvSdUEfoXFtcg7DRl7S2cwOXc7jkuusG472Mmjag34DUDeOJUZtl+BVnyeO1frIgVpHlNRWc2gk/w==}

  mdast-util-mdxjs-esm@2.0.1:
    resolution: {integrity: sha512-EcmOpxsZ96CvlP03NghtH1EsLtr0n9Tm4lPUJUBccV9RwUOneqSycg19n5HGzCf+10LozMRSObtVr3ee1WoHtg==}

  mdast-util-phrasing@3.0.1:
    resolution: {integrity: sha512-WmI1gTXUBJo4/ZmSk79Wcb2HcjPJBzM1nlI/OUWA8yk2X9ik3ffNbBGsU+09BFmXaL1IBb9fiuvq6/KMiNycSg==}

  mdast-util-phrasing@4.1.0:
    resolution: {integrity: sha512-TqICwyvJJpBwvGAMZjj4J2n0X8QWp21b9l0o7eXyVJ25YNWYbJDVIyD1bZXE6WtV6RmKJVYmQAKWa0zWOABz2w==}

  mdast-util-to-hast@12.3.0:
    resolution: {integrity: sha512-pits93r8PhnIoU4Vy9bjW39M2jJ6/tdHyja9rrot9uujkN7UTU9SDnE6WNJz/IGyQk3XHX6yNNtrBH6cQzm8Hw==}

  mdast-util-to-hast@13.2.0:
    resolution: {integrity: sha512-QGYKEuUsYT9ykKBCMOEDLsU5JRObWQusAolFMeko/tYPufNkRffBAQjIE+99jbA87xv6FgmjLtwjh9wBWajwAA==}

  mdast-util-to-markdown@1.5.0:
    resolution: {integrity: sha512-bbv7TPv/WC49thZPg3jXuqzuvI45IL2EVAr/KxF0BSdHsU0ceFHOmwQn6evxAh1GaoK/6GQ1wp4R4oW2+LFL/A==}

  mdast-util-to-markdown@2.1.2:
    resolution: {integrity: sha512-xj68wMTvGXVOKonmog6LwyJKrYXZPvlwabaryTjLh9LuvovB/KAH+kvi8Gjj+7rJjsFi23nkUxRQv1KqSroMqA==}

  mdast-util-to-string@3.2.0:
    resolution: {integrity: sha512-V4Zn/ncyN1QNSqSBxTrMOLpjr+IKdHl2v3KVLoWmDPscP4r9GcCi71gjgvUV1SFSKh92AjAG4peFuBl2/YgCJg==}

  mdast-util-to-string@4.0.0:
    resolution: {integrity: sha512-0H44vDimn51F0YwvxSJSm0eCDOJTRlmN0R1yBh4HLj9wiV1Dn0QoXGbvFAWj2hSItVTlCmBF1hqKlIyUBVFLPg==}

  mdn-data@2.0.30:
    resolution: {integrity: sha512-GaqWWShW4kv/G9IEucWScBx9G1/vsFZZJUO+tD26M8J8z3Kw5RDQjaoZe03YAClgeS/SWPOcb4nkFBTEi5DUEA==}

  media-query-parser@2.0.2:
    resolution: {integrity: sha512-1N4qp+jE0pL5Xv4uEcwVUhIkwdUO3S/9gML90nqKA7v7FcOS5vUtatfzok9S9U1EJU8dHWlcv95WLnKmmxZI9w==}

  media-typer@0.3.0:
    resolution: {integrity: sha512-dq+qelQ9akHpcOl/gUVRTxVIOkAJ1wR3QAvb4RsVjS8oVoFjDGTc679wJYmUmknUF5HwMLOgb5O+a3KxfWapPQ==}
    engines: {node: '>= 0.6'}

  merge-descriptors@1.0.3:
    resolution: {integrity: sha512-gaNvAS7TZ897/rVaZ0nMtAyxNyi/pdbjbAwUpFQpN70GqnVfOiXpeUUMKRBmzXaSQ8DdTX4/0ms62r2K+hE6mQ==}

  merge-stream@2.0.0:
    resolution: {integrity: sha512-abv/qOcuPfk3URPfDzmZU1LKmuw8kT+0nIHvKrKgFrwifol/doWcdA4ZqsWQ8ENrFKkd67Mfpo/LovbIUsbt3w==}

  merge2@1.4.1:
    resolution: {integrity: sha512-8q7VEgMJW4J8tcfVPy8g09NcQwZdbwFEqhe/WZkoIzjn/3TGDwtOCYtXGxA3O8tPzpczCCDgv+P2P5y00ZJOOg==}
    engines: {node: '>= 8'}

  methods@1.1.2:
    resolution: {integrity: sha512-iclAHeNqNm68zFtnZ0e+1L2yUIdvzNoauKU4WBA3VvH/vPFieF7qfRlwUZU+DA9P9bPXIS90ulxoUoCH23sV2w==}
    engines: {node: '>= 0.6'}

  micromark-core-commonmark@1.1.0:
    resolution: {integrity: sha512-BgHO1aRbolh2hcrzL2d1La37V0Aoz73ymF8rAcKnohLy93titmv62E0gP8Hrx9PKcKrqCZ1BbLGbP3bEhoXYlw==}

  micromark-core-commonmark@2.0.2:
    resolution: {integrity: sha512-FKjQKbxd1cibWMM1P9N+H8TwlgGgSkWZMmfuVucLCHaYqeSvJ0hFeHsIa65pA2nYbes0f8LDHPMrd9X7Ujxg9w==}

  micromark-extension-frontmatter@1.1.1:
    resolution: {integrity: sha512-m2UH9a7n3W8VAH9JO9y01APpPKmNNNs71P0RbknEmYSaZU5Ghogv38BYO94AI5Xw6OYfxZRdHZZ2nYjs/Z+SZQ==}

  micromark-extension-gfm-autolink-literal@2.1.0:
    resolution: {integrity: sha512-oOg7knzhicgQ3t4QCjCWgTmfNhvQbDDnJeVu9v81r7NltNCVmhPy1fJRX27pISafdjL+SVc4d3l48Gb6pbRypw==}

  micromark-extension-gfm-footnote@2.1.0:
    resolution: {integrity: sha512-/yPhxI1ntnDNsiHtzLKYnE3vf9JZ6cAisqVDauhp4CEHxlb4uoOTxOCJ+9s51bIB8U1N1FJ1RXOKTIlD5B/gqw==}

  micromark-extension-gfm-strikethrough@2.1.0:
    resolution: {integrity: sha512-ADVjpOOkjz1hhkZLlBiYA9cR2Anf8F4HqZUO6e5eDcPQd0Txw5fxLzzxnEkSkfnD0wziSGiv7sYhk/ktvbf1uw==}

  micromark-extension-gfm-table@2.1.0:
    resolution: {integrity: sha512-Ub2ncQv+fwD70/l4ou27b4YzfNaCJOvyX4HxXU15m7mpYY+rjuWzsLIPZHJL253Z643RpbcP1oeIJlQ/SKW67g==}

  micromark-extension-gfm-tagfilter@2.0.0:
    resolution: {integrity: sha512-xHlTOmuCSotIA8TW1mDIM6X2O1SiX5P9IuDtqGonFhEK0qgRI4yeC6vMxEV2dgyr2TiD+2PQ10o+cOhdVAcwfg==}

  micromark-extension-gfm-task-list-item@2.1.0:
    resolution: {integrity: sha512-qIBZhqxqI6fjLDYFTBIa4eivDMnP+OZqsNwmQ3xNLE4Cxwc+zfQEfbs6tzAo2Hjq+bh6q5F+Z8/cksrLFYWQQw==}

  micromark-extension-gfm@3.0.0:
    resolution: {integrity: sha512-vsKArQsicm7t0z2GugkCKtZehqUm31oeGBV/KVSorWSy8ZlNAv7ytjFhvaryUiCUJYqs+NoE6AFhpQvBTM6Q4w==}

  micromark-extension-mdx-expression@1.0.8:
    resolution: {integrity: sha512-zZpeQtc5wfWKdzDsHRBY003H2Smg+PUi2REhqgIhdzAa5xonhP03FcXxqFSerFiNUr5AWmHpaNPQTBVOS4lrXw==}

  micromark-extension-mdx-jsx@1.0.5:
    resolution: {integrity: sha512-gPH+9ZdmDflbu19Xkb8+gheqEDqkSpdCEubQyxuz/Hn8DOXiXvrXeikOoBA71+e8Pfi0/UYmU3wW3H58kr7akA==}

  micromark-extension-mdx-md@1.0.1:
    resolution: {integrity: sha512-7MSuj2S7xjOQXAjjkbjBsHkMtb+mDGVW6uI2dBL9snOBCbZmoNgDAeZ0nSn9j3T42UE/g2xVNMn18PJxZvkBEA==}

  micromark-extension-mdxjs-esm@1.0.5:
    resolution: {integrity: sha512-xNRBw4aoURcyz/S69B19WnZAkWJMxHMT5hE36GtDAyhoyn/8TuAeqjFJQlwk+MKQsUD7b3l7kFX+vlfVWgcX1w==}

  micromark-extension-mdxjs@1.0.1:
    resolution: {integrity: sha512-7YA7hF6i5eKOfFUzZ+0z6avRG52GpWR8DL+kN47y3f2KhxbBZMhmxe7auOeaTBrW2DenbbZTf1ea9tA2hDpC2Q==}

  micromark-factory-destination@1.1.0:
    resolution: {integrity: sha512-XaNDROBgx9SgSChd69pjiGKbV+nfHGDPVYFs5dOoDd7ZnMAE+Cuu91BCpsY8RT2NP9vo/B8pds2VQNCLiu0zhg==}

  micromark-factory-destination@2.0.1:
    resolution: {integrity: sha512-Xe6rDdJlkmbFRExpTOmRj9N3MaWmbAgdpSrBQvCFqhezUn4AHqJHbaEnfbVYYiexVSs//tqOdY/DxhjdCiJnIA==}

  micromark-factory-label@1.1.0:
    resolution: {integrity: sha512-OLtyez4vZo/1NjxGhcpDSbHQ+m0IIGnT8BoPamh+7jVlzLJBH98zzuCoUeMxvM6WsNeh8wx8cKvqLiPHEACn0w==}

  micromark-factory-label@2.0.1:
    resolution: {integrity: sha512-VFMekyQExqIW7xIChcXn4ok29YE3rnuyveW3wZQWWqF4Nv9Wk5rgJ99KzPvHjkmPXF93FXIbBp6YdW3t71/7Vg==}

  micromark-factory-mdx-expression@1.0.9:
    resolution: {integrity: sha512-jGIWzSmNfdnkJq05c7b0+Wv0Kfz3NJ3N4cBjnbO4zjXIlxJr+f8lk+5ZmwFvqdAbUy2q6B5rCY//g0QAAaXDWA==}

  micromark-factory-space@1.1.0:
    resolution: {integrity: sha512-cRzEj7c0OL4Mw2v6nwzttyOZe8XY/Z8G0rzmWQZTBi/jjwyw/U4uqKtUORXQrR5bAZZnbTI/feRV/R7hc4jQYQ==}

  micromark-factory-space@2.0.1:
    resolution: {integrity: sha512-zRkxjtBxxLd2Sc0d+fbnEunsTj46SWXgXciZmHq0kDYGnck/ZSGj9/wULTV95uoeYiK5hRXP2mJ98Uo4cq/LQg==}

  micromark-factory-title@1.1.0:
    resolution: {integrity: sha512-J7n9R3vMmgjDOCY8NPw55jiyaQnH5kBdV2/UXCtZIpnHH3P6nHUKaH7XXEYuWwx/xUJcawa8plLBEjMPU24HzQ==}

  micromark-factory-title@2.0.1:
    resolution: {integrity: sha512-5bZ+3CjhAd9eChYTHsjy6TGxpOFSKgKKJPJxr293jTbfry2KDoWkhBb6TcPVB4NmzaPhMs1Frm9AZH7OD4Cjzw==}

  micromark-factory-whitespace@1.1.0:
    resolution: {integrity: sha512-v2WlmiymVSp5oMg+1Q0N1Lxmt6pMhIHD457whWM7/GUlEks1hI9xj5w3zbc4uuMKXGisksZk8DzP2UyGbGqNsQ==}

  micromark-factory-whitespace@2.0.1:
    resolution: {integrity: sha512-Ob0nuZ3PKt/n0hORHyvoD9uZhr+Za8sFoP+OnMcnWK5lngSzALgQYKMr9RJVOWLqQYuyn6ulqGWSXdwf6F80lQ==}

  micromark-util-character@1.2.0:
    resolution: {integrity: sha512-lXraTwcX3yH/vMDaFWCQJP1uIszLVebzUa3ZHdrgxr7KEU/9mL4mVgCpGbyhvNLNlauROiNUq7WN5u7ndbY6xg==}

  micromark-util-character@2.1.1:
    resolution: {integrity: sha512-wv8tdUTJ3thSFFFJKtpYKOYiGP2+v96Hvk4Tu8KpCAsTMs6yi+nVmGh1syvSCsaxz45J6Jbw+9DD6g97+NV67Q==}

  micromark-util-chunked@1.1.0:
    resolution: {integrity: sha512-Ye01HXpkZPNcV6FiyoW2fGZDUw4Yc7vT0E9Sad83+bEDiCJ1uXu0S3mr8WLpsz3HaG3x2q0HM6CTuPdcZcluFQ==}

  micromark-util-chunked@2.0.1:
    resolution: {integrity: sha512-QUNFEOPELfmvv+4xiNg2sRYeS/P84pTW0TCgP5zc9FpXetHY0ab7SxKyAQCNCc1eK0459uoLI1y5oO5Vc1dbhA==}

  micromark-util-classify-character@1.1.0:
    resolution: {integrity: sha512-SL0wLxtKSnklKSUplok1WQFoGhUdWYKggKUiqhX+Swala+BtptGCu5iPRc+xvzJ4PXE/hwM3FNXsfEVgoZsWbw==}

  micromark-util-classify-character@2.0.1:
    resolution: {integrity: sha512-K0kHzM6afW/MbeWYWLjoHQv1sgg2Q9EccHEDzSkxiP/EaagNzCm7T/WMKZ3rjMbvIpvBiZgwR3dKMygtA4mG1Q==}

  micromark-util-combine-extensions@1.1.0:
    resolution: {integrity: sha512-Q20sp4mfNf9yEqDL50WwuWZHUrCO4fEyeDCnMGmG5Pr0Cz15Uo7KBs6jq+dq0EgX4DPwwrh9m0X+zPV1ypFvUA==}

  micromark-util-combine-extensions@2.0.1:
    resolution: {integrity: sha512-OnAnH8Ujmy59JcyZw8JSbK9cGpdVY44NKgSM7E9Eh7DiLS2E9RNQf0dONaGDzEG9yjEl5hcqeIsj4hfRkLH/Bg==}

  micromark-util-decode-numeric-character-reference@1.1.0:
    resolution: {integrity: sha512-m9V0ExGv0jB1OT21mrWcuf4QhP46pH1KkfWy9ZEezqHKAxkj4mPCy3nIH1rkbdMlChLHX531eOrymlwyZIf2iw==}

  micromark-util-decode-numeric-character-reference@2.0.2:
    resolution: {integrity: sha512-ccUbYk6CwVdkmCQMyr64dXz42EfHGkPQlBj5p7YVGzq8I7CtjXZJrubAYezf7Rp+bjPseiROqe7G6foFd+lEuw==}

  micromark-util-decode-string@1.1.0:
    resolution: {integrity: sha512-YphLGCK8gM1tG1bd54azwyrQRjCFcmgj2S2GoJDNnh4vYtnL38JS8M4gpxzOPNyHdNEpheyWXCTnnTDY3N+NVQ==}

  micromark-util-decode-string@2.0.1:
    resolution: {integrity: sha512-nDV/77Fj6eH1ynwscYTOsbK7rR//Uj0bZXBwJZRfaLEJ1iGBR6kIfNmlNqaqJf649EP0F3NWNdeJi03elllNUQ==}

  micromark-util-encode@1.1.0:
    resolution: {integrity: sha512-EuEzTWSTAj9PA5GOAs992GzNh2dGQO52UvAbtSOMvXTxv3Criqb6IOzJUBCmEqrrXSblJIJBbFFv6zPxpreiJw==}

  micromark-util-encode@2.0.1:
    resolution: {integrity: sha512-c3cVx2y4KqUnwopcO9b/SCdo2O67LwJJ/UyqGfbigahfegL9myoEFoDYZgkT7f36T0bLrM9hZTAaAyH+PCAXjw==}

  micromark-util-events-to-acorn@1.2.3:
    resolution: {integrity: sha512-ij4X7Wuc4fED6UoLWkmo0xJQhsktfNh1J0m8g4PbIMPlx+ek/4YdW5mvbye8z/aZvAPUoxgXHrwVlXAPKMRp1w==}

  micromark-util-html-tag-name@1.2.0:
    resolution: {integrity: sha512-VTQzcuQgFUD7yYztuQFKXT49KghjtETQ+Wv/zUjGSGBioZnkA4P1XXZPT1FHeJA6RwRXSF47yvJ1tsJdoxwO+Q==}

  micromark-util-html-tag-name@2.0.1:
    resolution: {integrity: sha512-2cNEiYDhCWKI+Gs9T0Tiysk136SnR13hhO8yW6BGNyhOC4qYFnwF1nKfD3HFAIXA5c45RrIG1ub11GiXeYd1xA==}

  micromark-util-normalize-identifier@1.1.0:
    resolution: {integrity: sha512-N+w5vhqrBihhjdpM8+5Xsxy71QWqGn7HYNUvch71iV2PM7+E3uWGox1Qp90loa1ephtCxG2ftRV/Conitc6P2Q==}

  micromark-util-normalize-identifier@2.0.1:
    resolution: {integrity: sha512-sxPqmo70LyARJs0w2UclACPUUEqltCkJ6PhKdMIDuJ3gSf/Q+/GIe3WKl0Ijb/GyH9lOpUkRAO2wp0GVkLvS9Q==}

  micromark-util-resolve-all@1.1.0:
    resolution: {integrity: sha512-b/G6BTMSg+bX+xVCshPTPyAu2tmA0E4X98NSR7eIbeC6ycCqCeE7wjfDIgzEbkzdEVJXRtOG4FbEm/uGbCRouA==}

  micromark-util-resolve-all@2.0.1:
    resolution: {integrity: sha512-VdQyxFWFT2/FGJgwQnJYbe1jjQoNTS4RjglmSjTUlpUMa95Htx9NHeYW4rGDJzbjvCsl9eLjMQwGeElsqmzcHg==}

  micromark-util-sanitize-uri@1.2.0:
    resolution: {integrity: sha512-QO4GXv0XZfWey4pYFndLUKEAktKkG5kZTdUNaTAkzbuJxn2tNBOr+QtxR2XpWaMhbImT2dPzyLrPXLlPhph34A==}

  micromark-util-sanitize-uri@2.0.1:
    resolution: {integrity: sha512-9N9IomZ/YuGGZZmQec1MbgxtlgougxTodVwDzzEouPKo3qFWvymFHWcnDi2vzV1ff6kas9ucW+o3yzJK9YB1AQ==}

  micromark-util-subtokenize@1.1.0:
    resolution: {integrity: sha512-kUQHyzRoxvZO2PuLzMt2P/dwVsTiivCK8icYTeR+3WgbuPqfHgPPy7nFKbeqRivBvn/3N3GBiNC+JRTMSxEC7A==}

  micromark-util-subtokenize@2.0.3:
    resolution: {integrity: sha512-VXJJuNxYWSoYL6AJ6OQECCFGhIU2GGHMw8tahogePBrjkG8aCCas3ibkp7RnVOSTClg2is05/R7maAhF1XyQMg==}

  micromark-util-symbol@1.1.0:
    resolution: {integrity: sha512-uEjpEYY6KMs1g7QfJ2eX1SQEV+ZT4rUD3UcF6l57acZvLNK7PBZL+ty82Z1qhK1/yXIY4bdx04FKMgR0g4IAag==}

  micromark-util-symbol@2.0.1:
    resolution: {integrity: sha512-vs5t8Apaud9N28kgCrRUdEed4UJ+wWNvicHLPxCa9ENlYuAY31M0ETy5y1vA33YoNPDFTghEbnh6efaE8h4x0Q==}

  micromark-util-types@1.1.0:
    resolution: {integrity: sha512-ukRBgie8TIAcacscVHSiddHjO4k/q3pnedmzMQ4iwDcK0FtFCohKOlFbaOL/mPgfnPsL3C1ZyxJa4sbWrBl3jg==}

  micromark-util-types@2.0.1:
    resolution: {integrity: sha512-534m2WhVTddrcKVepwmVEVnUAmtrx9bfIjNoQHRqfnvdaHQiFytEhJoTgpWJvDEXCO5gLTQh3wYC1PgOJA4NSQ==}

  micromark@3.2.0:
    resolution: {integrity: sha512-uD66tJj54JLYq0De10AhWycZWGQNUvDI55xPgk2sQM5kn1JYlhbCMTtEeT27+vAhW2FBQxLlOmS3pmA7/2z4aA==}

  micromark@4.0.1:
    resolution: {integrity: sha512-eBPdkcoCNvYcxQOAKAlceo5SNdzZWfF+FcSupREAzdAh9rRmE239CEQAiTwIgblwnoM8zzj35sZ5ZwvSEOF6Kw==}

  micromatch@4.0.8:
    resolution: {integrity: sha512-PXwfBhYu0hBCPw8Dn0E+WDYb7af3dSLVWKi3HGv84IdF4TyFoC0ysxFd0Goxw7nSv4T/PzEJQxsYsEiFCKo2BA==}
    engines: {node: '>=8.6'}

  miller-rabin@4.0.1:
    resolution: {integrity: sha512-115fLhvZVqWwHPbClyntxEVfVDfl9DLLTuJvq3g2O/Oxi8AiNouAHvDSzHS0viUJc+V5vm3eq91Xwqn9dp4jRA==}
    hasBin: true

  mime-db@1.52.0:
    resolution: {integrity: sha512-sPU4uV7dYlvtWJxwwxHD0PuihVNiE7TyAbQ5SWxDCB9mUYvOgroQOwYQQOKPJ8CIbE+1ETVlOoK1UC2nU3gYvg==}
    engines: {node: '>= 0.6'}

  mime-types@2.1.35:
    resolution: {integrity: sha512-ZDY+bPm5zTTF+YpCrAU9nK0UgICYPT0QtT1NZWFv4s++TNkcgVaT0g6+4R2uI4MjQjzysHB1zxuWL50hzaeXiw==}
    engines: {node: '>= 0.6'}

  mime@1.6.0:
    resolution: {integrity: sha512-x0Vn8spI+wuJ1O6S7gnbaQg8Pxh4NNHb7KSINmEWKiPE4RKOplvijn+NkmYmmRgP68mc70j2EbeTFRsrswaQeg==}
    engines: {node: '>=4'}
    hasBin: true

  mime@2.6.0:
    resolution: {integrity: sha512-USPkMeET31rOMiarsBNIHZKLGgvKc/LrjofAnBlOttf5ajRvqiRA8QsenbcooctK6d6Ts6aqZXBA+XbkKthiQg==}
    engines: {node: '>=4.0.0'}
    hasBin: true

  mime@3.0.0:
    resolution: {integrity: sha512-jSCU7/VB1loIWBZe14aEYHU/+1UMEHoaO7qxCOVJOw9GgH72VAWppxNcjU+x9a2k3GSIBXNKxXQFqRvvZ7vr3A==}
    engines: {node: '>=10.0.0'}
    hasBin: true

  mimic-fn@2.1.0:
    resolution: {integrity: sha512-OqbOk5oEQeAZ8WXWydlu9HJjz9WVdEIvamMCcXmuqUYjTknH/sqsWvhQ3vgwKFRR1HpjvNBKQ37nbJgYzGqGcg==}
    engines: {node: '>=6'}

  mimic-response@3.1.0:
    resolution: {integrity: sha512-z0yWI+4FDrrweS8Zmt4Ej5HdJmky15+L2e6Wgn3+iK5fWzb6T3fhNFq2+MeTRb064c6Wr4N/wv0DzQTjNzHNGQ==}
    engines: {node: '>=10'}

  miniflare@3.20241106.1:
    resolution: {integrity: sha512-dM3RBlJE8rUFxnqlPCaFCq0E7qQqEQvKbYX7W/APGCK+rLcyLmEBzC4GQR/niXdNM/oV6gdg9AA50ghnn2ALuw==}
    engines: {node: '>=16.13'}
    hasBin: true

  minimalistic-assert@1.0.1:
    resolution: {integrity: sha512-UtJcAD4yEaGtjPezWuO9wC4nwUnVH/8/Im3yEHQP4b67cXlD/Qr9hdITCU1xDbSEXg2XKNaP8jsReV7vQd00/A==}

  minimalistic-crypto-utils@1.0.1:
    resolution: {integrity: sha512-JIYlbt6g8i5jKfJ3xz7rF0LXmv2TkDxBLUkiBeZ7bAx4GnnNMr8xFpGnOxn6GhTEHx3SjRrZEoU+j04prX1ktg==}

  minimatch@3.1.2:
    resolution: {integrity: sha512-J7p63hRiAjw1NDEww1W7i37+ByIrOWO5XQQAzZ3VOcL0PNybwpfmV/N05zFAzwQ9USyEcX6t3UO+K5aqBQOIHw==}

  minimatch@9.0.5:
    resolution: {integrity: sha512-G6T0ZX48xgozx7587koeX9Ys2NYy6Gmv//P89sEte9V9whIapMNF4idKxnW2QtCcLiTWlb/wfCabAtAFWhhBow==}
    engines: {node: '>=16 || 14 >=14.17'}

  minimist@1.2.8:
    resolution: {integrity: sha512-2yyAR8qBkN3YuheJanUpWC5U3bb5osDywNB8RzDVlDwDHbocAJveqqj1u8+SVD7jkWT4yvsHCpWqqWqAxb0zCA==}

  minimisted@2.0.1:
    resolution: {integrity: sha512-1oPjfuLQa2caorJUM8HV8lGgWCc0qqAO1MNv/k05G4qslmsndV/5WdNZrqCiyqiz3wohia2Ij2B7w2Dr7/IyrA==}

  minipass-collect@1.0.2:
    resolution: {integrity: sha512-6T6lH0H8OG9kITm/Jm6tdooIbogG9e0tLgpY6mphXSm/A9u8Nq1ryBG+Qspiub9LjWlBPsPS3tWQ/Botq4FdxA==}
    engines: {node: '>= 8'}

  minipass-flush@1.0.5:
    resolution: {integrity: sha512-JmQSYYpPUqX5Jyn1mXaRwOda1uQ8HP5KAT/oDSLCzt1BYRhQU0/hDtsB1ufZfEEzMZ9aAVmsBw8+FWsIXlClWw==}
    engines: {node: '>= 8'}

  minipass-pipeline@1.2.4:
    resolution: {integrity: sha512-xuIq7cIOt09RPRJ19gdi4b+RiNvDFYe5JH+ggNvBqGqpQXcru3PcRmOZuHBKWK1Txf9+cQ+HMVN4d6z46LZP7A==}
    engines: {node: '>=8'}

  minipass@3.3.6:
    resolution: {integrity: sha512-DxiNidxSEK+tHG6zOIklvNOwm3hvCrbUrdtzY74U6HKTJxvIDfOUL5W5P2Ghd3DTkhhKPYGqeNUIh5qcM4YBfw==}
    engines: {node: '>=8'}

  minipass@5.0.0:
    resolution: {integrity: sha512-3FnjYuehv9k6ovOEbyOswadCDPX1piCfhV8ncmYtHOjuPwylVWsghTLo7rabjC3Rx5xD4HDx8Wm1xnMF7S5qFQ==}
    engines: {node: '>=8'}

  minipass@7.1.2:
    resolution: {integrity: sha512-qOOzS1cBTWYF4BH8fVePDBOO9iptMnGUEZwNc/cMWnTV2nVLZ7VoNWEPHkYczZA0pdoA7dl6e7FL659nX9S2aw==}
    engines: {node: '>=16 || 14 >=14.17'}

  minizlib@2.1.2:
    resolution: {integrity: sha512-bAxsR8BVfj60DWXHE3u30oHzfl4G7khkSuPW+qvpd7jFRHm7dLxOjUk1EHACJ/hxLY8phGJ0YhYHZo7jil7Qdg==}
    engines: {node: '>= 8'}

  mkdirp-classic@0.5.3:
    resolution: {integrity: sha512-gKLcREMhtuZRwRAfqP3RFW+TK4JqApVBtOIftVgjuABpAtpxhPGaDcfvbhNvD0B8iD1oUr/txX35NjcaY6Ns/A==}

  mkdirp@1.0.4:
    resolution: {integrity: sha512-vVqVZQyf3WLx2Shd0qJ9xuvqgAyKPLAiqITEtqW0oIUjzo3PePDd6fW9iFz30ef7Ysp/oiWqbhszeGWW2T6Gzw==}
    engines: {node: '>=10'}
    hasBin: true

  mlly@1.7.3:
    resolution: {integrity: sha512-xUsx5n/mN0uQf4V548PKQ+YShA4/IW0KI1dZhrNrPCLG+xizETbHTkOa1f8/xut9JRPp8kQuMnz0oqwkTiLo/A==}

  mlly@1.7.4:
    resolution: {integrity: sha512-qmdSIPC4bDJXgZTCR7XosJiNKySV7O215tsPtDN9iEO/7q/76b/ijtgRu/+epFXSJhijtTCCGp3DWS549P3xKw==}

  modern-ahocorasick@1.1.0:
    resolution: {integrity: sha512-sEKPVl2rM+MNVkGQt3ChdmD8YsigmXdn5NifZn6jiwn9LRJpWm8F3guhaqrJT/JOat6pwpbXEk6kv+b9DMIjsQ==}

  mri@1.2.0:
    resolution: {integrity: sha512-tzzskb3bG8LvYGFF/mDTpq3jpI6Q9wc3LEmBaghu+DdCssd1FakN7Bc0hVNmEyGq1bq3RgfkCb3cmQLpNPOroA==}
    engines: {node: '>=4'}

  mrmime@1.0.1:
    resolution: {integrity: sha512-hzzEagAgDyoU1Q6yg5uI+AorQgdvMCur3FcKf7NhMKWsaYg+RnbTyHRa/9IlLF9rf455MOCtcqqrQQ83pPP7Uw==}
    engines: {node: '>=10'}

  mrmime@2.0.0:
    resolution: {integrity: sha512-eu38+hdgojoyq63s+yTpN4XMBdt5l8HhMhc4VKLO9KM5caLIBvUm4thi7fFaxyTmCKeNnXZ5pAlBwCUnhA09uw==}
    engines: {node: '>=10'}

  ms@2.0.0:
    resolution: {integrity: sha512-Tpp60P6IUJDTuOq/5Z8cdskzJujfwqfOTkrwIwj7IRISpnkJnT6SyJ4PCPnGMoFjC9ddhal5KVIYtAt97ix05A==}

  ms@2.1.3:
    resolution: {integrity: sha512-6FlzubTLZG3J2a/NVCAleEhjzq5oxgHyaCU9yYXvcLsvoVaHJq/s5xXI6/XXP6tz7R9xAOtHnSO/tXtF3WRTlA==}

  mustache@4.2.0:
    resolution: {integrity: sha512-71ippSywq5Yb7/tVYyGbkBggbU8H3u5Rz56fH60jGFgr8uHwxs+aSKeqmluIVzM0m0kB7xQjKS6qPfd0b2ZoqQ==}
    hasBin: true

  nanoid@3.3.6:
    resolution: {integrity: sha512-BGcqMMJuToF7i1rt+2PWSNVnWIkGCU78jBG3RxO/bZlnZPK2Cmi2QaffxGO/2RvWi9sL+FAiRiXMgsyxQ1DIDA==}
    engines: {node: ^10 || ^12 || ^13.7 || ^14 || >=15.0.1}
    hasBin: true

  nanoid@3.3.8:
    resolution: {integrity: sha512-WNLf5Sd8oZxOm+TzppcYk8gVOgP+l58xNy58D0nbUnOxOWRWvlcCV4kUF7ltmI6PsrLl/BgKEyS4mqsGChFN0w==}
    engines: {node: ^10 || ^12 || ^13.7 || ^14 || >=15.0.1}
    hasBin: true

  nanostores@0.10.3:
    resolution: {integrity: sha512-Nii8O1XqmawqSCf9o2aWqVxhKRN01+iue9/VEd1TiJCr9VT5XxgPFbF1Edl1XN6pwJcZRsl8Ki+z01yb/T/C2g==}
    engines: {node: ^18.0.0 || >=20.0.0}

  natural-compare@1.4.0:
    resolution: {integrity: sha512-OWND8ei3VtNC9h7V60qff3SVobHr996CTwgxubgyQYEpg290h9J0buyECNNJexkFm5sOajh5G116RYA1c8ZMSw==}

  negotiator@0.6.3:
    resolution: {integrity: sha512-+EUsqGPLsM+j/zdChZjsnX51g4XrHFOIXwfnCVPGlQk/k5giakcKsuxCObBRu6DSm9opw/O6slWbJdghQM4bBg==}
    engines: {node: '>= 0.6'}

  next@15.1.5:
    resolution: {integrity: sha512-Cf/TEegnt01hn3Hoywh6N8fvkhbOuChO4wFje24+a86wKOubgVaWkDqxGVgoWlz2Hp9luMJ9zw3epftujdnUOg==}
    engines: {node: ^18.18.0 || ^19.8.0 || >= 20.0.0}
    hasBin: true
    peerDependencies:
      '@opentelemetry/api': ^1.1.0
      '@playwright/test': ^1.41.2
      babel-plugin-react-compiler: '*'
      react: ^18.2.0 || 19.0.0-rc-de68d2f4-20241204 || ^19.0.0
      react-dom: ^18.2.0 || 19.0.0-rc-de68d2f4-20241204 || ^19.0.0
      sass: ^1.3.0
    peerDependenciesMeta:
      '@opentelemetry/api':
        optional: true
      '@playwright/test':
        optional: true
      babel-plugin-react-compiler:
        optional: true
      sass:
        optional: true

  node-domexception@1.0.0:
    resolution: {integrity: sha512-/jKZoMpw0F8GRwl4/eLROPA3cfcXtLApP0QzLmUT/HuPCZWyB7IY9ZrMeKw2O/nFIqPQB3PVM9aYm0F312AXDQ==}
    engines: {node: '>=10.5.0'}

  node-fetch-native@1.6.4:
    resolution: {integrity: sha512-IhOigYzAKHd244OC0JIMIUrjzctirCmPkaIfhDeGcEETWof5zKYUW7e7MYvChGWh/4CJeXEgsRyGzuF334rOOQ==}

  node-fetch@3.3.2:
    resolution: {integrity: sha512-dRB78srN/l6gqWulah9SrxeYnxeddIG30+GOqK/9OlLVyLg3HPnr6SqOWTWOXKRwC2eGYCkZ59NNuSgvSrpgOA==}
    engines: {node: ^12.20.0 || ^14.13.1 || >=16.0.0}

  node-forge@1.3.1:
    resolution: {integrity: sha512-dPEtOeMvF9VMcYV/1Wb8CPoVAXtp6MKMlcbAt4ddqmGqUJ6fQZFXkNZNkNlfevtNkGtaSoXf/vNNNSvgrdXwtA==}
    engines: {node: '>= 6.13.0'}

  node-releases@2.0.18:
    resolution: {integrity: sha512-d9VeXT4SJ7ZeOqGX6R5EM022wpL+eWPooLI+5UpWn2jCT1aosUQEhQP214x33Wkwx3JQMvIm+tIoVOdodFS40g==}

  node-stdlib-browser@1.3.0:
    resolution: {integrity: sha512-g/koYzOr9Fb1Jc+tHUHlFd5gODjGn48tHexUK8q6iqOVriEgSnd3/1T7myBYc+0KBVze/7F7n65ec9rW6OD7xw==}
    engines: {node: '>=10'}

  normalize-package-data@5.0.0:
    resolution: {integrity: sha512-h9iPVIfrVZ9wVYQnxFgtw1ugSvGEMOlyPWWtm8BMJhnwyEL/FLbYbTY3V3PpjI/BUK67n9PEWDu6eHzu1fB15Q==}
    engines: {node: ^14.17.0 || ^16.13.0 || >=18.0.0}

  normalize-path@3.0.0:
    resolution: {integrity: sha512-6eZs5Ls3WtCisHWp9S2GUy8dqkpGi4BVSz3GaqiE6ezub0512ESztXUwUB6C6IKbQkY2Pnb/mD4WYojCRwcwLA==}
    engines: {node: '>=0.10.0'}

  npm-install-checks@6.3.0:
    resolution: {integrity: sha512-W29RiK/xtpCGqn6f3ixfRYGk+zRyr+Ew9F2E20BfXxT5/euLdA/Nm7fO7OeTGuAmTs30cpgInyJ0cYe708YTZw==}
    engines: {node: ^14.17.0 || ^16.13.0 || >=18.0.0}

  npm-normalize-package-bin@3.0.1:
    resolution: {integrity: sha512-dMxCf+zZ+3zeQZXKxmyuCKlIDPGuv8EF940xbkC4kQVDTtqoh6rJFO+JTKSA6/Rwi0getWmtuy4Itup0AMcaDQ==}
    engines: {node: ^14.17.0 || ^16.13.0 || >=18.0.0}

  npm-package-arg@10.1.0:
    resolution: {integrity: sha512-uFyyCEmgBfZTtrKk/5xDfHp6+MdrqGotX/VoOyEEl3mBwiEE5FlBaePanazJSVMPT7vKepcjYBY2ztg9A3yPIA==}
    engines: {node: ^14.17.0 || ^16.13.0 || >=18.0.0}

  npm-pick-manifest@8.0.2:
    resolution: {integrity: sha512-1dKY+86/AIiq1tkKVD3l0WI+Gd3vkknVGAggsFeBkTvbhMQ1OND/LKkYv4JtXPKUJ8bOTCyLiqEg2P6QNdK+Gg==}
    engines: {node: ^14.17.0 || ^16.13.0 || >=18.0.0}

  npm-run-path@4.0.1:
    resolution: {integrity: sha512-S48WzZW777zhNIrn7gxOlISNAqi9ZC/uQFnRdbeIHhZhCA6UqpkOT8T1G7BvfdgP4Er8gF4sUbaS0i7QvIfCWw==}
    engines: {node: '>=8'}

  object-inspect@1.13.3:
    resolution: {integrity: sha512-kDCGIbxkDSXE3euJZZXzc6to7fCrKHNI/hSRQnRuQ+BWjFNzZwiFF8fj/6o2t2G9/jTj8PSIYTfCLelLZEeRpA==}
    engines: {node: '>= 0.4'}

  object-is@1.1.6:
    resolution: {integrity: sha512-F8cZ+KfGlSGi09lJT7/Nd6KJZ9ygtvYC0/UYYLI9nmQKLMnydpB9yvbv9K1uSkEu7FU9vYPmVwLg328tX+ot3Q==}
    engines: {node: '>= 0.4'}

  object-keys@1.1.1:
    resolution: {integrity: sha512-NuAESUOUMrlIXOfHKzD6bpPu3tYt3xvjNdRIQ+FeT0lNb4K8WR70CaDxhuNguS2XG+GjkyMwOzsN5ZktImfhLA==}
    engines: {node: '>= 0.4'}

  object.assign@4.1.5:
    resolution: {integrity: sha512-byy+U7gp+FVwmyzKPYhW2h5l3crpmGsxl7X2s8y43IgxvG4g3QZ6CffDtsNQy1WsmZpQbO+ybo0AlW7TY6DcBQ==}
    engines: {node: '>= 0.4'}

  ofetch@1.4.1:
    resolution: {integrity: sha512-QZj2DfGplQAr2oj9KzceK9Hwz6Whxazmn85yYeVuS3u9XTMOGMRx0kO95MQ+vLsj/S/NwBDMMLU5hpxvI6Tklw==}

  ohash@1.1.4:
    resolution: {integrity: sha512-FlDryZAahJmEF3VR3w1KogSEdWX3WhA5GPakFx4J81kEAiHyLMpdLLElS8n8dfNadMgAne/MywcvmogzscVt4g==}

  ollama-ai-provider@0.15.2:
    resolution: {integrity: sha512-bMDUlYmohulD87Xrv6meuftQdmFTygtrQywy6/gqdf1bTsJFP1VCx3MrisLFBzb4mMOj02NER7yZhiGIlAx30w==}
    engines: {node: '>=18'}
    peerDependencies:
      zod: ^3.0.0
    peerDependenciesMeta:
      zod:
        optional: true

  on-finished@2.4.1:
    resolution: {integrity: sha512-oVlzkg3ENAhCk2zdv7IJwd/QUD4z2RxRwpkcGY8psCVcCYZNq4wYnVWALHM+brtuJjePWiYF/ClmuDr8Ch5+kg==}
    engines: {node: '>= 0.8'}

  once@1.4.0:
    resolution: {integrity: sha512-lNaJgI+2Q5URQBkccEKHTQOPaXdUxnZZElQTZY0MFUAuaEqe1E+Nyvgdz/aIyNi6Z9MzO5dv1H8n58/GELp3+w==}

  onetime@5.1.2:
    resolution: {integrity: sha512-kbpaSSGJTWdAY5KPVeMOKXSrPtr8C8C7wodJbcsd51jRnmD+GZu8Y0VoU6Dm5Z4vWr0Ig/1NKuWRKf7j5aaYSg==}
    engines: {node: '>=6'}

  oniguruma-to-es@0.7.0:
    resolution: {integrity: sha512-HRaRh09cE0gRS3+wi2zxekB+I5L8C/gN60S+vb11eADHUaB/q4u8wGGOX3GvwvitG8ixaeycZfeoyruKQzUgNg==}

  optionator@0.9.4:
    resolution: {integrity: sha512-6IpQ7mKUxRcZNLIObR0hz7lxsapSSIYNZJwXPGeF0mTVqGKFIXj1DQcMoT22S3ROcLyY/rz0PWaWZ9ayWmad9g==}
    engines: {node: '>= 0.8.0'}

  ora@5.4.1:
    resolution: {integrity: sha512-5b6Y85tPxZZ7QytO+BQzysW31HJku27cRIlkbAXaNx+BdcVi+LlRFmVXzeF6a7JCwJpyw5c4b+YSVImQIrBpuQ==}
    engines: {node: '>=10'}

  os-browserify@0.3.0:
    resolution: {integrity: sha512-gjcpUc3clBf9+210TRaDWbf+rZZZEshZ+DlXMRCeAjp0xhTrnQsKHypIy1J3d5hKdUzj69t708EHtU8P6bUn0A==}

  outdent@0.8.0:
    resolution: {integrity: sha512-KiOAIsdpUTcAXuykya5fnVVT+/5uS0Q1mrkRHcF89tpieSmY33O/tmc54CqwA+bfhbtEfZUNLHaPUiB9X3jt1A==}

  p-limit@3.1.0:
    resolution: {integrity: sha512-TYOanM3wGwNGsZN2cVTYPArw454xnXj5qmWF1bEoAc4+cU/ol7GVh7odevjp1FNHduHc3KZMcFduxU5Xc6uJRQ==}
    engines: {node: '>=10'}

  p-locate@5.0.0:
    resolution: {integrity: sha512-LaNjtRWUBY++zB5nE/NwcaoMylSPk+S+ZHNB1TzdbMJMny6dynpAGt7X/tl/QYq3TIeE6nxHppbo2LGymrG5Pw==}
    engines: {node: '>=10'}

  p-map@4.0.0:
    resolution: {integrity: sha512-/bjOqmgETBYB5BoEeGVea8dmvHb2m9GLy1E9W43yeyfP6QQCZGFNa+XRceJEuDB6zqr+gKpIAmlLebMpykw/MQ==}
    engines: {node: '>=10'}

  package-json-from-dist@1.0.1:
    resolution: {integrity: sha512-UEZIS3/by4OC8vL3P2dTXRETpebLI2NiI5vIrjaD/5UtrkFX/tNbwjTSRAGC/+7CAo2pIcBaRgWmcBBHcsaCIw==}

  package-manager-detector@0.2.6:
    resolution: {integrity: sha512-9vPH3qooBlYRJdmdYP00nvjZOulm40r5dhtal8st18ctf+6S1k7pi5yIHLvI4w5D70x0Y+xdVD9qITH0QO/A8A==}

  pako@0.2.9:
    resolution: {integrity: sha512-NUcwaKxUxWrZLpDG+z/xZaCgQITkA/Dv4V/T6bw7VON6l1Xz/VnrBqrYjZQ12TamKHzITTfOEIYUj48y2KXImA==}

  pako@1.0.11:
    resolution: {integrity: sha512-4hLB8Py4zZce5s4yd9XzopqwVv/yGNhV1Bl8NTmCq1763HeK2+EwVTv+leGeL13Dnh2wfbqowVPXCIO0z4taYw==}

  parent-module@1.0.1:
    resolution: {integrity: sha512-GQ2EWRpQV8/o+Aw8YqtfZZPfNRWZYkbidE9k5rpl/hC3vtHHBfGm2Ifi6qWV+coDGkrUKZAxE3Lot5kcsRlh+g==}
    engines: {node: '>=6'}

  parse-asn1@5.1.7:
    resolution: {integrity: sha512-CTM5kuWR3sx9IFamcl5ErfPl6ea/N8IYwiJ+vpeB2g+1iknv7zBl5uPwbMbRVznRVbrNY6lGuDoE5b30grmbqg==}
    engines: {node: '>= 0.10'}

  parse-entities@4.0.1:
    resolution: {integrity: sha512-SWzvYcSJh4d/SGLIOQfZ/CoNv6BTlI6YEQ7Nj82oDVnRpwe/Z/F1EMx42x3JAOwGBlCjeCH0BRJQbQ/opHL17w==}

  parse-entities@4.0.2:
    resolution: {integrity: sha512-GG2AQYWoLgL877gQIKeRPGO1xF9+eG1ujIb5soS5gPvLQ1y2o8FL90w2QWNdf9I361Mpp7726c+lj3U0qK1uGw==}

  parse-ms@2.1.0:
    resolution: {integrity: sha512-kHt7kzLoS9VBZfUsiKjv43mr91ea+U05EyKkEtqp7vNbHxmaVuEqN7XxeEVnGrMtYOAxGrDElSi96K7EgO1zCA==}
    engines: {node: '>=6'}

  parse5@7.2.1:
    resolution: {integrity: sha512-BuBYQYlv1ckiPdQi/ohiivi9Sagc9JG+Ozs0r7b/0iK3sKmrb0b9FdWdBbOdx6hBCM/F9Ir82ofnBhtZOjCRPQ==}

  parseurl@1.3.3:
    resolution: {integrity: sha512-CiyeOxFT/JZyN5m0z9PfXw4SCBJ6Sygz1Dpl0wqjlhDEGGBP1GnsUVEL0p63hoG1fcj3fHynXi9NYO4nWOL+qQ==}
    engines: {node: '>= 0.8'}

  partial-json@0.1.7:
    resolution: {integrity: sha512-Njv/59hHaokb/hRUjce3Hdv12wd60MtM9Z5Olmn+nehe0QDAsRtRbJPvJ0Z91TusF0SuZRIvnM+S4l6EIP8leA==}

  path-browserify@1.0.1:
    resolution: {integrity: sha512-b7uo2UCUOYZcnF/3ID0lulOJi/bafxa1xPe7ZPsammBSpjSWQkjNxlt635YGS2MiR9GjvuXCtz2emr3jbsz98g==}

  path-exists@4.0.0:
    resolution: {integrity: sha512-ak9Qy5Q7jYb2Wwcey5Fpvg2KoAc/ZIhLSLOSBmRmygPsGwkVVt0fZa0qrtMz+m6tJTAHfZQ8FnmB4MG4LWy7/w==}
    engines: {node: '>=8'}

  path-key@3.1.1:
    resolution: {integrity: sha512-ojmeN0qd+y0jszEtoY48r0Peq5dwMEkIlCOu6Q5f41lfkswXuKtYrhgoTpLnyIcHm24Uhqx+5Tqm2InSwLhE6Q==}
    engines: {node: '>=8'}

  path-parse@1.0.7:
    resolution: {integrity: sha512-LDJzPVEEEPR+y48z93A0Ed0yXb8pAByGWo/k5YYdYgpY2/2EsOsksJrq7lOHxryrVOn1ejG6oAp8ahvOIQD8sw==}

  path-scurry@1.11.1:
    resolution: {integrity: sha512-Xa4Nw17FS9ApQFJ9umLiJS4orGjm7ZzwUrwamcGQuHSzDyth9boKDaycYdDcZDuqYATXw4HFXgaqWTctW/v1HA==}
    engines: {node: '>=16 || 14 >=14.18'}

  path-to-regexp@0.1.12:
    resolution: {integrity: sha512-RA1GjUVMnvYFxuqovrEqZoxxW5NUZqbwKtYz/Tt7nXerk0LbLblQmrsgdeOxV5SFHf0UDggjS/bSeOZwt1pmEQ==}

  path-to-regexp@6.3.0:
    resolution: {integrity: sha512-Yhpw4T9C6hPpgPeA28us07OJeqZ5EzQTkbfwuhsUg0c237RomFoETJgmp2sa3F/41gfLE6G5cqcYwznmeEeOlQ==}

  pathe@1.1.2:
    resolution: {integrity: sha512-whLdWMYL2TwI08hn8/ZqAbrVemu0LNaNNJZX73O6qaIdCTfXutsLhMkjdENX0qhsQ9uIimo4/aQOmXkoon2nDQ==}

  pathe@2.0.2:
    resolution: {integrity: sha512-15Ztpk+nov8DR524R4BF7uEuzESgzUEAV4Ah7CUMNGXdE5ELuvxElxGXndBl32vMSsWa1jpNf22Z+Er3sKwq+w==}

  pathval@2.0.0:
    resolution: {integrity: sha512-vE7JKRyES09KiunauX7nd2Q9/L7lhok4smP9RZTDeD4MVs72Dp2qNFVz39Nz5a0FVEW0BJR6C0DYrq6unoziZA==}
    engines: {node: '>= 14.16'}

  pbkdf2@3.1.2:
    resolution: {integrity: sha512-iuh7L6jA7JEGu2WxDwtQP1ddOpaJNC4KlDEFfdQajSGgGPNi4OyDc2R7QnbY2bR9QjBVGwgvTdNJZoE7RaxUMA==}
    engines: {node: '>=0.12'}

  peek-stream@1.1.3:
    resolution: {integrity: sha512-FhJ+YbOSBb9/rIl2ZeE/QHEsWn7PqNYt8ARAY3kIgNGOk13g9FGyIY6JIl/xB/3TFRVoTv5as0l11weORrTekA==}

  perfect-debounce@1.0.0:
    resolution: {integrity: sha512-xCy9V055GLEqoFaHoC1SoLIaLmWctgCUaBaWxDZ7/Zx4CTyX7cJQLJOok/orfjZAh9kEYpjJa4d0KcJmCbctZA==}

  periscopic@3.1.0:
    resolution: {integrity: sha512-vKiQ8RRtkl9P+r/+oefh25C3fhybptkHKCZSPlcXiJux2tJF55GnEj3BVn4A5gKfq9NWWXXrxkHBwVPUfH0opw==}

  picocolors@1.1.1:
    resolution: {integrity: sha512-xceH2snhtb5M9liqDsmEw56le376mTZkEX/jEb/RxNFyegNul7eNslCXP9FDj/Lcu0X8KEyMceP2ntpaHrDEVA==}

  picomatch@2.3.1:
    resolution: {integrity: sha512-JU3teHTNjmE2VCGFzuY8EXzCDVwEqB2a8fsIvwaStHhAWJEeVd1o1QD80CU6+ZdEXXSLbSsuLwJjkCBWqRQUVA==}
    engines: {node: '>=8.6'}

  picomatch@4.0.2:
    resolution: {integrity: sha512-M7BAV6Rlcy5u+m6oPhAPFgJTzAioX/6B0DxyvDlo9l8+T3nLKbrczg2WLUyzd45L8RqfUMyGPzekbMvX2Ldkwg==}
    engines: {node: '>=12'}

  pidtree@0.6.0:
    resolution: {integrity: sha512-eG2dWTVw5bzqGRztnHExczNxt5VGsE6OwTeCG3fdUf9KBsZzO3R5OIIIzWR+iZA0NtZ+RDVdaoE2dK1cn6jH4g==}
    engines: {node: '>=0.10'}
    hasBin: true

  pify@4.0.1:
    resolution: {integrity: sha512-uB80kBFb/tfd68bVleG9T5GGsGPjJrLAUpR5PZIrhBnIaRTQRjqdJSsIKkOP6OAIFbj7GOrcudc5pNjZ+geV2g==}
    engines: {node: '>=6'}

  pkg-dir@5.0.0:
    resolution: {integrity: sha512-NPE8TDbzl/3YQYY7CSS228s3g2ollTFnc+Qi3tqmqJp9Vg2ovUpixcJEo2HJScN2Ez+kEaal6y70c0ehqJBJeA==}
    engines: {node: '>=10'}

  pkg-types@1.2.1:
    resolution: {integrity: sha512-sQoqa8alT3nHjGuTjuKgOnvjo4cljkufdtLMnO2LBP/wRwuDlo1tkaEdMxCRhyGRPacv/ztlZgDPm2b7FAmEvw==}

  pkg-types@1.3.1:
    resolution: {integrity: sha512-/Jm5M4RvtBFVkKWRu2BLUTNP8/M2a+UwuAX+ae4770q1qVGtfjG+WTCupoZixokjmHiry8uI+dlY8KXYV5HVVQ==}

  pnpm@9.14.4:
    resolution: {integrity: sha512-yBgLP75OS8oCyUI0cXiWtVKXQKbLrfGfp4JUJwQD6i8n1OHUagig9WyJtj3I6/0+5TMm2nICc3lOYgD88NGEqw==}
    engines: {node: '>=18.12'}
    hasBin: true

  possible-typed-array-names@1.0.0:
    resolution: {integrity: sha512-d7Uw+eZoloe0EHDIYoe+bQ5WXnGMOpmiZFTuMWCwpjzzkL2nTjcKiAk4hh8TjnGye2TwWOk3UXucZ+3rbmBa8Q==}
    engines: {node: '>= 0.4'}

  postcss-discard-duplicates@5.1.0:
    resolution: {integrity: sha512-zmX3IoSI2aoenxHV6C7plngHWWhUOV3sP1T8y2ifzxzbtnuhk1EdPwm0S1bIUNaJ2eNbWeGLEwzw8huPD67aQw==}
    engines: {node: ^10 || ^12 || >=14.0}
    peerDependencies:
      postcss: ^8.2.15

  postcss-load-config@4.0.2:
    resolution: {integrity: sha512-bSVhyJGL00wMVoPUzAVAnbEoWyqRxkjv64tUl427SKnPrENtq6hJwUojroMz2VB+Q1edmi4IfrAPpami5VVgMQ==}
    engines: {node: '>= 14'}
    peerDependencies:
      postcss: '>=8.0.9'
      ts-node: '>=9.0.0'
    peerDependenciesMeta:
      postcss:
        optional: true
      ts-node:
        optional: true

  postcss-modules-extract-imports@3.1.0:
    resolution: {integrity: sha512-k3kNe0aNFQDAZGbin48pL2VNidTF0w4/eASDsxlyspobzU3wZQLOGj7L9gfRe0Jo9/4uud09DsjFNH7winGv8Q==}
    engines: {node: ^10 || ^12 || >= 14}
    peerDependencies:
      postcss: ^8.1.0

  postcss-modules-local-by-default@4.2.0:
    resolution: {integrity: sha512-5kcJm/zk+GJDSfw+V/42fJ5fhjL5YbFDl8nVdXkJPLLW+Vf9mTD5Xe0wqIaDnLuL2U6cDNpTr+UQ+v2HWIBhzw==}
    engines: {node: ^10 || ^12 || >= 14}
    peerDependencies:
      postcss: ^8.1.0

  postcss-modules-scope@3.2.1:
    resolution: {integrity: sha512-m9jZstCVaqGjTAuny8MdgE88scJnCiQSlSrOWcTQgM2t32UBe+MUmFSO5t7VMSfAf/FJKImAxBav8ooCHJXCJA==}
    engines: {node: ^10 || ^12 || >= 14}
    peerDependencies:
      postcss: ^8.1.0

  postcss-modules-values@4.0.0:
    resolution: {integrity: sha512-RDxHkAiEGI78gS2ofyvCsu7iycRv7oqw5xMWn9iMoR0N/7mf9D50ecQqUo5BZ9Zh2vH4bCUR/ktCqbB9m8vJjQ==}
    engines: {node: ^10 || ^12 || >= 14}
    peerDependencies:
      postcss: ^8.1.0

  postcss-modules@6.0.1:
    resolution: {integrity: sha512-zyo2sAkVvuZFFy0gc2+4O+xar5dYlaVy/ebO24KT0ftk/iJevSNyPyQellsBLlnccwh7f6V6Y4GvuKRYToNgpQ==}
    peerDependencies:
      postcss: ^8.0.0

  postcss-selector-parser@7.0.0:
    resolution: {integrity: sha512-9RbEr1Y7FFfptd/1eEdntyjMwLeghW1bHX9GWjXo19vx4ytPQhANltvVxDggzJl7mnWM+dX28kb6cyS/4iQjlQ==}
    engines: {node: '>=4'}

  postcss-value-parser@4.2.0:
    resolution: {integrity: sha512-1NNCs6uurfkVbeXG4S8JFT9t19m45ICnif8zWLd5oPSZ50QnwMfK+H3jv408d4jw/7Bttv5axS5IiHoLaVNHeQ==}

  postcss@8.4.31:
    resolution: {integrity: sha512-PS08Iboia9mts/2ygV3eLpY5ghnUcfLV/EXTOW1E2qYxJKGGBUtNjN76FYHnMs36RmARn41bC0AZmn+rR0OVpQ==}
    engines: {node: ^10 || ^12 || >=14}

  postcss@8.4.49:
    resolution: {integrity: sha512-OCVPnIObs4N29kxTjzLfUryOkvZEq+pf8jTF0lg8E7uETuWHA+v7j3c/xJmiqpX450191LlmZfUKkXxkTry7nA==}
    engines: {node: ^10 || ^12 || >=14}

  postcss@8.5.1:
    resolution: {integrity: sha512-6oz2beyjc5VMn/KV1pPw8fliQkhBXrVn1Z3TVyqZxU8kZpzEKhBdmCFqI6ZbmGtamQvQGuU1sgPTk8ZrXDD7jQ==}
    engines: {node: ^10 || ^12 || >=14}

  prelude-ls@1.2.1:
    resolution: {integrity: sha512-vkcDPrRZo1QZLbn5RLGPpg/WmIQ65qoWWhcGKf/b5eplkkarX0m9z8ppCat4mlOqUsWpyNuYgO3VRyrYHSzX5g==}
    engines: {node: '>= 0.8.0'}

  prettier-linter-helpers@1.0.0:
    resolution: {integrity: sha512-GbK2cP9nraSSUF9N2XwUwqfzlAFlMNYYl+ShE/V+H8a9uNl/oUqB1w2EL54Jh0OlyRSd8RfWYJ3coVS4TROP2w==}
    engines: {node: '>=6.0.0'}

  prettier@2.8.8:
    resolution: {integrity: sha512-tdN8qQGvNjw4CHbY+XXk0JgCXn9QiF21a55rBe5LJAU+kDyC4WQn4+awm2Xfk2lQMk5fKup9XgzTZtGkjBdP9Q==}
    engines: {node: '>=10.13.0'}
    hasBin: true

  prettier@3.4.1:
    resolution: {integrity: sha512-G+YdqtITVZmOJje6QkXQWzl3fSfMxFwm1tjTyo9exhkmWSqC4Yhd1+lug++IlR2mvRVAxEDDWYkQdeSztajqgg==}
    engines: {node: '>=14'}
    hasBin: true

  pretty-ms@7.0.1:
    resolution: {integrity: sha512-973driJZvxiGOQ5ONsFhOF/DtzPMOMtgC11kCpUrPGMTgqp2q/1gwzCquocrN33is0VZ5GFHXZYMM9l6h67v2Q==}
    engines: {node: '>=10'}

  printable-characters@1.0.42:
    resolution: {integrity: sha512-dKp+C4iXWK4vVYZmYSd0KBH5F/h1HoZRsbJ82AVKRO3PEo8L4lBS/vLwhVtpwwuYcoIsVY+1JYKR268yn480uQ==}

  proc-log@3.0.0:
    resolution: {integrity: sha512-++Vn7NS4Xf9NacaU9Xq3URUuqZETPsf8L4j5/ckhaRYsfPeRyzGw+iDjFhV/Jr3uNmTvvddEJFWh5R1gRgUH8A==}
    engines: {node: ^14.17.0 || ^16.13.0 || >=18.0.0}

  process-nextick-args@2.0.1:
    resolution: {integrity: sha512-3ouUOpQhtgrbOa17J7+uxOTpITYWaGP7/AhoR3+A+/1e9skrzelGi/dXzEYyvbxubEF6Wn2ypscTKiKJFFn1ag==}

  process@0.11.10:
    resolution: {integrity: sha512-cdGef/drWFoydD1JsMzuFf8100nZl+GT+yacc2bEced5f9Rjk4z+WtFUTBu9PhOi9j/jfmBPu0mMEY4wIdAF8A==}
    engines: {node: '>= 0.6.0'}

  promise-inflight@1.0.1:
    resolution: {integrity: sha512-6zWPyEOFaQBJYcGMHBKTKJ3u6TBsnMFOIZSa6ce1e/ZrrsOlnHRHbabMjLiBYKp+n44X9eUI6VUPaukCXHuG4g==}
    peerDependencies:
      bluebird: '*'
    peerDependenciesMeta:
      bluebird:
        optional: true

  promise-retry@2.0.1:
    resolution: {integrity: sha512-y+WKFlBR8BGXnsNlIHFGPZmyDf3DFMoLhaflAnyZgV6rG6xu+JwesTo2Q9R6XwYmtmwAFCkAk3e35jEdoeh/3g==}
    engines: {node: '>=10'}

  property-information@6.5.0:
    resolution: {integrity: sha512-PgTgs/BlvHxOu8QuEN7wi5A0OmXaBcHpmCSTehcs6Uuu9IkDIEo13Hy7n898RHfrQ49vKCoGeWZSaAK01nwVig==}

  proxy-addr@2.0.7:
    resolution: {integrity: sha512-llQsMLSUDUPT44jdrU/O37qlnifitDP+ZwrmmZcoSKyLKvtZxpyV0n2/bD/N4tBAAZ/gJEdZU7KMraoK1+XYAg==}
    engines: {node: '>= 0.10'}

  public-encrypt@4.0.3:
    resolution: {integrity: sha512-zVpa8oKZSz5bTMTFClc1fQOnyyEzpl5ozpi1B5YcvBrdohMjH2rfsBtyXcuNuwjsDIXmBYlF2N5FlJYhR29t8Q==}

  pump@2.0.1:
    resolution: {integrity: sha512-ruPMNRkN3MHP1cWJc9OWr+T/xDP0jhXYCLfJcBuX54hhfIBnaQmAUMfDcG4DM5UMWByBbJY69QSphm3jtDKIkA==}

  pump@3.0.2:
    resolution: {integrity: sha512-tUPXtzlGM8FE3P0ZL6DVs/3P58k9nk8/jZeQCurTJylQA8qFYzHFfhBJkuqyE0FifOsQ0uKWekiZ5g8wtr28cw==}

  pumpify@1.5.1:
    resolution: {integrity: sha512-oClZI37HvuUJJxSKKrC17bZ9Cu0ZYhEAGPsPUy9KlMUmv9dKX2o77RUmq7f3XjIxbwyGwYzbzQ1L2Ks8sIradQ==}

  punycode@1.4.1:
    resolution: {integrity: sha512-jmYNElW7yvO7TV33CjSmvSiE2yco3bV2czu/OzDKdMNVZQWfxCblURLhf+47syQRBntjfLdd/H0egrzIG+oaFQ==}

  punycode@2.3.1:
    resolution: {integrity: sha512-vYt7UD1U9Wg6138shLtLOvdAu+8DsC/ilFtEVHcH+wydcSpNE20AfSOduf6MkRFahL5FY7X1oU7nKVZFtfq8Fg==}
    engines: {node: '>=6'}

  qs@6.13.0:
    resolution: {integrity: sha512-+38qI9SOr8tfZ4QmJNplMUxqjbe7LKvvZgWdExBOmd+egZTtjLB67Gu0HRX3u/XOq7UU2Nx6nsjvS16Z9uwfpg==}
    engines: {node: '>=0.6'}

  qs@6.13.1:
    resolution: {integrity: sha512-EJPeIn0CYrGu+hli1xilKAPXODtJ12T0sP63Ijx2/khC2JtuaN3JyNIpvmnkmaEtha9ocbG4A4cMcr+TvqvwQg==}
    engines: {node: '>=0.6'}

  querystring-es3@0.2.1:
    resolution: {integrity: sha512-773xhDQnZBMFobEiztv8LIl70ch5MSF/jUQVlhwFyBILqq96anmoctVIYz+ZRp0qbCKATTn6ev02M3r7Ga5vqA==}
    engines: {node: '>=0.4.x'}

  queue-microtask@1.2.3:
    resolution: {integrity: sha512-NuaNSa6flKT5JaSYQzJok04JzTL1CA6aGhv5rfLW3PgqA+M2ChpZQnAC8h8i4ZFkBS8X5RqkDBHA7r4hej3K9A==}

  randombytes@2.1.0:
    resolution: {integrity: sha512-vYl3iOX+4CKUWuxGi9Ukhie6fsqXqS9FE2Zaic4tNFD2N2QQaXOMFbuKK4QmDHC0JO6B1Zp41J0LpT0oR68amQ==}

  randomfill@1.0.4:
    resolution: {integrity: sha512-87lcbR8+MhcWcUiQ+9e+Rwx8MyR2P7qnt15ynUlbm3TU/fjbgz4GsvfSUDTemtCCtVCqb4ZcEFlyPNTh9bBTLw==}

  range-parser@1.2.1:
    resolution: {integrity: sha512-Hrgsx+orqoygnmhFbKaHE6c296J+HTAQXoxEF6gNupROmmGJRoyzfG3ccAveqCBrwr/2yxQ5BVd/GTl5agOwSg==}
    engines: {node: '>= 0.6'}

  raw-body@2.5.2:
    resolution: {integrity: sha512-8zGqypfENjCIqGhgXToC8aB2r7YrBX+AQAfIPs/Mlk+BtPTztOvTS01NRW/3Eh60J+a48lt8qsCzirQ6loCVfA==}
    engines: {node: '>= 0.8'}

  react-chartjs-2@5.3.0:
    resolution: {integrity: sha512-UfZZFnDsERI3c3CZGxzvNJd02SHjaSJ8kgW1djn65H1KK8rehwTjyrRKOG3VTMG8wtHZ5rgAO5oTHtHi9GCCmw==}
    peerDependencies:
      chart.js: ^4.1.1
      react: ^16.8.0 || ^17.0.0 || ^18.0.0 || ^19.0.0

  react-dnd-html5-backend@16.0.1:
    resolution: {integrity: sha512-Wu3dw5aDJmOGw8WjH1I1/yTH+vlXEL4vmjk5p+MHxP8HuHJS1lAGeIdG/hze1AvNeXWo/JgULV87LyQOr+r5jw==}

  react-dnd@16.0.1:
    resolution: {integrity: sha512-QeoM/i73HHu2XF9aKksIUuamHPDvRglEwdHL4jsp784BgUuWcg6mzfxT0QDdQz8Wj0qyRKx2eMg8iZtWvU4E2Q==}
    peerDependencies:
      '@types/hoist-non-react-statics': '>= 3.3.1'
      '@types/node': '>= 12'
      '@types/react': '>= 16'
      react: '>= 16.14'
    peerDependenciesMeta:
      '@types/hoist-non-react-statics':
        optional: true
      '@types/node':
        optional: true
      '@types/react':
        optional: true

  react-dom@18.3.1:
    resolution: {integrity: sha512-5m4nQKp+rZRb09LNH59GM4BxTh9251/ylbKIbpe7TpGxfJ+9kv6BLkLBXIjjspbgbnIBNqlI23tRnTWT0snUIw==}
    peerDependencies:
      react: ^18.3.1

  react-hotkeys-hook@4.6.1:
    resolution: {integrity: sha512-XlZpbKUj9tkfgPgT9gA+1p7Ey6vFIZHttUjPqpTdyT5nqQ8mHL7elxvSbaC+dpSiHUSmr21Ya1mDxBZG3aje4Q==}
    peerDependencies:
      react: '>=16.8.1'
      react-dom: '>=16.8.1'

  react-icons@5.4.0:
    resolution: {integrity: sha512-7eltJxgVt7X64oHh6wSWNwwbKTCtMfK35hcjvJS0yxEAhPM8oUKdS3+kqaW1vicIltw+kR2unHaa12S9pPALoQ==}
    peerDependencies:
      react: '*'

  react-is@16.13.1:
    resolution: {integrity: sha512-24e6ynE2H+OKt4kqsOvNd8kBpV65zoxbA4BVsEOB3ARVWQki/DHzaUoC5KuON/BiccDaCCTZBuOcfZs70kR8bQ==}

  react-markdown@9.0.1:
    resolution: {integrity: sha512-186Gw/vF1uRkydbsOIkcGXw7aHq0sZOCRFFjGrr7b9+nVZg4UfA4enXCaxm4fUzecU38sWfrNDitGhshuU7rdg==}
    peerDependencies:
      '@types/react': '>=18'
      react: '>=18'

  react-refresh@0.14.2:
    resolution: {integrity: sha512-jCvmsr+1IUSMUyzOkRcvnVbX3ZYC6g9TDrDbFuFmRDq7PD4yaGbLKNQL6k2jnArV8hjYxh7hVhAZB6s9HDGpZA==}
    engines: {node: '>=0.10.0'}

  react-remove-scroll-bar@2.3.6:
    resolution: {integrity: sha512-DtSYaao4mBmX+HDo5YWYdBWQwYIQQshUV/dVxFxK+KM26Wjwp1gZ6rv6OC3oujI6Bfu6Xyg3TwK533AQutsn/g==}
    engines: {node: '>=10'}
    peerDependencies:
      '@types/react': ^16.8.0 || ^17.0.0 || ^18.0.0
      react: ^16.8.0 || ^17.0.0 || ^18.0.0
    peerDependenciesMeta:
      '@types/react':
        optional: true

  react-remove-scroll-bar@2.3.8:
    resolution: {integrity: sha512-9r+yi9+mgU33AKcj6IbT9oRCO78WriSj6t/cF8DWBZJ9aOGPOTEDvdUDz1FwKim7QXWwmHqtdHnRJfhAxEG46Q==}
    engines: {node: '>=10'}
    peerDependencies:
      '@types/react': '*'
      react: ^16.8.0 || ^17.0.0 || ^18.0.0 || ^19.0.0
    peerDependenciesMeta:
      '@types/react':
        optional: true

  react-remove-scroll@2.6.0:
    resolution: {integrity: sha512-I2U4JVEsQenxDAKaVa3VZ/JeJZe0/2DxPWL8Tj8yLKctQJQiZM52pn/GWFpSp8dftjM3pSAHVJZscAnC/y+ySQ==}
    engines: {node: '>=10'}
    peerDependencies:
      '@types/react': ^16.8.0 || ^17.0.0 || ^18.0.0
      react: ^16.8.0 || ^17.0.0 || ^18.0.0
    peerDependenciesMeta:
      '@types/react':
        optional: true

  react-remove-scroll@2.6.3:
    resolution: {integrity: sha512-pnAi91oOk8g8ABQKGF5/M9qxmmOPxaAnopyTHYfqYEwJhyFrbbBtHuSgtKEoH0jpcxx5o3hXqH1mNd9/Oi+8iQ==}
    engines: {node: '>=10'}
    peerDependencies:
      '@types/react': '*'
      react: ^16.8.0 || ^17.0.0 || ^18.0.0 || ^19.0.0 || ^19.0.0-rc
    peerDependenciesMeta:
      '@types/react':
        optional: true

  react-resizable-panels@2.1.7:
    resolution: {integrity: sha512-JtT6gI+nURzhMYQYsx8DKkx6bSoOGFp7A3CwMrOb8y5jFHFyqwo9m68UhmXRw57fRVJksFn1TSlm3ywEQ9vMgA==}
    peerDependencies:
      react: ^16.14.0 || ^17.0.0 || ^18.0.0 || ^19.0.0 || ^19.0.0-rc
      react-dom: ^16.14.0 || ^17.0.0 || ^18.0.0 || ^19.0.0 || ^19.0.0-rc

  react-router-dom@6.28.1:
    resolution: {integrity: sha512-YraE27C/RdjcZwl5UCqF/ffXnZDxpJdk9Q6jw38SZHjXs7NNdpViq2l2c7fO7+4uWaEfcwfGCv3RSg4e1By/fQ==}
    engines: {node: '>=14.0.0'}
    peerDependencies:
      react: '>=16.8'
      react-dom: '>=16.8'

  react-router@6.28.1:
    resolution: {integrity: sha512-2omQTA3rkMljmrvvo6WtewGdVh45SpL9hGiCI9uUrwGGfNFDIvGK4gYJsKlJoNVi6AQZcopSCballL+QGOm7fA==}
    engines: {node: '>=14.0.0'}
    peerDependencies:
      react: '>=16.8'

  react-style-singleton@2.2.1:
    resolution: {integrity: sha512-ZWj0fHEMyWkHzKYUr2Bs/4zU6XLmq9HsgBURm7g5pAVfyn49DgUiNgY2d4lXRlYSiCif9YBGpQleewkcqddc7g==}
    engines: {node: '>=10'}
    peerDependencies:
      '@types/react': ^16.8.0 || ^17.0.0 || ^18.0.0
      react: ^16.8.0 || ^17.0.0 || ^18.0.0
    peerDependenciesMeta:
      '@types/react':
        optional: true

  react-style-singleton@2.2.3:
    resolution: {integrity: sha512-b6jSvxvVnyptAiLjbkWLE/lOnR4lfTtDAl+eUC7RZy+QQWc6wRzIV2CE6xBuMmDxc2qIihtDCZD5NPOFl7fRBQ==}
    engines: {node: '>=10'}
    peerDependencies:
      '@types/react': '*'
      react: ^16.8.0 || ^17.0.0 || ^18.0.0 || ^19.0.0 || ^19.0.0-rc
    peerDependenciesMeta:
      '@types/react':
        optional: true

  react-toastify@10.0.6:
    resolution: {integrity: sha512-yYjp+omCDf9lhZcrZHKbSq7YMuK0zcYkDFTzfRFgTXkTFHZ1ToxwAonzA4JI5CxA91JpjFLmwEsZEgfYfOqI1A==}
    peerDependencies:
      react: '>=18'
      react-dom: '>=18'

  react@18.3.1:
    resolution: {integrity: sha512-wS+hAgJShR0KhEvPJArfuPVN1+Hz1t0Y6n5jLrGQbkb4urgPE/0Rve+1kMB1v/oWgHgm4WIcV+i7F2pTVj+2iQ==}
    engines: {node: '>=0.10.0'}

  readable-stream@2.3.8:
    resolution: {integrity: sha512-8p0AUk4XODgIewSi0l8Epjs+EVnWiK7NoDIEGU0HhE7+ZyY8D1IMY7odu5lRrFXGg71L15KG8QrPmum45RTtdA==}

  readable-stream@3.6.2:
    resolution: {integrity: sha512-9u/sniCrY3D5WdsERHzHE4G2YCXqoG5FTHUiCC4SIbr6XcLZBY05ya9EKjYek9O5xOAwjGq+1JdGBAS7Q9ScoA==}
    engines: {node: '>= 6'}

  readdirp@3.6.0:
    resolution: {integrity: sha512-hOS089on8RduqdbhvQ5Z37A0ESjsqz6qnRcffsMU3495FuTdqSm+7bhJ29JvIOsBDEEnan5DPu9t3To9VRlMzA==}
    engines: {node: '>=8.10.0'}

  readdirp@4.0.2:
    resolution: {integrity: sha512-yDMz9g+VaZkqBYS/ozoBJwaBhTbZo3UNYQHNRw1D3UFQB8oHB4uS/tAODO+ZLjGWmUbKnIlOWO+aaIiAxrUWHA==}
    engines: {node: '>= 14.16.0'}

  redux@4.2.1:
    resolution: {integrity: sha512-LAUYz4lc+Do8/g7aeRa8JkyDErK6ekstQaqWQrNRW//MY1TvCEpMtpTWvlQ+FPbWCx+Xixu/6SHt5N0HR+SB4w==}

  regenerator-runtime@0.14.1:
    resolution: {integrity: sha512-dYnhHh0nJoMfnkZs6GmmhFknAGRrLznOu5nc9ML+EJxGvrx6H7teuevqVqCuPcPK//3eDrrjQhehXVx9cnkGdw==}

  regex-recursion@4.3.0:
    resolution: {integrity: sha512-5LcLnizwjcQ2ALfOj95MjcatxyqF5RPySx9yT+PaXu3Gox2vyAtLDjHB8NTJLtMGkvyau6nI3CfpwFCjPUIs/A==}

  regex-utilities@2.3.0:
    resolution: {integrity: sha512-8VhliFJAWRaUiVvREIiW2NXXTmHs4vMNnSzuJVhscgmGav3g9VDxLrQndI3dZZVVdp0ZO/5v0xmX516/7M9cng==}

  regex@5.0.2:
    resolution: {integrity: sha512-/pczGbKIQgfTMRV0XjABvc5RzLqQmwqxLHdQao2RTXPk+pmTXB2P0IaUHYdYyk412YLwUIkaeMd5T+RzVgTqnQ==}

  rehype-raw@7.0.0:
    resolution: {integrity: sha512-/aE8hCfKlQeA8LmyeyQvQF3eBiLRGNlfBJEvWH7ivp9sBqs7TNqBL5X3v157rM4IFETqDnIOO+z5M/biZbo9Ww==}

  rehype-sanitize@6.0.0:
    resolution: {integrity: sha512-CsnhKNsyI8Tub6L4sm5ZFsme4puGfc6pYylvXo1AeqaGbjOYyzNv3qZPwvs0oMJ39eryyeOdmxwUIo94IpEhqg==}

  remark-frontmatter@4.0.1:
    resolution: {integrity: sha512-38fJrB0KnmD3E33a5jZC/5+gGAC2WKNiPw1/fdXJvijBlhA7RCsvJklrYJakS0HedninvaCYW8lQGf9C918GfA==}

  remark-gfm@4.0.0:
    resolution: {integrity: sha512-U92vJgBPkbw4Zfu/IiW2oTZLSL3Zpv+uI7My2eq8JxKgqraFdU8YUGicEJCEgSbeaG+QDFqIcwwfMTOEelPxuA==}

  remark-mdx-frontmatter@1.1.1:
    resolution: {integrity: sha512-7teX9DW4tI2WZkXS4DBxneYSY7NHiXl4AKdWDO9LXVweULlCT8OPWsOjLEnMIXViN1j+QcY8mfbq3k0EK6x3uA==}
    engines: {node: '>=12.2.0'}

  remark-mdx@2.3.0:
    resolution: {integrity: sha512-g53hMkpM0I98MU266IzDFMrTD980gNF3BJnkyFcmN+dD873mQeD5rdMO3Y2X+x8umQfbSE0PcoEDl7ledSA+2g==}

  remark-parse@10.0.2:
    resolution: {integrity: sha512-3ydxgHa/ZQzG8LvC7jTXccARYDcRld3VfcgIIFs7bI6vbRSxJJmzgLEIIoYKyrfhaY+ujuWaf/PJiMZXoiCXgw==}

  remark-parse@11.0.0:
    resolution: {integrity: sha512-FCxlKLNGknS5ba/1lmpYijMUzX2esxW5xQqjWxw2eHFfS2MSdaHVINFmhjo+qN1WhZhNimq0dZATN9pH0IDrpA==}

  remark-rehype@10.1.0:
    resolution: {integrity: sha512-EFmR5zppdBp0WQeDVZ/b66CWJipB2q2VLNFMabzDSGR66Z2fQii83G5gTBbgGEnEEA0QRussvrFHxk1HWGJskw==}

  remark-rehype@11.1.1:
    resolution: {integrity: sha512-g/osARvjkBXb6Wo0XvAeXQohVta8i84ACbenPpoSsxTOQH/Ae0/RGP4WZgnMH5pMLpsj4FG7OHmcIcXxpza8eQ==}

  remark-stringify@11.0.0:
    resolution: {integrity: sha512-1OSmLd3awB/t8qdoEOMazZkNsfVTeY4fTsgzcQFdXNq8ToTN4ZGwrMnlda4K6smTFKD+GRV6O48i6Z4iKgPPpw==}

  remix-island@0.2.0:
    resolution: {integrity: sha512-NujWtmulgupxNOMiWKAj8lg56eYsy09aV/2pML8rov8N8LmY1UnSml4XYad+KHLy/pgZ1D9UxAmjI6GBJydTUg==}
    peerDependencies:
      '@remix-run/react': '>= 1'
      '@remix-run/server-runtime': '>= 1'
      react: '>= 16.8'
      react-dom: '>= 16.8'

  remix-utils@7.7.0:
    resolution: {integrity: sha512-J8NhP044nrNIam/xOT1L9a4RQ9FSaA2wyrUwmN8ZT+c/+CdAAf70yfaLnvMyKcV5U+8BcURQ/aVbth77sT6jGA==}
    engines: {node: '>=18.0.0'}
    peerDependencies:
      '@remix-run/cloudflare': ^2.0.0
      '@remix-run/node': ^2.0.0
      '@remix-run/react': ^2.0.0
      '@remix-run/router': ^1.7.2
      crypto-js: ^4.1.1
      intl-parse-accept-language: ^1.0.0
      is-ip: ^5.0.1
      react: ^18.0.0
      zod: ^3.22.4
    peerDependenciesMeta:
      '@remix-run/cloudflare':
        optional: true
      '@remix-run/node':
        optional: true
      '@remix-run/react':
        optional: true
      '@remix-run/router':
        optional: true
      crypto-js:
        optional: true
      intl-parse-accept-language:
        optional: true
      is-ip:
        optional: true
      react:
        optional: true
      zod:
        optional: true

  require-like@0.1.2:
    resolution: {integrity: sha512-oyrU88skkMtDdauHDuKVrgR+zuItqr6/c//FXzvmxRGMexSDc6hNvJInGW3LL46n+8b50RykrvwSUIIQH2LQ5A==}

  resolve-from@4.0.0:
    resolution: {integrity: sha512-pb/MYmXstAkysRFx8piNI1tGFNQIFA3vkE3Gq4EuA1dF6gHp/+vgZqsCGJapvy8N3Q+4o7FwvquPJcnZ7RYy4g==}
    engines: {node: '>=4'}

  resolve-pkg-maps@1.0.0:
    resolution: {integrity: sha512-seS2Tj26TBVOC2NIc2rOe2y2ZO7efxITtLZcGSOnHHNOQ7CkiUBfw0Iw2ck6xkIhPwLhKNLS8BO+hEpngQlqzw==}

  resolve.exports@2.0.3:
    resolution: {integrity: sha512-OcXjMsGdhL4XnbShKpAcSqPMzQoYkYyhbEaeSko47MjRP9NfEQMhZkXL1DoFlt9LWQn4YttrdnV6X2OiyzBi+A==}
    engines: {node: '>=10'}

  resolve@1.22.8:
    resolution: {integrity: sha512-oKWePCxqpd6FlLvGV1VU0x7bkPmmCNolxzjMf4NczoDnQcIWrAF+cPtZn5i6n+RfD2d9i0tzpKnG6Yk168yIyw==}
    hasBin: true

  restore-cursor@3.1.0:
    resolution: {integrity: sha512-l+sSefzHpj5qimhFSE5a8nufZYAM3sBSVMAPtYkmC+4EH2anSGaEMXSD0izRQbu9nfyQ9y5JrVmp7E8oZrUjvA==}
    engines: {node: '>=8'}

  retry@0.12.0:
    resolution: {integrity: sha512-9LkiTwjUh6rT555DtE9rTX+BKByPfrMzEAtnlEtdEwr3Nkffwiihqe2bWADg+OQRjt9gl6ICdmB/ZFDCGAtSow==}
    engines: {node: '>= 4'}

  reusify@1.0.4:
    resolution: {integrity: sha512-U9nH88a3fc/ekCF1l0/UP1IosiuIjyTh7hBvXVMHYgVcfGvt897Xguj2UOLDeI5BG2m7/uwyaLVT6fbtCwTyzw==}
    engines: {iojs: '>=1.0.0', node: '>=0.10.0'}

  ripemd160@2.0.2:
    resolution: {integrity: sha512-ii4iagi25WusVoiC4B4lq7pbXfAp3D9v5CwfkY33vffw2+pkDjY1D8GaN7spsxvCSx8dkPqOZCEZyfxcmJG2IA==}

  rollup-plugin-inject@3.0.2:
    resolution: {integrity: sha512-ptg9PQwzs3orn4jkgXJ74bfs5vYz1NCZlSQMBUA0wKcGp5i5pA1AO3fOUEte8enhGUC+iapTCzEWw2jEFFUO/w==}
    deprecated: This package has been deprecated and is no longer maintained. Please use @rollup/plugin-inject.

  rollup-plugin-node-polyfills@0.2.1:
    resolution: {integrity: sha512-4kCrKPTJ6sK4/gLL/U5QzVT8cxJcofO0OU74tnB19F40cmuAKSzH5/siithxlofFEjwvw1YAhPmbvGNA6jEroA==}

  rollup-pluginutils@2.8.2:
    resolution: {integrity: sha512-EEp9NhnUkwY8aif6bxgovPHMoMoNr2FulJziTndpt5H9RdwC47GSGuII9XxpSdzVGM0GWrNPHV6ie1LTNJPaLQ==}

  rollup@4.28.0:
    resolution: {integrity: sha512-G9GOrmgWHBma4YfCcX8PjH0qhXSdH8B4HDE2o4/jaxj93S4DPCIDoLcXz99eWMji4hB29UFCEd7B2gwGJDR9cQ==}
    engines: {node: '>=18.0.0', npm: '>=8.0.0'}
    hasBin: true

  run-parallel@1.2.0:
    resolution: {integrity: sha512-5l4VyZR86LZ/lDxZTR6jqL8AFE2S0IFLMP26AbjsLVADxHdhB/c0GUsH+y39UfCi3dzz8OlQuPmnaJOMoDHQBA==}

  rxjs@7.8.1:
    resolution: {integrity: sha512-AA3TVj+0A2iuIoQkWEK/tqFjBq2j+6PO6Y0zJcvzLAFhEFIO3HL0vls9hWLncZbAAbK0mar7oZ4V079I/qPMxg==}

  sade@1.8.1:
    resolution: {integrity: sha512-xal3CZX1Xlo/k4ApwCFrHVACi9fBqJ7V+mwhBsuf/1IOKbBy098Fex+Wa/5QMubw09pSZ/u8EY8PWgevJsXp1A==}
    engines: {node: '>=6'}

  safe-buffer@5.1.2:
    resolution: {integrity: sha512-Gd2UZBJDkXlY7GbJxfsE8/nvKkUEU1G38c1siN6QP6a9PT9MmHB8GnpscSmMJSoF8LOIrt8ud/wPtojys4G6+g==}

  safe-buffer@5.2.1:
    resolution: {integrity: sha512-rp3So07KcdmmKbGvgaNxQSJr7bGVSVk5S9Eq1F+ppbRo70+YeaDxkw5Dd8NPN+GD6bjnYm2VuPuCXmpuYvmCXQ==}

  safer-buffer@2.1.2:
    resolution: {integrity: sha512-YZo3K82SD7Riyi0E1EQPojLz7kpepnSQI9IyPbHHg1XXXevb5dJI7tpyN2ADxGcQbHG7vcyRHk0cbwqcQriUtg==}

  sass-embedded-android-arm64@1.81.0:
    resolution: {integrity: sha512-I36P77/PKAHx6sqOmexO2iEY5kpsmQ1VxcgITZSOxPMQhdB6m4t3bTabfDuWQQmCrqqiNFtLQHeytB65bUqwiw==}
    engines: {node: '>=14.0.0'}
    cpu: [arm64]
    os: [android]

  sass-embedded-android-arm@1.81.0:
    resolution: {integrity: sha512-NWEmIuaIEsGFNsIRa+5JpIpPJyZ32H15E85CNZqEIhhwWlk9UNw7vlOCmTH8MtabtnACwC/2NG8VyNa3nxKzUQ==}
    engines: {node: '>=14.0.0'}
    cpu: [arm]
    os: [android]

  sass-embedded-android-ia32@1.81.0:
    resolution: {integrity: sha512-k8V1usXw30w1GVxvrteG1RzgYJzYQ9PfL2aeOqGdroBN7zYTD9VGJXTGcxA4IeeRxmRd7szVW2mKXXS472fh8g==}
    engines: {node: '>=14.0.0'}
    cpu: [ia32]
    os: [android]

  sass-embedded-android-riscv64@1.81.0:
    resolution: {integrity: sha512-RXlanyLXEpN/DEehXgLuKPsqT//GYlsGFxKXgRiCc8hIPAueFLQXKJmLWlL3BEtHgmFdbsStIu4aZCcb1hOFlQ==}
    engines: {node: '>=14.0.0'}
    cpu: [riscv64]
    os: [android]

  sass-embedded-android-x64@1.81.0:
    resolution: {integrity: sha512-RQG0FxGQ1DERNyUDED8+BDVaLIjI+BNg8lVcyqlLZUrWY6NhzjwYEeiN/DNZmMmHtqDucAPNDcsdVUNQqsBy2A==}
    engines: {node: '>=14.0.0'}
    cpu: [x64]
    os: [android]

  sass-embedded-darwin-arm64@1.81.0:
    resolution: {integrity: sha512-gLKbsfII9Ppua76N41ODFnKGutla9qv0OGAas8gxe0jYBeAQFi/1iKQYdNtQtKi4mA9n5TQTqz+HHCKszZCoyA==}
    engines: {node: '>=14.0.0'}
    cpu: [arm64]
    os: [darwin]

  sass-embedded-darwin-x64@1.81.0:
    resolution: {integrity: sha512-7uMOlT9hD2KUJCbTN2XcfghDxt/rc50ujjfSjSHjX1SYj7mGplkINUXvVbbvvaV2wt6t9vkGkCo5qNbeBhfwBg==}
    engines: {node: '>=14.0.0'}
    cpu: [x64]
    os: [darwin]

  sass-embedded-linux-arm64@1.81.0:
    resolution: {integrity: sha512-jy4bvhdUmqbyw1jv1f3Uxl+MF8EU/Y/GDx4w6XPJm4Ds+mwH/TwnyAwsxxoBhWfnBnW8q2ADy039DlS5p+9csQ==}
    engines: {node: '>=14.0.0'}
    cpu: [arm64]
    os: [linux]

  sass-embedded-linux-arm@1.81.0:
    resolution: {integrity: sha512-REqR9qM4RchCE3cKqzRy9Q4zigIV82SbSpCi/O4O3oK3pg2I1z7vkb3TiJsivusG/li7aqKZGmYOtAXjruGQDA==}
    engines: {node: '>=14.0.0'}
    cpu: [arm]
    os: [linux]

  sass-embedded-linux-ia32@1.81.0:
    resolution: {integrity: sha512-ga/Jk4q5Bn1aC+iHJteDZuLSKnmBUiS3dEg1fnl/Z7GaHIChceKDJOw0zNaILRXI0qT2E1at9MwzoRaRA5Nn/g==}
    engines: {node: '>=14.0.0'}
    cpu: [ia32]
    os: [linux]

  sass-embedded-linux-musl-arm64@1.81.0:
    resolution: {integrity: sha512-hpntWf5kjkoxncA1Vh8vhsUOquZ8AROZKx0rQh7ZjSRs4JrYZASz1cfevPKaEM3wIim/nYa6TJqm0VqWsrERlA==}
    engines: {node: '>=14.0.0'}
    cpu: [arm64]
    os: [linux]

  sass-embedded-linux-musl-arm@1.81.0:
    resolution: {integrity: sha512-oWVUvQ4d5Kx1Md75YXZl5z1WBjc+uOhfRRqzkJ3nWc8tjszxJN+y/5EOJavhsNI3/2yoTt6eMXRTqDD9b0tWSQ==}
    engines: {node: '>=14.0.0'}
    cpu: [arm]
    os: [linux]

  sass-embedded-linux-musl-ia32@1.81.0:
    resolution: {integrity: sha512-UEXUYkBuqTSwg5JNWiNlfMZ1Jx6SJkaEdx+fsL3Tk099L8cKSoJWH2EPz4ZJjNbyIMymrSdVfymheTeZ8u24xA==}
    engines: {node: '>=14.0.0'}
    cpu: [ia32]
    os: [linux]

  sass-embedded-linux-musl-riscv64@1.81.0:
    resolution: {integrity: sha512-1D7OznytbIhx2XDHWi1nuQ8d/uCVR7FGGzELgaU//T8A9DapVTUgPKvB70AF1k4GzChR9IXU/WvFZs2hDTbaJg==}
    engines: {node: '>=14.0.0'}
    cpu: [riscv64]
    os: [linux]

  sass-embedded-linux-musl-x64@1.81.0:
    resolution: {integrity: sha512-ia6VCTeVDQtBSMktXRFza1AZCt8/6aUoujot6Ugf4KmdytQqPJIHxkHaGftm5xwi9WdrMGYS7zgolToPijR11A==}
    engines: {node: '>=14.0.0'}
    cpu: [x64]
    os: [linux]

  sass-embedded-linux-riscv64@1.81.0:
    resolution: {integrity: sha512-KbxSsqu4tT1XbhZfJV/5NfW0VtJIGlD58RjqJqJBi8Rnjrx29/upBsuwoDWtsPV/LhoGwwU1XkSa9Q1ifCz4fQ==}
    engines: {node: '>=14.0.0'}
    cpu: [riscv64]
    os: [linux]

  sass-embedded-linux-x64@1.81.0:
    resolution: {integrity: sha512-AMDeVY2T9WAnSFkuQcsOn5c29GRs/TuqnCiblKeXfxCSKym5uKdBl/N7GnTV6OjzoxiJBbkYKdVIaS5By7Gj4g==}
    engines: {node: '>=14.0.0'}
    cpu: [x64]
    os: [linux]

  sass-embedded-win32-arm64@1.81.0:
    resolution: {integrity: sha512-YOmBRYnygwWUmCoH14QbMRHjcvCJufeJBAp0m61tOJXIQh64ziwV4mjdqjS/Rx3zhTT4T+nulDUw4d3kLiMncA==}
    engines: {node: '>=14.0.0'}
    cpu: [arm64]
    os: [win32]

  sass-embedded-win32-ia32@1.81.0:
    resolution: {integrity: sha512-HFfr/C+uLJGGTENdnssuNTmXI/xnIasUuEHEKqI+2J0FHCWT5cpz3PGAOHymPyJcZVYGUG/7gIxIx/d7t0LFYw==}
    engines: {node: '>=14.0.0'}
    cpu: [ia32]
    os: [win32]

  sass-embedded-win32-x64@1.81.0:
    resolution: {integrity: sha512-wxj52jDcIAwWcXb7ShZ7vQYKcVUkJ+04YM9l46jDY+qwHzliGuorAUyujLyKTE9heGD3gShJ3wPPC1lXzq6v9A==}
    engines: {node: '>=14.0.0'}
    cpu: [x64]
    os: [win32]

  sass-embedded@1.81.0:
    resolution: {integrity: sha512-uZQ2Faxb1oWBHpeSSzjxnhClbMb3QadN0ql0ZFNuqWOLUxwaVhrMlMhPq6TDPbbfDUjihuwrMCuy695Bgna5RA==}
    engines: {node: '>=16.0.0'}
    hasBin: true

  scheduler@0.23.2:
    resolution: {integrity: sha512-UOShsPwz7NrMUqhR6t0hWjFduvOzbtv7toDH1/hIrfRNIDBnnBWd0CwJTGvTpngVlmwGCdP9/Zl/tVrDqcuYzQ==}

  secure-json-parse@2.7.0:
    resolution: {integrity: sha512-6aU+Rwsezw7VR8/nyvKTx8QpWH9FrcYiXXlqC4z5d5XQBDRqtbfsRjnwGyqbi3gddNtWHuEk9OANUotL26qKUw==}

  selfsigned@2.4.1:
    resolution: {integrity: sha512-th5B4L2U+eGLq1TVh7zNRGBapioSORUeymIydxgFpwww9d2qyKvtuPU2jJuHvYAwwqi2Y596QBL3eEqcPEYL8Q==}
    engines: {node: '>=10'}

  semver@6.3.1:
    resolution: {integrity: sha512-BR7VvDCVHO+q2xBEWskxS6DJE1qRnb7DxzUrogb71CWoSficBxYsiAGd+Kl0mmq/MprG9yArRkyrQxTO6XjMzA==}
    hasBin: true

  semver@7.6.3:
    resolution: {integrity: sha512-oVekP1cKtI+CTDvHWYFUcMtsK/00wmAEfyqKfNdARm8u1wNVhSgaX7A8d4UuIlUI5e84iEwOhs7ZPYRmzU9U6A==}
    engines: {node: '>=10'}
    hasBin: true

  send@0.19.0:
    resolution: {integrity: sha512-dW41u5VfLXu8SJh5bwRmyYUbAoSB3c9uQh6L8h/KtsFREPWpbX1lrljJo186Jc4nmci/sGUZ9a0a0J2zgfq2hw==}
    engines: {node: '>= 0.8.0'}

  serve-static@1.16.2:
    resolution: {integrity: sha512-VqpjJZKadQB/PEbEwvFdO43Ax5dFBZ2UECszz8bQ7pi7wt//PWe1P6MN7eCnjsatYtBT6EuiClbjSWP2WrIoTw==}
    engines: {node: '>= 0.8.0'}

  set-cookie-parser@2.7.1:
    resolution: {integrity: sha512-IOc8uWeOZgnb3ptbCURJWNjWUPcO3ZnTTdzsurqERrP6nPyv+paC55vJM0LpOlT2ne+Ix+9+CRG1MNLlyZ4GjQ==}

  set-function-length@1.2.2:
    resolution: {integrity: sha512-pgRc4hJ4/sNjWCSS9AmnS40x3bNMDTknHgL5UaMBTMyJnU90EgWh1Rz+MC9eFu4BuN/UwZjKQuY/1v3rM7HMfg==}
    engines: {node: '>= 0.4'}

  setimmediate@1.0.5:
    resolution: {integrity: sha512-MATJdZp8sLqDl/68LfQmbP8zKPLQNV6BIZoIgrscFDQ+RsvK/BxeDQOgyxKKoh0y/8h3BqVFnCqQ/gd+reiIXA==}

  setprototypeof@1.2.0:
    resolution: {integrity: sha512-E5LDX7Wrp85Kil5bhZv46j8jOeboKq5JMmYM3gVGdGH8xFpPWXUMsNrlODCrkoxMEeNi/XZIwuRvY4XNwYMJpw==}

  sha.js@2.4.11:
    resolution: {integrity: sha512-QMEp5B7cftE7APOjk5Y6xgrbWu+WkLVQwk8JNjZ8nKRciZaByEW6MubieAiToS7+dwvrjGhH8jRXz3MVd0AYqQ==}
    hasBin: true

  sharp@0.33.5:
    resolution: {integrity: sha512-haPVm1EkS9pgvHrQ/F3Xy+hgcuMV0Wm9vfIBSiwZ05k+xgb0PkBQpGsAA/oWdDobNaZTH5ppvHtzCFbnSEwHVw==}
    engines: {node: ^18.17.0 || ^20.3.0 || >=21.0.0}

  shebang-command@2.0.0:
    resolution: {integrity: sha512-kHxr2zZpYtdmrN1qDjrrX/Z1rR1kG8Dx+gkpK1G4eXmvXswmcE1hTWBWYUzlraYw1/yZp6YuDY77YtvbN0dmDA==}
    engines: {node: '>=8'}

  shebang-regex@3.0.0:
    resolution: {integrity: sha512-7++dFhtcx3353uBaq8DDR4NuxBetBzC7ZQOhmTQInHEd6bSrXdiEyzCvG07Z44UYdLShWUyXt5M/yhz8ekcb1A==}
    engines: {node: '>=8'}

  shiki@1.24.0:
    resolution: {integrity: sha512-qIneep7QRwxRd5oiHb8jaRzH15V/S8F3saCXOdjwRLgozZJr5x2yeBhQtqkO3FSzQDwYEFAYuifg4oHjpDghrg==}

  side-channel-list@1.0.0:
    resolution: {integrity: sha512-FCLHtRD/gnpCiCHEiJLOwdmFP+wzCmDEkc9y7NsYxeF4u7Btsn1ZuwgwJGxImImHicJArLP4R0yX4c2KCrMrTA==}
    engines: {node: '>= 0.4'}

  side-channel-map@1.0.1:
    resolution: {integrity: sha512-VCjCNfgMsby3tTdo02nbjtM/ewra6jPHmpThenkTYh8pG9ucZ/1P8So4u4FGBek/BjpOVsDCMoLA/iuBKIFXRA==}
    engines: {node: '>= 0.4'}

  side-channel-weakmap@1.0.2:
    resolution: {integrity: sha512-WPS/HvHQTYnHisLo9McqBHOJk2FkHO/tlpvldyrnem4aeQp4hai3gythswg6p01oSoTl58rcpiFAjF2br2Ak2A==}
    engines: {node: '>= 0.4'}

  side-channel@1.0.6:
    resolution: {integrity: sha512-fDW/EZ6Q9RiO8eFG8Hj+7u/oW+XrPTIChwCOM2+th2A6OblDtYYIpve9m+KvI9Z4C9qSEXlaGR6bTEYHReuglA==}
    engines: {node: '>= 0.4'}

  side-channel@1.1.0:
    resolution: {integrity: sha512-ZX99e6tRweoUXqR+VBrslhda51Nh5MTQwou5tnUDgbtyM0dBgmhEDtWGP/xbKn6hqfPRHujUNwz5fy/wbbhnpw==}
    engines: {node: '>= 0.4'}

  siginfo@2.0.0:
    resolution: {integrity: sha512-ybx0WO1/8bSBLEWXZvEd7gMW3Sn3JFlW3TvX1nREbDLRNQNaeNN8WK0meBwPdAaOI7TtRRRJn/Es1zhrrCHu7g==}

  signal-exit@3.0.7:
    resolution: {integrity: sha512-wnD2ZE+l+SPC/uoS0vXeE9L1+0wuaMqKlfz9AMUo38JsyLSBWSFcHR1Rri62LZc12vLr1gb3jl7iwQhgwpAbGQ==}

  signal-exit@4.1.0:
    resolution: {integrity: sha512-bzyZ1e88w9O1iNJbKnOlvYTrWPDl46O1bG0D3XInv+9tkPrxrN8jUUTiFlDkkmKWgn1M6CfIA13SuGqOa9Korw==}
    engines: {node: '>=14'}

  simple-concat@1.0.1:
    resolution: {integrity: sha512-cSFtAPtRhljv69IK0hTVZQ+OfE9nePi/rtJmw5UjHeVyVroEqJXP1sFztKUy1qU+xvz3u/sfYJLa947b7nAN2Q==}

  simple-get@4.0.1:
    resolution: {integrity: sha512-brv7p5WgH0jmQJr1ZDDfKDOSeWWg+OVypG99A/5vYGPqJ6pxiaHLy8nxtFjBA7oMa01ebA9gfh1uMCFqOuXxvA==}

  simple-swizzle@0.2.2:
    resolution: {integrity: sha512-JA//kQgZtbuY83m+xT+tXJkmJncGMTFT+C+g2h2R9uxkYIrE2yy9sgmcLhCnw57/WSD+Eh3J97FPEDFnbXnDUg==}

  sirv@2.0.4:
    resolution: {integrity: sha512-94Bdh3cC2PKrbgSOUqTiGPWVZeSiXfKOVZNJniWoqrWrRkB1CJzBU3NEbiTsPcYy1lDsANA/THzS+9WBiy5nfQ==}
    engines: {node: '>= 10'}

  source-map-js@1.2.1:
    resolution: {integrity: sha512-UXWMKhLOwVKb728IUtQPXxfYU+usdybtUrK/8uGE8CQMvrhOpwvzDBwj0QhSL7MQc7vIsISBG8VQ8+IDQxpfQA==}
    engines: {node: '>=0.10.0'}

  source-map-support@0.5.21:
    resolution: {integrity: sha512-uBHU3L3czsIyYXKX88fdrGovxdSCoTGDRZ6SYXtSRxLZUzHg5P/66Ht6uoUlHu9EZod+inXhKo3qQgwXUT/y1w==}

  source-map@0.6.1:
    resolution: {integrity: sha512-UjgapumWlbMhkBgzT7Ykc5YXUT46F0iKu8SGXq0bcwP5dz/h0Plj6enJqjz1Zbq2l5WaqYnrVbwWOWMyF3F47g==}
    engines: {node: '>=0.10.0'}

  source-map@0.7.4:
    resolution: {integrity: sha512-l3BikUxvPOcn5E74dZiq5BGsTb5yEwhaTSzccU6t4sDOH8NWJCstKO5QT2CvtFoK6F0saL7p9xHAqHOlCPJygA==}
    engines: {node: '>= 8'}

  sourcemap-codec@1.4.8:
    resolution: {integrity: sha512-9NykojV5Uih4lgo5So5dtw+f0JgJX30KCNI8gwhz2J9A15wD0Ml6tjHKwf6fTSa6fAdVBdZeNOs9eJ71qCk8vA==}
    deprecated: Please use @jridgewell/sourcemap-codec instead

  space-separated-tokens@2.0.2:
    resolution: {integrity: sha512-PEGlAwrG8yXGXRjW32fGbg66JAlOAwbObuqVoJpv/mRgoWDQfgH1wDPvtzWyUSNAXBGSk8h755YDbbcEy3SH2Q==}

  spdx-correct@3.2.0:
    resolution: {integrity: sha512-kN9dJbvnySHULIluDHy32WHRUu3Og7B9sbY7tsFLctQkIqnMh3hErYgdMjTYuqmcXX+lK5T1lnUt3G7zNswmZA==}

  spdx-exceptions@2.5.0:
    resolution: {integrity: sha512-PiU42r+xO4UbUS1buo3LPJkjlO7430Xn5SVAhdpzzsPHsjbYVflnnFdATgabnLude+Cqu25p6N+g2lw/PFsa4w==}

  spdx-expression-parse@3.0.1:
    resolution: {integrity: sha512-cbqHunsQWnJNE6KhVSMsMeH5H/L9EpymbzqTQ3uLwNCLZ1Q481oWaofqH7nO6V07xlXwY6PhQdQ2IedWx/ZK4Q==}

  spdx-license-ids@3.0.21:
    resolution: {integrity: sha512-Bvg/8F5XephndSK3JffaRqdT+gyhfqIPwDHpX80tJrF8QQRYMo8sNMeaZ2Dp5+jhwKnUmIOyFFQfHRkjJm5nXg==}

  ssri@10.0.6:
    resolution: {integrity: sha512-MGrFH9Z4NP9Iyhqn16sDtBpRRNJ0Y2hNa6D65h736fVSaPCHr4DM4sWUNvVaSuC+0OBGhwsrydQwmgfg5LncqQ==}
    engines: {node: ^14.17.0 || ^16.13.0 || >=18.0.0}

  stackback@0.0.2:
    resolution: {integrity: sha512-1XMJE5fQo1jGH6Y/7ebnwPOBEkIEnT4QF32d5R1+VXdXveM0IBMJt8zfaxX1P3QhVwrYe+576+jkANtSS2mBbw==}

  stacktracey@2.1.8:
    resolution: {integrity: sha512-Kpij9riA+UNg7TnphqjH7/CzctQ/owJGNbFkfEeve4Z4uxT5+JapVLFXcsurIfN34gnTWZNJ/f7NMG0E8JDzTw==}

  statuses@2.0.1:
    resolution: {integrity: sha512-RwNA9Z/7PrK06rYLIzFMlaF+l73iwpzsqRIFgbMLbTcLD6cOao82TaWefPXQvB2fOC4AjuYSEndS7N/mTCbkdQ==}
    engines: {node: '>= 0.8'}

  std-env@3.8.0:
    resolution: {integrity: sha512-Bc3YwwCB+OzldMxOXJIIvC6cPRWr/LxOp48CdQTOkPyk/t4JWWJbrilwBd7RJzKV8QW7tJkcgAmeuLLJugl5/w==}

  stoppable@1.1.0:
    resolution: {integrity: sha512-KXDYZ9dszj6bzvnEMRYvxgeTHU74QBFL54XKtP3nyMuJ81CFYtABZ3bAzL2EdFUaEwJOBOgENyFj3R7oTzDyyw==}
    engines: {node: '>=4', npm: '>=6'}

  stream-browserify@3.0.0:
    resolution: {integrity: sha512-H73RAHsVBapbim0tU2JwwOiXUj+fikfiaoYAKHF3VJfA0pe2BCzkhAHBlLG6REzE+2WNZcxOXjK7lkso+9euLA==}

  stream-http@3.2.0:
    resolution: {integrity: sha512-Oq1bLqisTyK3TSCXpPbT4sdeYNdmyZJv1LxpEm2vu1ZhK89kSE5YXwZc3cWk0MagGaKriBh9mCFbVGtO+vY29A==}

  stream-shift@1.0.3:
    resolution: {integrity: sha512-76ORR0DO1o1hlKwTbi/DM3EXWGf3ZJYO8cXX5RJwnul2DEg2oyoZyjLNoQM8WsvZiFKCRfC1O0J7iCvie3RZmQ==}

  stream-slice@0.1.2:
    resolution: {integrity: sha512-QzQxpoacatkreL6jsxnVb7X5R/pGw9OUv2qWTYWnmLpg4NdN31snPy/f3TdQE1ZUXaThRvj1Zw4/OGg0ZkaLMA==}

  streamsearch@1.1.0:
    resolution: {integrity: sha512-Mcc5wHehp9aXz1ax6bZUyY5afg9u2rv5cqQI3mRrYkGC8rW2hM02jWuwjtL++LS5qinSyhj2QfLyNsuc+VsExg==}
    engines: {node: '>=10.0.0'}

  string-hash@1.1.3:
    resolution: {integrity: sha512-kJUvRUFK49aub+a7T1nNE66EJbZBMnBgoC1UbCZ5n6bsZKBRga4KgBRTMn/pFkeCZSYtNeSyMxPDM0AXWELk2A==}

  string-width@4.2.3:
    resolution: {integrity: sha512-wKyQRQpjJ0sIp62ErSZdGsjMJWsap5oRNihHhu6G7JVO/9jIB6UyevL+tXuOqrng8j/cxKTWyWUwvSTriiZz/g==}
    engines: {node: '>=8'}

  string-width@5.1.2:
    resolution: {integrity: sha512-HnLOCR3vjcY8beoNLtcjZ5/nxn2afmME6lhrDrebokqMap+XbeW8n9TXpPDOqdGK5qcI3oT0GKTW6wC7EMiVqA==}
    engines: {node: '>=12'}

  string_decoder@1.1.1:
    resolution: {integrity: sha512-n/ShnvDi6FHbbVfviro+WojiFzv+s8MPMHBczVePfUpDJLwoLT0ht1l4YwBCbi8pJAveEEdnkHyPyTP/mzRfwg==}

  string_decoder@1.3.0:
    resolution: {integrity: sha512-hkRX8U1WjJFd8LsDJ2yQ/wWWxaopEsABU1XfkM8A+j0+85JAGppt16cr1Whg6KIbb4okU6Mql6BOj+uup/wKeA==}

  stringify-entities@4.0.4:
    resolution: {integrity: sha512-IwfBptatlO+QCJUo19AqvrPNqlVMpW9YEL2LIVY+Rpv2qsjCGxaDLNRgeGsQWJhfItebuJhsGSLjaBbNSQ+ieg==}

  strip-ansi@6.0.1:
    resolution: {integrity: sha512-Y38VPSHcqkFrCpFnQ9vuSXmquuv5oXOKpGeT6aGrr3o3Gc9AlVa6JBfUSOCnbxGGZF+/0ooI7KrPuUSztUdU5A==}
    engines: {node: '>=8'}

  strip-ansi@7.1.0:
    resolution: {integrity: sha512-iq6eVVI64nQQTRYq2KtEg2d2uU7LElhTJwsH4YzIHZshxlgZms/wIc4VoDQTlG/IvVIrBKG06CrZnp0qv7hkcQ==}
    engines: {node: '>=12'}

  strip-bom@3.0.0:
    resolution: {integrity: sha512-vavAMRXOgBVNF6nyEEmL3DBK19iRpDcoIwW+swQ+CbGiu7lju6t+JklA1MHweoWtadgt4ISVUsXLyDq34ddcwA==}
    engines: {node: '>=4'}

  strip-final-newline@2.0.0:
    resolution: {integrity: sha512-BrpvfNAE3dcvq7ll3xVumzjKjZQ5tI1sEUIKr3Uoks0XUl45St3FlatVqef9prk4jRDzhW6WZg+3bk93y6pLjA==}
    engines: {node: '>=6'}

  strip-json-comments@3.1.1:
    resolution: {integrity: sha512-6fPc+R4ihwqP6N/aIv2f1gMH8lOVtWQHoqC4yK6oSDVVocumAsfCqjkXnqiYMhmMwS/mEHLp7Vehlt3ql6lEig==}
    engines: {node: '>=8'}

  strnum@1.0.5:
    resolution: {integrity: sha512-J8bbNyKKXl5qYcR36TIO8W3mVGVHrmmxsd5PAItGkmyzwJvybiw2IVq5nqd0i4LSNSkB/sx9VHllbfFdr9k1JA==}

  style-mod@4.1.2:
    resolution: {integrity: sha512-wnD1HyVqpJUI2+eKZ+eo1UwghftP6yuFheBqqe+bWCotBjC2K1YnteJILRMs3SM4V/0dLEW1SC27MWP5y+mwmw==}

  style-to-object@0.4.4:
    resolution: {integrity: sha512-HYNoHZa2GorYNyqiCaBgsxvcJIn7OHq6inEga+E6Ke3m5JkoqpQbnFssk4jwe+K7AhGa2fcha4wSOf1Kn01dMg==}

  style-to-object@1.0.8:
    resolution: {integrity: sha512-xT47I/Eo0rwJmaXC4oilDGDWLohVhR6o/xAQcPQN8q6QBuZVL8qMYL85kLmST5cPjAorwvqIA4qXTRQoYHaL6g==}

  styled-jsx@5.1.6:
    resolution: {integrity: sha512-qSVyDTeMotdvQYoHWLNGwRFJHC+i+ZvdBRYosOFgC+Wg1vx4frN2/RG/NA7SYqqvKNLf39P2LSRA2pu6n0XYZA==}
    engines: {node: '>= 12.0.0'}
    peerDependencies:
      '@babel/core': '*'
      babel-plugin-macros: '*'
      react: '>= 16.8.0 || 17.x.x || ^18.0.0-0 || ^19.0.0-0'
    peerDependenciesMeta:
      '@babel/core':
        optional: true
      babel-plugin-macros:
        optional: true

  supports-color@7.2.0:
    resolution: {integrity: sha512-qpCAvRl9stuOHveKsn7HncJRvv501qIacKzQlO/+Lwxc9+0q2wLyv4Dfvt80/DPn2pqOBsJdDiogXGR9+OvwRw==}
    engines: {node: '>=8'}

  supports-color@8.1.1:
    resolution: {integrity: sha512-MpUEN2OodtUzxvKQl72cUF7RQ5EiHsGvSsVG0ia9c5RbWGL2CI4C7EpPS8UTBIplnlzZiNuV56w+FuNxy3ty2Q==}
    engines: {node: '>=10'}

  supports-preserve-symlinks-flag@1.0.0:
    resolution: {integrity: sha512-ot0WnXS9fgdkgIcePe6RHNk1WA8+muPa6cSjeR3V8K27q9BB1rTE3R1p7Hv0z1ZyAc8s6Vvv8DIyWf681MAt0w==}
    engines: {node: '>= 0.4'}

  swr@2.2.5:
    resolution: {integrity: sha512-QtxqyclFeAsxEUeZIYmsaQ0UjimSq1RZ9Un7I68/0ClKK/U3LoyQunwkQfJZr2fc22DfIXLNDc2wFyTEikCUpg==}
    peerDependencies:
      react: ^16.11.0 || ^17.0.0 || ^18.0.0

  sync-child-process@1.0.2:
    resolution: {integrity: sha512-8lD+t2KrrScJ/7KXCSyfhT3/hRq78rC0wBFqNJXv3mZyn6hW2ypM05JmlSvtqRbeq6jqA94oHbxAr2vYsJ8vDA==}
    engines: {node: '>=16.0.0'}

  sync-message-port@1.1.3:
    resolution: {integrity: sha512-GTt8rSKje5FilG+wEdfCkOcLL7LWqpMlr2c3LRuKt/YXxcJ52aGSbGBAdI4L3aaqfrBt6y711El53ItyH1NWzg==}
    engines: {node: '>=16.0.0'}

  synckit@0.6.2:
    resolution: {integrity: sha512-Vhf+bUa//YSTYKseDiiEuQmhGCoIF3CVBhunm3r/DQnYiGT4JssmnKQc44BIyOZRK2pKjXXAgbhfmbeoC9CJpA==}
    engines: {node: '>=12.20'}

  synckit@0.9.2:
    resolution: {integrity: sha512-vrozgXDQwYO72vHjUb/HnFbQx1exDjoKzqx23aXEg2a9VIg2TSFZ8FmeZpTjUCFMYw7mpX4BE2SFu8wI7asYsw==}
    engines: {node: ^14.18.0 || >=16.0.0}

  tabbable@6.2.0:
    resolution: {integrity: sha512-Cat63mxsVJlzYvN51JmVXIgNoUokrIaT2zLclCXjRd8boZ0004U4KCs/sToJ75C6sdlByWxpYnb5Boif1VSFew==}

  tailwind-merge@2.6.0:
    resolution: {integrity: sha512-P+Vu1qXfzediirmHOC3xKGAYeZtPcV9g76X+xg2FD4tYgR71ewMA35Y3sCz3zhiN/dwefRpJX0yBcgwi1fXNQA==}

  tar-fs@2.1.2:
    resolution: {integrity: sha512-EsaAXwxmx8UB7FRKqeozqEPop69DXcmYwTQwXvyAPF352HJsPdkVhvTaDPYqfNgruveJIJy3TA2l+2zj8LJIJA==}

  tar-stream@2.2.0:
    resolution: {integrity: sha512-ujeqbceABgwMZxEJnk2HDY2DlnUZ+9oEcb1KzTVfYHio0UE6dG71n60d8D2I4qNvleWrrXpmjpt7vZeF1LnMZQ==}
    engines: {node: '>=6'}

  tar@6.2.1:
    resolution: {integrity: sha512-DZ4yORTwrbTj/7MZYq2w+/ZFdI6OZ/f9SFHR+71gIVUZhOQPHzVCLpvRnPgyaMpfWxxk/4ONva3GQSyNIKRv6A==}
    engines: {node: '>=10'}

  textextensions@6.11.0:
    resolution: {integrity: sha512-tXJwSr9355kFJI3lbCkPpUH5cP8/M0GGy2xLO34aZCjMXBaK3SoPnZwr/oWmo1FdCnELcs4npdCIOFtq9W3ruQ==}
    engines: {node: '>=4'}

  throttleit@2.1.0:
    resolution: {integrity: sha512-nt6AMGKW1p/70DF/hGBdJB57B8Tspmbp5gfJ8ilhLnt7kkr2ye7hzD6NVG8GGErk2HWF34igrL2CXmNIkzKqKw==}
    engines: {node: '>=18'}

  through2@2.0.5:
    resolution: {integrity: sha512-/mrRod8xqpA+IHSLyGCQ2s8SPHiCDEeQJSep1jqLYeEUClOFG2Qsh+4FU6G9VeqpZnGW/Su8LQGc4YKni5rYSQ==}

  timers-browserify@2.0.12:
    resolution: {integrity: sha512-9phl76Cqm6FhSX9Xe1ZUAMLtm1BLkKj2Qd5ApyWkXzsMRaA7dgr81kf4wJmQf/hAvg8EEyJxDo3du/0KlhPiKQ==}
    engines: {node: '>=0.6.0'}

  tinybench@2.9.0:
    resolution: {integrity: sha512-0+DUvqWMValLmha6lr4kD8iAMK1HzV0/aKnCtWb9v9641TnP/MFb7Pc2bxoxQjTXAErryXVgUOfv2YqNllqGeg==}

  tinyexec@0.3.1:
    resolution: {integrity: sha512-WiCJLEECkO18gwqIp6+hJg0//p23HXp4S+gGtAKu3mI2F2/sXC4FvHvXvB0zJVVaTPhx1/tOwdbRsa1sOBIKqQ==}

  tinypool@1.0.2:
    resolution: {integrity: sha512-al6n+QEANGFOMf/dmUMsuS5/r9B06uwlyNjZZql/zv8J7ybHCgoihBNORZCY2mzUuAnomQa2JdhyHKzZxPCrFA==}
    engines: {node: ^18.0.0 || >=20.0.0}

  tinyrainbow@1.2.0:
    resolution: {integrity: sha512-weEDEq7Z5eTHPDh4xjX789+fHfF+P8boiFB+0vbWzpbnbsEr/GRaohi/uMKxg8RZMXnl1ItAi/IUHWMsjDV7kQ==}
    engines: {node: '>=14.0.0'}

  tinyspy@3.0.2:
    resolution: {integrity: sha512-n1cw8k1k0x4pgA2+9XrOkFydTerNcJ1zWCO5Nn9scWHTD+5tp8dghT2x1uduQePZTZgd3Tupf+x9BxJjeJi77Q==}
    engines: {node: '>=14.0.0'}

  to-regex-range@5.0.1:
    resolution: {integrity: sha512-65P7iz6X5yEr1cwcgvQxbbIw7Uk3gOy5dIdtZ4rDveLqhrdJP+Li/Hx6tyK0NEb+2GCyneCMJiGqrADCSNk8sQ==}
    engines: {node: '>=8.0'}

  toidentifier@1.0.1:
    resolution: {integrity: sha512-o5sSPKEkg/DIQNmH43V0/uerLrpzVedkUh8tGNvaeXpfpuwjKenlSox/2O/BTlZUtEe+JG7s5YhEz608PlAHRA==}
    engines: {node: '>=0.6'}

  toml@3.0.0:
    resolution: {integrity: sha512-y/mWCZinnvxjTKYhJ+pYxwD0mRLVvOtdS2Awbgxln6iEnt4rk0yBxeSBHkGJcPucRiG0e55mwWp+g/05rsrd6w==}

  totalist@3.0.1:
    resolution: {integrity: sha512-sf4i37nQ2LBx4m3wB74y+ubopq6W/dIzXg0FDGjsYnZHVa1Da8FH853wlL2gtUhg+xJXjfk3kUZS3BRoQeoQBQ==}
    engines: {node: '>=6'}

  trim-lines@3.0.1:
    resolution: {integrity: sha512-kRj8B+YHZCc9kQYdWfJB2/oUl9rA99qbowYYBtr4ui4mZyAQ2JpvVBd/6U2YloATfqBhBTSMhTpgBHtU0Mf3Rg==}

  trough@2.2.0:
    resolution: {integrity: sha512-tmMpK00BjZiUyVyvrBK7knerNgmgvcV/KLVyuma/SC+TQN167GrMRciANTz09+k3zW8L8t60jWO1GpfkZdjTaw==}

  ts-api-utils@1.4.3:
    resolution: {integrity: sha512-i3eMG77UTMD0hZhgRS562pv83RC6ukSAC2GMNWc+9dieh/+jDM5u5YG+NHX6VNDRHQcHwmsTHctP9LhbC3WxVw==}
    engines: {node: '>=16'}
    peerDependencies:
      typescript: '>=4.2.0'

  tsconfck@3.1.4:
    resolution: {integrity: sha512-kdqWFGVJqe+KGYvlSO9NIaWn9jT1Ny4oKVzAJsKii5eoE9snzTJzL4+MMVOMn+fikWGFmKEylcXL710V/kIPJQ==}
    engines: {node: ^18 || >=20}
    hasBin: true
    peerDependencies:
      typescript: ^5.0.0
    peerDependenciesMeta:
      typescript:
        optional: true

  tsconfig-paths@4.2.0:
    resolution: {integrity: sha512-NoZ4roiN7LnbKn9QqE1amc9DJfzvZXxF4xDavcOWt1BPkdx+m+0gJuPM+S0vCe7zTJMYUP0R8pO2XMr+Y8oLIg==}
    engines: {node: '>=6'}

  tslib@2.8.1:
    resolution: {integrity: sha512-oJFu94HQb+KVduSUQL7wnpmqnfmLsOA/nAh6b6EH0wCEoK0/mPeXU6c3wKDV83MkOuHPRHtSXKKU99IBazS/2w==}

  tsx@4.19.2:
    resolution: {integrity: sha512-pOUl6Vo2LUq/bSa8S5q7b91cgNSjctn9ugq/+Mvow99qW6x/UZYwzxy/3NmqoT66eHYfCVvFvACC58UBPFf28g==}
    engines: {node: '>=18.0.0'}
    hasBin: true

  tty-browserify@0.0.1:
    resolution: {integrity: sha512-C3TaO7K81YvjCgQH9Q1S3R3P3BtN3RIM8n+OvX4il1K1zgE8ZhI0op7kClgkxtutIE8hQrcrHBXvIheqKUUCxw==}

  turbo-stream@2.4.0:
    resolution: {integrity: sha512-FHncC10WpBd2eOmGwpmQsWLDoK4cqsA/UT/GqNoaKOQnT8uzhtCbg3EoUDMvqpOSAI0S26mr0rkjzbOO6S3v1g==}

  type-check@0.4.0:
    resolution: {integrity: sha512-XleUoc9uwGXqjWwXaUTZAmzMcFZ5858QA2vvx1Ur5xIcixXIP+8LnFDgRplU30us6teqdlskFfu+ae4K79Ooew==}
    engines: {node: '>= 0.8.0'}

  type-fest@4.30.0:
    resolution: {integrity: sha512-G6zXWS1dLj6eagy6sVhOMQiLtJdxQBHIA9Z6HFUNLOlr6MFOgzV8wvmidtPONfPtEUv0uZsy77XJNzTAfwPDaA==}
    engines: {node: '>=16'}

  type-is@1.6.18:
    resolution: {integrity: sha512-TkRKr9sUTxEH8MdfuCSP7VizJyzRNMjj2J2do2Jr3Kym598JVdEksuzPQCnlFPW4ky9Q+iA+ma9BGm06XQBy8g==}
    engines: {node: '>= 0.6'}

  typescript-eslint@8.17.0:
    resolution: {integrity: sha512-409VXvFd/f1br1DCbuKNFqQpXICoTB+V51afcwG1pn1a3Cp92MqAUges3YjwEdQ0cMUoCIodjVDAYzyD8h3SYA==}
    engines: {node: ^18.18.0 || ^20.9.0 || >=21.1.0}
    peerDependencies:
      eslint: ^8.57.0 || ^9.0.0
      typescript: '*'
    peerDependenciesMeta:
      typescript:
        optional: true

  typescript@5.7.2:
    resolution: {integrity: sha512-i5t66RHxDvVN40HfDd1PsEThGNnlMCMT3jMUuoh9/0TaqWevNontacunWyN02LA9/fIbEWlcHZcgTKb9QoaLfg==}
    engines: {node: '>=14.17'}
    hasBin: true

  ufo@1.5.4:
    resolution: {integrity: sha512-UsUk3byDzKd04EyoZ7U4DOlxQaD14JUKQl6/P7wiX4FNvUfm3XL246n9W5AmqwW5RSFJ27NAuM0iLscAOYUiGQ==}

  unconfig@0.5.5:
    resolution: {integrity: sha512-VQZ5PT9HDX+qag0XdgQi8tJepPhXiR/yVOkn707gJDKo31lGjRilPREiQJ9Z6zd/Ugpv6ZvO5VxVIcatldYcNQ==}

  undici-types@6.20.0:
    resolution: {integrity: sha512-Ny6QZ2Nju20vw1SRHe3d9jVu6gJ+4e3+MMpqu7pqE5HT6WsTSlce++GQmK5UXS8mzV8DSYHrQH+Xrf2jVcuKNg==}

  undici@5.28.4:
    resolution: {integrity: sha512-72RFADWFqKmUb2hmmvNODKL3p9hcB6Gt2DOQMis1SEBaV6a4MH8soBvzg+95CYhCKPFedut2JY9bMfrDl9D23g==}
    engines: {node: '>=14.0'}

  undici@6.21.0:
    resolution: {integrity: sha512-BUgJXc752Kou3oOIuU1i+yZZypyZRqNPW0vqoMPl8VaoalSfeR0D8/t4iAS3yirs79SSMTxTag+ZC86uswv+Cw==}
    engines: {node: '>=18.17'}

  unenv-nightly@2.0.0-20241121-161142-806b5c0:
    resolution: {integrity: sha512-RnFOasE/O0Q55gBkNB1b84OgKttgLEijGO0JCWpbn+O4XxpyCQg89NmcqQ5RGUiy4y+rMIrKzePTquQcLQF5pQ==}

  unified@10.1.2:
    resolution: {integrity: sha512-pUSWAi/RAnVy1Pif2kAoeWNBa3JVrx0MId2LASj8G+7AiHWoKZNTomq6LG326T68U7/e263X6fTdcXIy7XnF7Q==}

  unified@11.0.5:
    resolution: {integrity: sha512-xKvGhPWw3k84Qjh8bI3ZeJjqnyadK+GEFtazSfZv/rKeTkTjOJho6mFqh2SM96iIcZokxiOpg78GazTSg8+KHA==}

  unique-filename@3.0.0:
    resolution: {integrity: sha512-afXhuC55wkAmZ0P18QsVE6kp8JaxrEokN2HGIoIVv2ijHQd419H0+6EigAFcIzXeMIkcIkNBpB3L/DXB3cTS/g==}
    engines: {node: ^14.17.0 || ^16.13.0 || >=18.0.0}

  unique-slug@4.0.0:
    resolution: {integrity: sha512-WrcA6AyEfqDX5bWige/4NQfPZMtASNVxdmWR76WESYQVAACSgWcR6e9i0mofqqBxYFtL4oAxPIptY73/0YE1DQ==}
    engines: {node: ^14.17.0 || ^16.13.0 || >=18.0.0}

  unist-util-generated@2.0.1:
    resolution: {integrity: sha512-qF72kLmPxAw0oN2fwpWIqbXAVyEqUzDHMsbtPvOudIlUzXYFIeQIuxXQCRCFh22B7cixvU0MG7m3MW8FTq/S+A==}

  unist-util-is@5.2.1:
    resolution: {integrity: sha512-u9njyyfEh43npf1M+yGKDGVPbY/JWEemg5nH05ncKPfi+kBbKBJoTdsogMu33uhytuLlv9y0O7GH7fEdwLdLQw==}

  unist-util-is@6.0.0:
    resolution: {integrity: sha512-2qCTHimwdxLfz+YzdGfkqNlH0tLi9xjTnHddPmJwtIG9MGsdbutfTc4P+haPD7l7Cjxf/WZj+we5qfVPvvxfYw==}

  unist-util-position-from-estree@1.1.2:
    resolution: {integrity: sha512-poZa0eXpS+/XpoQwGwl79UUdea4ol2ZuCYguVaJS4qzIOMDzbqz8a3erUCOmubSZkaOuGamb3tX790iwOIROww==}

  unist-util-position@4.0.4:
    resolution: {integrity: sha512-kUBE91efOWfIVBo8xzh/uZQ7p9ffYRtUbMRZBNFYwf0RK8koUMx6dGUfwylLOKmaT2cs4wSW96QoYUSXAyEtpg==}

  unist-util-position@5.0.0:
    resolution: {integrity: sha512-fucsC7HjXvkB5R3kTCO7kUjRdrS0BJt3M/FPxmHMBOm8JQi2BsHAHFsy27E0EolP8rp0NzXsJ+jNPyDWvOJZPA==}

  unist-util-remove-position@4.0.2:
    resolution: {integrity: sha512-TkBb0HABNmxzAcfLf4qsIbFbaPDvMO6wa3b3j4VcEzFVaw1LBKwnW4/sRJ/atSLSzoIg41JWEdnE7N6DIhGDGQ==}

  unist-util-stringify-position@3.0.3:
    resolution: {integrity: sha512-k5GzIBZ/QatR8N5X2y+drfpWG8IDBzdnVj6OInRNWm1oXrzydiaAT2OQiA8DPRRZyAKb9b6I2a6PxYklZD0gKg==}

  unist-util-stringify-position@4.0.0:
    resolution: {integrity: sha512-0ASV06AAoKCDkS2+xw5RXJywruurpbC4JZSm7nr7MOt1ojAzvyyaO+UxZf18j8FCF6kmzCZKcAgN/yu2gm2XgQ==}

  unist-util-visit-parents@5.1.3:
    resolution: {integrity: sha512-x6+y8g7wWMyQhL1iZfhIPhDAs7Xwbn9nRosDXl7qoPTSCy0yNxnKc+hWokFifWQIDGi154rdUqKvbCa4+1kLhg==}

  unist-util-visit-parents@6.0.1:
    resolution: {integrity: sha512-L/PqWzfTP9lzzEa6CKs0k2nARxTdZduw3zyh8d2NVBnsyvHjSX4TWse388YrrQKbvI8w20fGjGlhgT96WwKykw==}

  unist-util-visit@4.1.2:
    resolution: {integrity: sha512-MSd8OUGISqHdVvfY9TPhyK2VdUrPgxkUtWSuMHF6XAAFuL4LokseigBnZtPnJMu+FbynTkFNnFlyjxpVKujMRg==}

  unist-util-visit@5.0.0:
    resolution: {integrity: sha512-MR04uvD+07cwl/yhVuVWAtw+3GOR/knlL55Nd/wAdblk27GCVt3lqpTivy/tkJcZoNPzTwS1Y+KMojlLDhoTzg==}

  universal-user-agent@7.0.2:
    resolution: {integrity: sha512-0JCqzSKnStlRRQfCdowvqy3cy0Dvtlb8xecj/H8JFZuCze4rwjPZQOgvFvn0Ws/usCHQFGpyr+pB9adaGwXn4Q==}

  universalify@2.0.1:
    resolution: {integrity: sha512-gptHNQghINnc/vTGIk0SOFGFNXw7JVrlRUtConJRlvaw6DuX0wO5Jeko9sWrMBhh+PsYAZ7oXAiOnf/UKogyiw==}
    engines: {node: '>= 10.0.0'}

  unocss@0.61.9:
    resolution: {integrity: sha512-D7nEObT1lhCUwXU5MoQ2Msh5S5g1EHVVSqDNM2ODs6dqWSboDCsRTPZQiyQmV9vCobrjYcvAFno9ZAgO7pvurw==}
    engines: {node: '>=14'}
    peerDependencies:
      '@unocss/webpack': 0.61.9
      vite: ^2.9.0 || ^3.0.0-0 || ^4.0.0 || ^5.0.0-0
    peerDependenciesMeta:
      '@unocss/webpack':
        optional: true
      vite:
        optional: true

  unpipe@1.0.0:
    resolution: {integrity: sha512-pjy2bYhSsufwWlKwPc+l3cN7+wuJlK6uz0YdJEOlQDbl6jo/YlPi4mb8agUkVC8BF7V8NuzeyPNqRksA3hztKQ==}
    engines: {node: '>= 0.8'}

  update-browserslist-db@1.1.1:
    resolution: {integrity: sha512-R8UzCaa9Az+38REPiJ1tXlImTJXlVfgHZsglwBD/k6nj76ctsH1E3q4doGrukiLQd3sGQYu56r5+lo5r94l29A==}
    hasBin: true
    peerDependencies:
      browserslist: '>= 4.21.0'

  uri-js@4.4.1:
    resolution: {integrity: sha512-7rKUyy33Q1yc98pQ1DAmLtwX109F7TIfWlW1Ydo8Wl1ii1SeHieeh0HHfPeL2fMXK6z0s8ecKs9frCuLJvndBg==}

  url@0.11.4:
    resolution: {integrity: sha512-oCwdVC7mTuWiPyjLUz/COz5TLk6wgp0RCsN+wHZ2Ekneac9w8uuV0njcbbie2ME+Vs+d6duwmYuR3HgQXs1fOg==}
    engines: {node: '>= 0.4'}

  use-callback-ref@1.3.2:
    resolution: {integrity: sha512-elOQwe6Q8gqZgDA8mrh44qRTQqpIHDcZ3hXTLjBe1i4ph8XpNJnO+aQf3NaG+lriLopI4HMx9VjQLfPQ6vhnoA==}
    engines: {node: '>=10'}
    peerDependencies:
      '@types/react': ^16.8.0 || ^17.0.0 || ^18.0.0
      react: ^16.8.0 || ^17.0.0 || ^18.0.0
    peerDependenciesMeta:
      '@types/react':
        optional: true

  use-callback-ref@1.3.3:
    resolution: {integrity: sha512-jQL3lRnocaFtu3V00JToYz/4QkNWswxijDaCVNZRiRTO3HQDLsdu1ZtmIUvV4yPp+rvWm5j0y0TG/S61cuijTg==}
    engines: {node: '>=10'}
    peerDependencies:
      '@types/react': '*'
      react: ^16.8.0 || ^17.0.0 || ^18.0.0 || ^19.0.0 || ^19.0.0-rc
    peerDependenciesMeta:
      '@types/react':
        optional: true

  use-sidecar@1.1.2:
    resolution: {integrity: sha512-epTbsLuzZ7lPClpz2TyryBfztm7m+28DlEv2ZCQ3MDr5ssiwyOwGH/e5F9CkfWjJ1t4clvI58yF822/GUkjjhw==}
    engines: {node: '>=10'}
    peerDependencies:
      '@types/react': ^16.9.0 || ^17.0.0 || ^18.0.0
      react: ^16.8.0 || ^17.0.0 || ^18.0.0
    peerDependenciesMeta:
      '@types/react':
        optional: true

  use-sidecar@1.1.3:
    resolution: {integrity: sha512-Fedw0aZvkhynoPYlA5WXrMCAMm+nSWdZt6lzJQ7Ok8S6Q+VsHmHpRWndVRJ8Be0ZbkfPc5LRYH+5XrzXcEeLRQ==}
    engines: {node: '>=10'}
    peerDependencies:
      '@types/react': '*'
      react: ^16.8.0 || ^17.0.0 || ^18.0.0 || ^19.0.0 || ^19.0.0-rc
    peerDependenciesMeta:
      '@types/react':
        optional: true

  use-sync-external-store@1.2.2:
    resolution: {integrity: sha512-PElTlVMwpblvbNqQ82d2n6RjStvdSoNe9FG28kNfz3WiXilJm4DdNkEzRhCZuIDwY8U08WVihhGR5iRqAwfDiw==}
    peerDependencies:
      react: ^16.8.0 || ^17.0.0 || ^18.0.0

  util-deprecate@1.0.2:
    resolution: {integrity: sha512-EPD5q1uXyFxJpCrLnCc1nHnq3gOa6DZBocAIiI2TaSCA7VCJ1UJDMagCzIkXNsUYfD1daK//LTEQ8xiIbrHtcw==}

  util@0.12.5:
    resolution: {integrity: sha512-kZf/K6hEIrWHI6XqOFUiiMa+79wE/D8Q+NCNAWclkyg3b4d2k7s0QGepNjiABc+aR3N1PAyHL7p6UcLY6LmrnA==}

  utils-merge@1.0.1:
    resolution: {integrity: sha512-pMZTvIkT1d+TFGvDOqodOclx0QWkkgi6Tdoa8gC8ffGAAqz9pzPTZWAybbsHHoED/ztMtkv/VoYTYyShUn81hA==}
    engines: {node: '>= 0.4.0'}

  uuid@9.0.1:
    resolution: {integrity: sha512-b+1eJOlsR9K8HJpow9Ok3fiWOWSIcIzXodvv0rQjVoOVNpWMpxf1wZNpt4y9h10odCNrqnYp1OBzRktckBe3sA==}
    hasBin: true

  uvu@0.5.6:
    resolution: {integrity: sha512-+g8ENReyr8YsOc6fv/NVJs2vFdHBnBNdfE49rshrTzDWOlUx4Gq7KOS2GD8eqhy2j+Ejq29+SbKH8yjkAqXqoA==}
    engines: {node: '>=8'}
    hasBin: true

  valibot@0.41.0:
    resolution: {integrity: sha512-igDBb8CTYr8YTQlOKgaN9nSS0Be7z+WRuaeYqGf3Cjz3aKmSnqEmYnkfVjzIuumGqfHpa3fLIvMEAfhrpqN8ng==}
    peerDependencies:
      typescript: '>=5'
    peerDependenciesMeta:
      typescript:
        optional: true

  validate-npm-package-license@3.0.4:
    resolution: {integrity: sha512-DpKm2Ui/xN7/HQKCtpZxoRWBhZ9Z0kqtygG8XCgNQ8ZlDnxuQmWhj566j8fN4Cu3/JmbhsDo7fcAJq4s9h27Ew==}

  validate-npm-package-name@5.0.1:
    resolution: {integrity: sha512-OljLrQ9SQdOUqTaQxqL5dEfZWrXExyyWsozYlAWFawPVNuD83igl7uJD2RTkNMbniIYgt8l81eCJGIdQF7avLQ==}
    engines: {node: ^14.17.0 || ^16.13.0 || >=18.0.0}

  varint@6.0.0:
    resolution: {integrity: sha512-cXEIW6cfr15lFv563k4GuVuW/fiwjknytD37jIOLSdSWuOI6WnO/oKwmP2FQTU2l01LP8/M5TSAJpzUaGe3uWg==}

  vary@1.1.2:
    resolution: {integrity: sha512-BNGbWLfd0eUPabhkXUVm0j8uuvREyTh5ovRa/dyow/BqAbZJyC+5fU+IzQOzmAKzYqYRAISoRhdQr3eIZ/PXqg==}
    engines: {node: '>= 0.8'}

  version-range@4.14.0:
    resolution: {integrity: sha512-gjb0ARm9qlcBAonU4zPwkl9ecKkas+tC2CGwFfptTCWWIVTWY1YUbT2zZKsOAF1jR/tNxxyLwwG0cb42XlYcTg==}
    engines: {node: '>=4'}

  vfile-location@5.0.3:
    resolution: {integrity: sha512-5yXvWDEgqeiYiBe1lbxYF7UMAIm/IcopxMHrMQDq3nvKcjPKIhZklUKL+AE7J7uApI4kwe2snsK+eI6UTj9EHg==}

  vfile-message@3.1.4:
    resolution: {integrity: sha512-fa0Z6P8HUrQN4BZaX05SIVXic+7kE3b05PWAtPuYP9QLHsLKYR7/AlLW3NtOrpXRLeawpDLMsVkmk5DG0NXgWw==}

  vfile-message@4.0.2:
    resolution: {integrity: sha512-jRDZ1IMLttGj41KcZvlrYAaI3CfqpLpfpf+Mfig13viT6NKvRzWZ+lXz0Y5D60w6uJIBAOGq9mSHf0gktF0duw==}

  vfile@5.3.7:
    resolution: {integrity: sha512-r7qlzkgErKjobAmyNIkkSpizsFPYiUPuJb5pNW1RB4JcYVZhs4lIbVqk8XPk033CV/1z8ss5pkax8SuhGpcG8g==}

  vfile@6.0.3:
    resolution: {integrity: sha512-KzIbH/9tXat2u30jf+smMwFCsno4wHVdNmzFyL+T/L3UGqqk6JKfVqOFOZEpZSHADH1k40ab6NUIXZq422ov3Q==}

  vite-node@1.6.0:
    resolution: {integrity: sha512-de6HJgzC+TFzOu0NTC4RAIsyf/DY/ibWDYQUcuEA84EMHhcefTUGkjFHKKEJhQN4A+6I0u++kr3l36ZF2d7XRw==}
    engines: {node: ^18.0.0 || >=20.0.0}
    hasBin: true

  vite-node@2.1.8:
    resolution: {integrity: sha512-uPAwSr57kYjAUux+8E2j0q0Fxpn8M9VoyfGiRI8Kfktz9NcYMCenwY5RnZxnF1WTu3TGiYipirIzacLL3VVGFg==}
    engines: {node: ^18.0.0 || >=20.0.0}
    hasBin: true

  vite-plugin-node-polyfills@0.22.0:
    resolution: {integrity: sha512-F+G3LjiGbG8QpbH9bZ//GSBr9i1InSTkaulfUHFa9jkLqVGORFBoqc2A/Yu5Mmh1kNAbiAeKeK+6aaQUf3x0JA==}
    peerDependencies:
      vite: ^2.0.0 || ^3.0.0 || ^4.0.0 || ^5.0.0

  vite-plugin-optimize-css-modules@1.1.0:
    resolution: {integrity: sha512-6vtG+GwqBoT0yz90LAKKPf0HkiKkX7oCUzdw0Y0Jjv2S4pKyifq2IKTgCEJu5cLYhPku1mrPIjNVvQRmP0RgLQ==}
    peerDependencies:
      vite: ^5.0.0 || ^4.0.0 || ^3.0.0 || ^2.0.0

  vite-tsconfig-paths@4.3.2:
    resolution: {integrity: sha512-0Vd/a6po6Q+86rPlntHye7F31zA2URZMbH8M3saAZ/xR9QoGN/L21bxEGfXdWmFdNkqPpRdxFT7nmNe12e9/uA==}
    peerDependencies:
      vite: '*'
    peerDependenciesMeta:
      vite:
        optional: true

  vite@5.4.11:
    resolution: {integrity: sha512-c7jFQRklXua0mTzneGW9QVyxFjUgwcihC4bXEtujIo2ouWCe1Ajt/amn2PCxYnhYfd5k09JX3SB7OYWFKYqj8Q==}
    engines: {node: ^18.0.0 || >=20.0.0}
    hasBin: true
    peerDependencies:
      '@types/node': ^18.0.0 || >=20.0.0
      less: '*'
      lightningcss: ^1.21.0
      sass: '*'
      sass-embedded: '*'
      stylus: '*'
      sugarss: '*'
      terser: ^5.4.0
    peerDependenciesMeta:
      '@types/node':
        optional: true
      less:
        optional: true
      lightningcss:
        optional: true
      sass:
        optional: true
      sass-embedded:
        optional: true
      stylus:
        optional: true
      sugarss:
        optional: true
      terser:
        optional: true

  vitest@2.1.8:
    resolution: {integrity: sha512-1vBKTZskHw/aosXqQUlVWWlGUxSJR8YtiyZDJAFeW2kPAeX6S3Sool0mjspO+kXLuxVWlEDDowBAeqeAQefqLQ==}
    engines: {node: ^18.0.0 || >=20.0.0}
    hasBin: true
    peerDependencies:
      '@edge-runtime/vm': '*'
      '@types/node': ^18.0.0 || >=20.0.0
      '@vitest/browser': 2.1.8
      '@vitest/ui': 2.1.8
      happy-dom: '*'
      jsdom: '*'
    peerDependenciesMeta:
      '@edge-runtime/vm':
        optional: true
      '@types/node':
        optional: true
      '@vitest/browser':
        optional: true
      '@vitest/ui':
        optional: true
      happy-dom:
        optional: true
      jsdom:
        optional: true

  vm-browserify@1.1.2:
    resolution: {integrity: sha512-2ham8XPWTONajOR0ohOKOHXkm3+gaBmGut3SRuu75xLd/RRaY6vqgh8NBYYk7+RW3u5AtzPQZG8F10LHkl0lAQ==}

  w3c-keyname@2.2.8:
    resolution: {integrity: sha512-dpojBhNsCNN7T82Tm7k26A6G9ML3NkhDsnw9n/eoxSRlVBB4CEtIQ/KTCLI2Fwf3ataSXRhYFkQi3SlnFwPvPQ==}

  wcwidth@1.0.1:
    resolution: {integrity: sha512-XHPEwS0q6TaxcvG85+8EYkbiCux2XtWG2mkc47Ng2A77BQu9+DqIOJldST4HgPkuea7dvKSj5VgX3P1d4rW8Tg==}

  web-encoding@1.1.5:
    resolution: {integrity: sha512-HYLeVCdJ0+lBYV2FvNZmv3HJ2Nt0QYXqZojk3d9FJOLkwnuhzM9tmamh8d7HPM8QqjKH8DeHkFTx+CFlWpZZDA==}

  web-namespaces@2.0.1:
    resolution: {integrity: sha512-bKr1DkiNa2krS7qxNtdrtHAmzuYGFQLiQ13TsorsdT6ULTkPLKuu5+GsFpDlg6JFjUTwX2DyhMPG2be8uPrqsQ==}

  web-streams-polyfill@3.3.3:
    resolution: {integrity: sha512-d2JWLCivmZYTSIoge9MsgFCZrt571BikcWGYkjC1khllbTeDlGqZ2D8vD8E/lJa8WGWbb7Plm8/XJYV7IJHZZw==}
    engines: {node: '>= 8'}

  which-typed-array@1.1.16:
    resolution: {integrity: sha512-g+N+GAWiRj66DngFwHvISJd+ITsyphZvD1vChfVg6cEdnzy53GzB3oy0fUNlvhz7H7+MiqhYr26qxQShCpKTTQ==}
    engines: {node: '>= 0.4'}

  which@2.0.2:
    resolution: {integrity: sha512-BLI3Tl1TW3Pvl70l3yq3Y64i+awpwXqsGBYWkkqMtnbXgrMD+yj7rhW0kuEDxzJaYXGjEW5ogapKNMEKNMjibA==}
    engines: {node: '>= 8'}
    hasBin: true

  which@3.0.1:
    resolution: {integrity: sha512-XA1b62dzQzLfaEOSQFTCOd5KFf/1VSzZo7/7TUjnya6u0vGGKzU96UQBZTAThCb2j4/xjBAyii1OhRLJEivHvg==}
    engines: {node: ^14.17.0 || ^16.13.0 || >=18.0.0}
    hasBin: true

  why-is-node-running@2.3.0:
    resolution: {integrity: sha512-hUrmaWBdVDcxvYqnyh09zunKzROWjbZTiNy8dBEjkS7ehEDQibXJ7XvlmtbwuTclUiIyN+CyXQD4Vmko8fNm8w==}
    engines: {node: '>=8'}
    hasBin: true

  word-wrap@1.2.5:
    resolution: {integrity: sha512-BN22B5eaMMI9UMtjrGd5g5eCYPpCPDUy0FJXbYsaT5zYxjFOckS53SQDE3pWkVoWpHXVb3BrYcEN4Twa55B5cA==}
    engines: {node: '>=0.10.0'}

  workerd@1.20241106.1:
    resolution: {integrity: sha512-1GdKl0kDw8rrirr/ThcK66Kbl4/jd4h8uHx5g7YHBrnenY5SX1UPuop2cnCzYUxlg55kPjzIqqYslz1muRFgFw==}
    engines: {node: '>=16'}
    hasBin: true

  wrangler@3.91.0:
    resolution: {integrity: sha512-Hdzn6wbY9cz5kL85ZUvWLwLIH7nPaEVRblfms40jhRf4qQO/Zf74aFlku8rQFbe8/2aVZFaxJVfBd6JQMeMSBQ==}
    engines: {node: '>=16.17.0'}
    hasBin: true
    peerDependencies:
      '@cloudflare/workers-types': ^4.20241106.0
    peerDependenciesMeta:
      '@cloudflare/workers-types':
        optional: true

  wrap-ansi@7.0.0:
    resolution: {integrity: sha512-YVGIj2kamLSTxw6NsZjoBxfSwsn0ycdesmc4p+Q21c5zPuZ1pl+NfxVdxPtdHvmNVOQ6XSYG4AUtyt/Fi7D16Q==}
    engines: {node: '>=10'}

  wrap-ansi@8.1.0:
    resolution: {integrity: sha512-si7QWI6zUMq56bESFvagtmzMdGOtoxfR+Sez11Mobfc7tm+VkUckk9bW2UeffTGVUbOksxmSw0AA2gs8g71NCQ==}
    engines: {node: '>=12'}

  wrappy@1.0.2:
    resolution: {integrity: sha512-l4Sp/DRseor9wL6EvV2+TuQn63dMkPjZ/sp9XkghTEbV9KlPS1xUsZ3u7/IQO4wxtcFB4bgpQPRcR3QCvezPcQ==}

  ws@7.5.10:
    resolution: {integrity: sha512-+dbF1tHwZpXcbOJdVOkzLDxZP1ailvSxM6ZweXTegylPny803bFhA+vqBYw4s31NSAk4S2Qz+AKXK9a4wkdjcQ==}
    engines: {node: '>=8.3.0'}
    peerDependencies:
      bufferutil: ^4.0.1
      utf-8-validate: ^5.0.2
    peerDependenciesMeta:
      bufferutil:
        optional: true
      utf-8-validate:
        optional: true

  ws@8.18.0:
    resolution: {integrity: sha512-8VbfWfHLbbwu3+N6OKsOMpBdT4kXPDDB9cJk2bJ6mh9ucxdlnNvH1e+roYkKmN9Nxw2yjz7VzeO9oOz2zJ04Pw==}
    engines: {node: '>=10.0.0'}
    peerDependencies:
      bufferutil: ^4.0.1
      utf-8-validate: '>=5.0.2'
    peerDependenciesMeta:
      bufferutil:
        optional: true
      utf-8-validate:
        optional: true

  xtend@4.0.2:
    resolution: {integrity: sha512-LKYU1iAXJXUgAXn9URjiu+MWhyUXHsvfp7mcuYm9dSUKK0/CjtrUwFAxD82/mCWbtLsGjFIad0wIsod4zrTAEQ==}
    engines: {node: '>=0.4'}

  xxhash-wasm@1.1.0:
    resolution: {integrity: sha512-147y/6YNh+tlp6nd/2pWq38i9h6mz/EuQ6njIrmW8D1BS5nCqs0P6DG+m6zTGnNz5I+uhZ0SHxBs9BsPrwcKDA==}

  yallist@3.1.1:
    resolution: {integrity: sha512-a4UGQaWPH59mOXUYnAG2ewncQS4i4F43Tv3JoAM+s2VDAmS9NsK8GpDMLrCHPksFT7h3K6TOoUNn2pb7RoXx4g==}

  yallist@4.0.0:
    resolution: {integrity: sha512-3wdGidZyq5PB084XLES5TpOSRA3wjXAlIWMhum2kRcv/41Sn2emQ0dycQW4uZXLejwKvg6EsvbdlVL+FYEct7A==}

  yaml@2.7.0:
    resolution: {integrity: sha512-+hSoy/QHluxmC9kCIJyL/uyFmLmc+e5CFR5Wa+bpIhIj85LVb9ZH2nVnqrHoSvKogwODv0ClqZkmiSSaIH5LTA==}
    engines: {node: '>= 14'}
    hasBin: true

  yocto-queue@0.1.0:
    resolution: {integrity: sha512-rVksvsnNCdJ/ohGc6xgPwyN8eheCxsiLM8mxuE/t/mOVqJewPuO1miLpTHQiRgTKCLexL4MeAFVagts7HmNZ2Q==}
    engines: {node: '>=10'}

  youch@3.3.4:
    resolution: {integrity: sha512-UeVBXie8cA35DS6+nBkls68xaBBXCye0CNznrhszZjTbRVnJKQuNsyLKBTTL4ln1o1rh2PKtv35twV7irj5SEg==}

  zod-to-json-schema@3.24.1:
    resolution: {integrity: sha512-3h08nf3Vw3Wl3PK+q3ow/lIil81IT2Oa7YpQyUUDsEWbXveMesdfK1xBd2RhCkynwZndAxixji/7SYJJowr62w==}
    peerDependencies:
      zod: ^3.24.1

  zod@3.24.1:
    resolution: {integrity: sha512-muH7gBL9sI1nciMZV67X5fTKKBLtwpZ5VBp1vsOQzj1MhrBZ4wlVCm3gedKZWLp0Oyel8sIGfeiz54Su+OVT+A==}

  zwitch@2.0.4:
    resolution: {integrity: sha512-bXE4cR/kVZhKZX/RjPEflHaKVhUVl85noU3v6b8apfQEc1x4A+zBxjZ4lN8LqGd6WZ3dl98pY4o717VFmoPp+A==}

snapshots:

  '@ai-sdk/amazon-bedrock@1.0.6(zod@3.24.1)':
    dependencies:
      '@ai-sdk/provider': 1.0.3
      '@ai-sdk/provider-utils': 2.0.5(zod@3.24.1)
      '@aws-sdk/client-bedrock-runtime': 3.716.0
      zod: 3.24.1
    transitivePeerDependencies:
      - aws-crt

  '@ai-sdk/anthropic@0.0.39(zod@3.24.1)':
    dependencies:
      '@ai-sdk/provider': 0.0.17
      '@ai-sdk/provider-utils': 1.0.9(zod@3.24.1)
      zod: 3.24.1

  '@ai-sdk/cohere@1.0.3(zod@3.24.1)':
    dependencies:
      '@ai-sdk/provider': 1.0.1
      '@ai-sdk/provider-utils': 2.0.2(zod@3.24.1)
      zod: 3.24.1

  '@ai-sdk/deepseek@0.1.3(zod@3.24.1)':
    dependencies:
      '@ai-sdk/openai-compatible': 0.1.3(zod@3.24.1)
      '@ai-sdk/provider': 1.0.6
      '@ai-sdk/provider-utils': 2.1.2(zod@3.24.1)
      zod: 3.24.1

  '@ai-sdk/google@0.0.52(zod@3.24.1)':
    dependencies:
      '@ai-sdk/provider': 0.0.24
      '@ai-sdk/provider-utils': 1.0.20(zod@3.24.1)
      json-schema: 0.4.0
      zod: 3.24.1

  '@ai-sdk/mistral@0.0.43(zod@3.24.1)':
    dependencies:
      '@ai-sdk/provider': 0.0.24
      '@ai-sdk/provider-utils': 1.0.20(zod@3.24.1)
      zod: 3.24.1

  '@ai-sdk/openai-compatible@0.1.3(zod@3.24.1)':
    dependencies:
      '@ai-sdk/provider': 1.0.6
      '@ai-sdk/provider-utils': 2.1.2(zod@3.24.1)
      zod: 3.24.1

  '@ai-sdk/openai@1.1.2(zod@3.24.1)':
    dependencies:
      '@ai-sdk/provider': 1.0.6
      '@ai-sdk/provider-utils': 2.1.2(zod@3.24.1)
      zod: 3.24.1

  '@ai-sdk/provider-utils@1.0.2(zod@3.24.1)':
    dependencies:
      '@ai-sdk/provider': 0.0.12
      eventsource-parser: 1.1.2
      nanoid: 3.3.6
      secure-json-parse: 2.7.0
    optionalDependencies:
      zod: 3.24.1

  '@ai-sdk/provider-utils@1.0.20(zod@3.24.1)':
    dependencies:
      '@ai-sdk/provider': 0.0.24
      eventsource-parser: 1.1.2
      nanoid: 3.3.6
      secure-json-parse: 2.7.0
    optionalDependencies:
      zod: 3.24.1

  '@ai-sdk/provider-utils@1.0.9(zod@3.24.1)':
    dependencies:
      '@ai-sdk/provider': 0.0.17
      eventsource-parser: 1.1.2
      nanoid: 3.3.6
      secure-json-parse: 2.7.0
    optionalDependencies:
      zod: 3.24.1

  '@ai-sdk/provider-utils@2.0.2(zod@3.24.1)':
    dependencies:
      '@ai-sdk/provider': 1.0.1
      eventsource-parser: 3.0.0
      nanoid: 3.3.8
      secure-json-parse: 2.7.0
    optionalDependencies:
      zod: 3.24.1

  '@ai-sdk/provider-utils@2.0.5(zod@3.24.1)':
    dependencies:
      '@ai-sdk/provider': 1.0.3
      eventsource-parser: 3.0.0
      nanoid: 3.3.8
      secure-json-parse: 2.7.0
    optionalDependencies:
      zod: 3.24.1

  '@ai-sdk/provider-utils@2.1.2(zod@3.24.1)':
    dependencies:
      '@ai-sdk/provider': 1.0.6
      eventsource-parser: 3.0.0
      nanoid: 3.3.8
      secure-json-parse: 2.7.0
    optionalDependencies:
      zod: 3.24.1

  '@ai-sdk/provider@0.0.12':
    dependencies:
      json-schema: 0.4.0

  '@ai-sdk/provider@0.0.17':
    dependencies:
      json-schema: 0.4.0

  '@ai-sdk/provider@0.0.24':
    dependencies:
      json-schema: 0.4.0

  '@ai-sdk/provider@1.0.1':
    dependencies:
      json-schema: 0.4.0

  '@ai-sdk/provider@1.0.3':
    dependencies:
      json-schema: 0.4.0

  '@ai-sdk/provider@1.0.6':
    dependencies:
      json-schema: 0.4.0

  '@ai-sdk/react@1.1.2(react@18.3.1)(zod@3.24.1)':
    dependencies:
      '@ai-sdk/provider-utils': 2.1.2(zod@3.24.1)
      '@ai-sdk/ui-utils': 1.1.2(zod@3.24.1)
      swr: 2.2.5(react@18.3.1)
      throttleit: 2.1.0
    optionalDependencies:
      react: 18.3.1
      zod: 3.24.1

  '@ai-sdk/ui-utils@1.1.2(zod@3.24.1)':
    dependencies:
      '@ai-sdk/provider': 1.0.6
      '@ai-sdk/provider-utils': 2.1.2(zod@3.24.1)
      zod-to-json-schema: 3.24.1(zod@3.24.1)
    optionalDependencies:
      zod: 3.24.1

  '@ampproject/remapping@2.3.0':
    dependencies:
      '@jridgewell/gen-mapping': 0.3.5
      '@jridgewell/trace-mapping': 0.3.25

  '@antfu/install-pkg@0.4.1':
    dependencies:
      package-manager-detector: 0.2.6
      tinyexec: 0.3.1

  '@antfu/utils@0.7.10': {}

  '@aws-crypto/crc32@5.2.0':
    dependencies:
      '@aws-crypto/util': 5.2.0
      '@aws-sdk/types': 3.714.0
      tslib: 2.8.1

  '@aws-crypto/sha256-browser@5.2.0':
    dependencies:
      '@aws-crypto/sha256-js': 5.2.0
      '@aws-crypto/supports-web-crypto': 5.2.0
      '@aws-crypto/util': 5.2.0
      '@aws-sdk/types': 3.714.0
      '@aws-sdk/util-locate-window': 3.693.0
      '@smithy/util-utf8': 2.3.0
      tslib: 2.8.1

  '@aws-crypto/sha256-js@5.2.0':
    dependencies:
      '@aws-crypto/util': 5.2.0
      '@aws-sdk/types': 3.714.0
      tslib: 2.8.1

  '@aws-crypto/supports-web-crypto@5.2.0':
    dependencies:
      tslib: 2.8.1

  '@aws-crypto/util@5.2.0':
    dependencies:
      '@aws-sdk/types': 3.714.0
      '@smithy/util-utf8': 2.3.0
      tslib: 2.8.1

  '@aws-sdk/client-bedrock-runtime@3.716.0':
    dependencies:
      '@aws-crypto/sha256-browser': 5.2.0
      '@aws-crypto/sha256-js': 5.2.0
      '@aws-sdk/client-sso-oidc': 3.716.0(@aws-sdk/client-sts@3.716.0)
      '@aws-sdk/client-sts': 3.716.0
      '@aws-sdk/core': 3.716.0
      '@aws-sdk/credential-provider-node': 3.716.0(@aws-sdk/client-sso-oidc@3.716.0(@aws-sdk/client-sts@3.716.0))(@aws-sdk/client-sts@3.716.0)
      '@aws-sdk/middleware-host-header': 3.714.0
      '@aws-sdk/middleware-logger': 3.714.0
      '@aws-sdk/middleware-recursion-detection': 3.714.0
      '@aws-sdk/middleware-user-agent': 3.716.0
      '@aws-sdk/region-config-resolver': 3.714.0
      '@aws-sdk/types': 3.714.0
      '@aws-sdk/util-endpoints': 3.714.0
      '@aws-sdk/util-user-agent-browser': 3.714.0
      '@aws-sdk/util-user-agent-node': 3.716.0
      '@smithy/config-resolver': 3.0.13
      '@smithy/core': 2.5.6
      '@smithy/eventstream-serde-browser': 3.0.14
      '@smithy/eventstream-serde-config-resolver': 3.0.11
      '@smithy/eventstream-serde-node': 3.0.13
      '@smithy/fetch-http-handler': 4.1.2
      '@smithy/hash-node': 3.0.11
      '@smithy/invalid-dependency': 3.0.11
      '@smithy/middleware-content-length': 3.0.13
      '@smithy/middleware-endpoint': 3.2.7
      '@smithy/middleware-retry': 3.0.32
      '@smithy/middleware-serde': 3.0.11
      '@smithy/middleware-stack': 3.0.11
      '@smithy/node-config-provider': 3.1.12
      '@smithy/node-http-handler': 3.3.3
      '@smithy/protocol-http': 4.1.8
      '@smithy/smithy-client': 3.5.2
      '@smithy/types': 3.7.2
      '@smithy/url-parser': 3.0.11
      '@smithy/util-base64': 3.0.0
      '@smithy/util-body-length-browser': 3.0.0
      '@smithy/util-body-length-node': 3.0.0
      '@smithy/util-defaults-mode-browser': 3.0.32
      '@smithy/util-defaults-mode-node': 3.0.32
      '@smithy/util-endpoints': 2.1.7
      '@smithy/util-middleware': 3.0.11
      '@smithy/util-retry': 3.0.11
      '@smithy/util-stream': 3.3.3
      '@smithy/util-utf8': 3.0.0
      '@types/uuid': 9.0.8
      tslib: 2.8.1
      uuid: 9.0.1
    transitivePeerDependencies:
      - aws-crt

  '@aws-sdk/client-sso-oidc@3.716.0(@aws-sdk/client-sts@3.716.0)':
    dependencies:
      '@aws-crypto/sha256-browser': 5.2.0
      '@aws-crypto/sha256-js': 5.2.0
      '@aws-sdk/client-sts': 3.716.0
      '@aws-sdk/core': 3.716.0
      '@aws-sdk/credential-provider-node': 3.716.0(@aws-sdk/client-sso-oidc@3.716.0(@aws-sdk/client-sts@3.716.0))(@aws-sdk/client-sts@3.716.0)
      '@aws-sdk/middleware-host-header': 3.714.0
      '@aws-sdk/middleware-logger': 3.714.0
      '@aws-sdk/middleware-recursion-detection': 3.714.0
      '@aws-sdk/middleware-user-agent': 3.716.0
      '@aws-sdk/region-config-resolver': 3.714.0
      '@aws-sdk/types': 3.714.0
      '@aws-sdk/util-endpoints': 3.714.0
      '@aws-sdk/util-user-agent-browser': 3.714.0
      '@aws-sdk/util-user-agent-node': 3.716.0
      '@smithy/config-resolver': 3.0.13
      '@smithy/core': 2.5.6
      '@smithy/fetch-http-handler': 4.1.2
      '@smithy/hash-node': 3.0.11
      '@smithy/invalid-dependency': 3.0.11
      '@smithy/middleware-content-length': 3.0.13
      '@smithy/middleware-endpoint': 3.2.7
      '@smithy/middleware-retry': 3.0.32
      '@smithy/middleware-serde': 3.0.11
      '@smithy/middleware-stack': 3.0.11
      '@smithy/node-config-provider': 3.1.12
      '@smithy/node-http-handler': 3.3.3
      '@smithy/protocol-http': 4.1.8
      '@smithy/smithy-client': 3.5.2
      '@smithy/types': 3.7.2
      '@smithy/url-parser': 3.0.11
      '@smithy/util-base64': 3.0.0
      '@smithy/util-body-length-browser': 3.0.0
      '@smithy/util-body-length-node': 3.0.0
      '@smithy/util-defaults-mode-browser': 3.0.32
      '@smithy/util-defaults-mode-node': 3.0.32
      '@smithy/util-endpoints': 2.1.7
      '@smithy/util-middleware': 3.0.11
      '@smithy/util-retry': 3.0.11
      '@smithy/util-utf8': 3.0.0
      tslib: 2.8.1
    transitivePeerDependencies:
      - aws-crt

  '@aws-sdk/client-sso@3.716.0':
    dependencies:
      '@aws-crypto/sha256-browser': 5.2.0
      '@aws-crypto/sha256-js': 5.2.0
      '@aws-sdk/core': 3.716.0
      '@aws-sdk/middleware-host-header': 3.714.0
      '@aws-sdk/middleware-logger': 3.714.0
      '@aws-sdk/middleware-recursion-detection': 3.714.0
      '@aws-sdk/middleware-user-agent': 3.716.0
      '@aws-sdk/region-config-resolver': 3.714.0
      '@aws-sdk/types': 3.714.0
      '@aws-sdk/util-endpoints': 3.714.0
      '@aws-sdk/util-user-agent-browser': 3.714.0
      '@aws-sdk/util-user-agent-node': 3.716.0
      '@smithy/config-resolver': 3.0.13
      '@smithy/core': 2.5.6
      '@smithy/fetch-http-handler': 4.1.2
      '@smithy/hash-node': 3.0.11
      '@smithy/invalid-dependency': 3.0.11
      '@smithy/middleware-content-length': 3.0.13
      '@smithy/middleware-endpoint': 3.2.7
      '@smithy/middleware-retry': 3.0.32
      '@smithy/middleware-serde': 3.0.11
      '@smithy/middleware-stack': 3.0.11
      '@smithy/node-config-provider': 3.1.12
      '@smithy/node-http-handler': 3.3.3
      '@smithy/protocol-http': 4.1.8
      '@smithy/smithy-client': 3.5.2
      '@smithy/types': 3.7.2
      '@smithy/url-parser': 3.0.11
      '@smithy/util-base64': 3.0.0
      '@smithy/util-body-length-browser': 3.0.0
      '@smithy/util-body-length-node': 3.0.0
      '@smithy/util-defaults-mode-browser': 3.0.32
      '@smithy/util-defaults-mode-node': 3.0.32
      '@smithy/util-endpoints': 2.1.7
      '@smithy/util-middleware': 3.0.11
      '@smithy/util-retry': 3.0.11
      '@smithy/util-utf8': 3.0.0
      tslib: 2.8.1
    transitivePeerDependencies:
      - aws-crt

  '@aws-sdk/client-sts@3.716.0':
    dependencies:
      '@aws-crypto/sha256-browser': 5.2.0
      '@aws-crypto/sha256-js': 5.2.0
      '@aws-sdk/client-sso-oidc': 3.716.0(@aws-sdk/client-sts@3.716.0)
      '@aws-sdk/core': 3.716.0
      '@aws-sdk/credential-provider-node': 3.716.0(@aws-sdk/client-sso-oidc@3.716.0(@aws-sdk/client-sts@3.716.0))(@aws-sdk/client-sts@3.716.0)
      '@aws-sdk/middleware-host-header': 3.714.0
      '@aws-sdk/middleware-logger': 3.714.0
      '@aws-sdk/middleware-recursion-detection': 3.714.0
      '@aws-sdk/middleware-user-agent': 3.716.0
      '@aws-sdk/region-config-resolver': 3.714.0
      '@aws-sdk/types': 3.714.0
      '@aws-sdk/util-endpoints': 3.714.0
      '@aws-sdk/util-user-agent-browser': 3.714.0
      '@aws-sdk/util-user-agent-node': 3.716.0
      '@smithy/config-resolver': 3.0.13
      '@smithy/core': 2.5.6
      '@smithy/fetch-http-handler': 4.1.2
      '@smithy/hash-node': 3.0.11
      '@smithy/invalid-dependency': 3.0.11
      '@smithy/middleware-content-length': 3.0.13
      '@smithy/middleware-endpoint': 3.2.7
      '@smithy/middleware-retry': 3.0.32
      '@smithy/middleware-serde': 3.0.11
      '@smithy/middleware-stack': 3.0.11
      '@smithy/node-config-provider': 3.1.12
      '@smithy/node-http-handler': 3.3.3
      '@smithy/protocol-http': 4.1.8
      '@smithy/smithy-client': 3.5.2
      '@smithy/types': 3.7.2
      '@smithy/url-parser': 3.0.11
      '@smithy/util-base64': 3.0.0
      '@smithy/util-body-length-browser': 3.0.0
      '@smithy/util-body-length-node': 3.0.0
      '@smithy/util-defaults-mode-browser': 3.0.32
      '@smithy/util-defaults-mode-node': 3.0.32
      '@smithy/util-endpoints': 2.1.7
      '@smithy/util-middleware': 3.0.11
      '@smithy/util-retry': 3.0.11
      '@smithy/util-utf8': 3.0.0
      tslib: 2.8.1
    transitivePeerDependencies:
      - aws-crt

  '@aws-sdk/core@3.716.0':
    dependencies:
      '@aws-sdk/types': 3.714.0
      '@smithy/core': 2.5.6
      '@smithy/node-config-provider': 3.1.12
      '@smithy/property-provider': 3.1.11
      '@smithy/protocol-http': 4.1.8
      '@smithy/signature-v4': 4.2.4
      '@smithy/smithy-client': 3.5.2
      '@smithy/types': 3.7.2
      '@smithy/util-middleware': 3.0.11
      fast-xml-parser: 4.4.1
      tslib: 2.8.1

  '@aws-sdk/credential-provider-env@3.716.0':
    dependencies:
      '@aws-sdk/core': 3.716.0
      '@aws-sdk/types': 3.714.0
      '@smithy/property-provider': 3.1.11
      '@smithy/types': 3.7.2
      tslib: 2.8.1

  '@aws-sdk/credential-provider-http@3.716.0':
    dependencies:
      '@aws-sdk/core': 3.716.0
      '@aws-sdk/types': 3.714.0
      '@smithy/fetch-http-handler': 4.1.2
      '@smithy/node-http-handler': 3.3.3
      '@smithy/property-provider': 3.1.11
      '@smithy/protocol-http': 4.1.8
      '@smithy/smithy-client': 3.5.2
      '@smithy/types': 3.7.2
      '@smithy/util-stream': 3.3.3
      tslib: 2.8.1

  '@aws-sdk/credential-provider-ini@3.716.0(@aws-sdk/client-sso-oidc@3.716.0(@aws-sdk/client-sts@3.716.0))(@aws-sdk/client-sts@3.716.0)':
    dependencies:
      '@aws-sdk/client-sts': 3.716.0
      '@aws-sdk/core': 3.716.0
      '@aws-sdk/credential-provider-env': 3.716.0
      '@aws-sdk/credential-provider-http': 3.716.0
      '@aws-sdk/credential-provider-process': 3.716.0
      '@aws-sdk/credential-provider-sso': 3.716.0(@aws-sdk/client-sso-oidc@3.716.0(@aws-sdk/client-sts@3.716.0))
      '@aws-sdk/credential-provider-web-identity': 3.716.0(@aws-sdk/client-sts@3.716.0)
      '@aws-sdk/types': 3.714.0
      '@smithy/credential-provider-imds': 3.2.8
      '@smithy/property-provider': 3.1.11
      '@smithy/shared-ini-file-loader': 3.1.12
      '@smithy/types': 3.7.2
      tslib: 2.8.1
    transitivePeerDependencies:
      - '@aws-sdk/client-sso-oidc'
      - aws-crt

  '@aws-sdk/credential-provider-node@3.716.0(@aws-sdk/client-sso-oidc@3.716.0(@aws-sdk/client-sts@3.716.0))(@aws-sdk/client-sts@3.716.0)':
    dependencies:
      '@aws-sdk/credential-provider-env': 3.716.0
      '@aws-sdk/credential-provider-http': 3.716.0
      '@aws-sdk/credential-provider-ini': 3.716.0(@aws-sdk/client-sso-oidc@3.716.0(@aws-sdk/client-sts@3.716.0))(@aws-sdk/client-sts@3.716.0)
      '@aws-sdk/credential-provider-process': 3.716.0
      '@aws-sdk/credential-provider-sso': 3.716.0(@aws-sdk/client-sso-oidc@3.716.0(@aws-sdk/client-sts@3.716.0))
      '@aws-sdk/credential-provider-web-identity': 3.716.0(@aws-sdk/client-sts@3.716.0)
      '@aws-sdk/types': 3.714.0
      '@smithy/credential-provider-imds': 3.2.8
      '@smithy/property-provider': 3.1.11
      '@smithy/shared-ini-file-loader': 3.1.12
      '@smithy/types': 3.7.2
      tslib: 2.8.1
    transitivePeerDependencies:
      - '@aws-sdk/client-sso-oidc'
      - '@aws-sdk/client-sts'
      - aws-crt

  '@aws-sdk/credential-provider-process@3.716.0':
    dependencies:
      '@aws-sdk/core': 3.716.0
      '@aws-sdk/types': 3.714.0
      '@smithy/property-provider': 3.1.11
      '@smithy/shared-ini-file-loader': 3.1.12
      '@smithy/types': 3.7.2
      tslib: 2.8.1

  '@aws-sdk/credential-provider-sso@3.716.0(@aws-sdk/client-sso-oidc@3.716.0(@aws-sdk/client-sts@3.716.0))':
    dependencies:
      '@aws-sdk/client-sso': 3.716.0
      '@aws-sdk/core': 3.716.0
      '@aws-sdk/token-providers': 3.714.0(@aws-sdk/client-sso-oidc@3.716.0(@aws-sdk/client-sts@3.716.0))
      '@aws-sdk/types': 3.714.0
      '@smithy/property-provider': 3.1.11
      '@smithy/shared-ini-file-loader': 3.1.12
      '@smithy/types': 3.7.2
      tslib: 2.8.1
    transitivePeerDependencies:
      - '@aws-sdk/client-sso-oidc'
      - aws-crt

  '@aws-sdk/credential-provider-web-identity@3.716.0(@aws-sdk/client-sts@3.716.0)':
    dependencies:
      '@aws-sdk/client-sts': 3.716.0
      '@aws-sdk/core': 3.716.0
      '@aws-sdk/types': 3.714.0
      '@smithy/property-provider': 3.1.11
      '@smithy/types': 3.7.2
      tslib: 2.8.1

  '@aws-sdk/middleware-host-header@3.714.0':
    dependencies:
      '@aws-sdk/types': 3.714.0
      '@smithy/protocol-http': 4.1.8
      '@smithy/types': 3.7.2
      tslib: 2.8.1

  '@aws-sdk/middleware-logger@3.714.0':
    dependencies:
      '@aws-sdk/types': 3.714.0
      '@smithy/types': 3.7.2
      tslib: 2.8.1

  '@aws-sdk/middleware-recursion-detection@3.714.0':
    dependencies:
      '@aws-sdk/types': 3.714.0
      '@smithy/protocol-http': 4.1.8
      '@smithy/types': 3.7.2
      tslib: 2.8.1

  '@aws-sdk/middleware-user-agent@3.716.0':
    dependencies:
      '@aws-sdk/core': 3.716.0
      '@aws-sdk/types': 3.714.0
      '@aws-sdk/util-endpoints': 3.714.0
      '@smithy/core': 2.5.6
      '@smithy/protocol-http': 4.1.8
      '@smithy/types': 3.7.2
      tslib: 2.8.1

  '@aws-sdk/region-config-resolver@3.714.0':
    dependencies:
      '@aws-sdk/types': 3.714.0
      '@smithy/node-config-provider': 3.1.12
      '@smithy/types': 3.7.2
      '@smithy/util-config-provider': 3.0.0
      '@smithy/util-middleware': 3.0.11
      tslib: 2.8.1

  '@aws-sdk/token-providers@3.714.0(@aws-sdk/client-sso-oidc@3.716.0(@aws-sdk/client-sts@3.716.0))':
    dependencies:
      '@aws-sdk/client-sso-oidc': 3.716.0(@aws-sdk/client-sts@3.716.0)
      '@aws-sdk/types': 3.714.0
      '@smithy/property-provider': 3.1.11
      '@smithy/shared-ini-file-loader': 3.1.12
      '@smithy/types': 3.7.2
      tslib: 2.8.1

  '@aws-sdk/types@3.714.0':
    dependencies:
      '@smithy/types': 3.7.2
      tslib: 2.8.1

  '@aws-sdk/util-endpoints@3.714.0':
    dependencies:
      '@aws-sdk/types': 3.714.0
      '@smithy/types': 3.7.2
      '@smithy/util-endpoints': 2.1.7
      tslib: 2.8.1

  '@aws-sdk/util-locate-window@3.693.0':
    dependencies:
      tslib: 2.8.1

  '@aws-sdk/util-user-agent-browser@3.714.0':
    dependencies:
      '@aws-sdk/types': 3.714.0
      '@smithy/types': 3.7.2
      bowser: 2.11.0
      tslib: 2.8.1

  '@aws-sdk/util-user-agent-node@3.716.0':
    dependencies:
      '@aws-sdk/middleware-user-agent': 3.716.0
      '@aws-sdk/types': 3.714.0
      '@smithy/node-config-provider': 3.1.12
      '@smithy/types': 3.7.2
      tslib: 2.8.1

  '@babel/code-frame@7.26.2':
    dependencies:
      '@babel/helper-validator-identifier': 7.25.9
      js-tokens: 4.0.0
      picocolors: 1.1.1

  '@babel/compat-data@7.26.2': {}

  '@babel/core@7.26.0':
    dependencies:
      '@ampproject/remapping': 2.3.0
      '@babel/code-frame': 7.26.2
      '@babel/generator': 7.26.2
      '@babel/helper-compilation-targets': 7.25.9
      '@babel/helper-module-transforms': 7.26.0(@babel/core@7.26.0)
      '@babel/helpers': 7.26.0
      '@babel/parser': 7.26.2
      '@babel/template': 7.25.9
      '@babel/traverse': 7.25.9
      '@babel/types': 7.26.0
      convert-source-map: 2.0.0
      debug: 4.3.7
      gensync: 1.0.0-beta.2
      json5: 2.2.3
      semver: 6.3.1
    transitivePeerDependencies:
      - supports-color

  '@babel/generator@7.26.2':
    dependencies:
      '@babel/parser': 7.26.2
      '@babel/types': 7.26.0
      '@jridgewell/gen-mapping': 0.3.5
      '@jridgewell/trace-mapping': 0.3.25
      jsesc: 3.0.2

  '@babel/generator@7.26.5':
    dependencies:
      '@babel/parser': 7.26.5
      '@babel/types': 7.26.5
      '@jridgewell/gen-mapping': 0.3.8
      '@jridgewell/trace-mapping': 0.3.25
      jsesc: 3.0.2

  '@babel/helper-annotate-as-pure@7.25.9':
    dependencies:
      '@babel/types': 7.26.0

  '@babel/helper-compilation-targets@7.25.9':
    dependencies:
      '@babel/compat-data': 7.26.2
      '@babel/helper-validator-option': 7.25.9
      browserslist: 4.24.2
      lru-cache: 5.1.1
      semver: 6.3.1

  '@babel/helper-create-class-features-plugin@7.25.9(@babel/core@7.26.0)':
    dependencies:
      '@babel/core': 7.26.0
      '@babel/helper-annotate-as-pure': 7.25.9
      '@babel/helper-member-expression-to-functions': 7.25.9
      '@babel/helper-optimise-call-expression': 7.25.9
      '@babel/helper-replace-supers': 7.25.9(@babel/core@7.26.0)
      '@babel/helper-skip-transparent-expression-wrappers': 7.25.9
      '@babel/traverse': 7.25.9
      semver: 6.3.1
    transitivePeerDependencies:
      - supports-color

  '@babel/helper-member-expression-to-functions@7.25.9':
    dependencies:
      '@babel/traverse': 7.25.9
      '@babel/types': 7.26.0
    transitivePeerDependencies:
      - supports-color

  '@babel/helper-module-imports@7.25.9':
    dependencies:
      '@babel/traverse': 7.25.9
      '@babel/types': 7.26.0
    transitivePeerDependencies:
      - supports-color

  '@babel/helper-module-transforms@7.26.0(@babel/core@7.26.0)':
    dependencies:
      '@babel/core': 7.26.0
      '@babel/helper-module-imports': 7.25.9
      '@babel/helper-validator-identifier': 7.25.9
      '@babel/traverse': 7.25.9
    transitivePeerDependencies:
      - supports-color

  '@babel/helper-optimise-call-expression@7.25.9':
    dependencies:
      '@babel/types': 7.26.0

  '@babel/helper-plugin-utils@7.25.9': {}

  '@babel/helper-plugin-utils@7.26.5': {}

  '@babel/helper-replace-supers@7.25.9(@babel/core@7.26.0)':
    dependencies:
      '@babel/core': 7.26.0
      '@babel/helper-member-expression-to-functions': 7.25.9
      '@babel/helper-optimise-call-expression': 7.25.9
      '@babel/traverse': 7.25.9
    transitivePeerDependencies:
      - supports-color

  '@babel/helper-simple-access@7.25.9':
    dependencies:
      '@babel/traverse': 7.25.9
      '@babel/types': 7.26.0
    transitivePeerDependencies:
      - supports-color

  '@babel/helper-skip-transparent-expression-wrappers@7.25.9':
    dependencies:
      '@babel/traverse': 7.25.9
      '@babel/types': 7.26.0
    transitivePeerDependencies:
      - supports-color

  '@babel/helper-string-parser@7.25.9': {}

  '@babel/helper-validator-identifier@7.25.9': {}

  '@babel/helper-validator-option@7.25.9': {}

  '@babel/helpers@7.26.0':
    dependencies:
      '@babel/template': 7.25.9
      '@babel/types': 7.26.0

  '@babel/parser@7.26.2':
    dependencies:
      '@babel/types': 7.26.0

  '@babel/parser@7.26.5':
    dependencies:
      '@babel/types': 7.26.5

  '@babel/plugin-syntax-decorators@7.25.9(@babel/core@7.26.0)':
    dependencies:
      '@babel/core': 7.26.0
      '@babel/helper-plugin-utils': 7.26.5

  '@babel/plugin-syntax-jsx@7.25.9(@babel/core@7.26.0)':
    dependencies:
      '@babel/core': 7.26.0
      '@babel/helper-plugin-utils': 7.25.9

  '@babel/plugin-syntax-typescript@7.25.9(@babel/core@7.26.0)':
    dependencies:
      '@babel/core': 7.26.0
      '@babel/helper-plugin-utils': 7.25.9

  '@babel/plugin-transform-modules-commonjs@7.25.9(@babel/core@7.26.0)':
    dependencies:
      '@babel/core': 7.26.0
      '@babel/helper-module-transforms': 7.26.0(@babel/core@7.26.0)
      '@babel/helper-plugin-utils': 7.25.9
      '@babel/helper-simple-access': 7.25.9
    transitivePeerDependencies:
      - supports-color

  '@babel/plugin-transform-typescript@7.25.9(@babel/core@7.26.0)':
    dependencies:
      '@babel/core': 7.26.0
      '@babel/helper-annotate-as-pure': 7.25.9
      '@babel/helper-create-class-features-plugin': 7.25.9(@babel/core@7.26.0)
      '@babel/helper-plugin-utils': 7.25.9
      '@babel/helper-skip-transparent-expression-wrappers': 7.25.9
      '@babel/plugin-syntax-typescript': 7.25.9(@babel/core@7.26.0)
    transitivePeerDependencies:
      - supports-color

  '@babel/preset-typescript@7.26.0(@babel/core@7.26.0)':
    dependencies:
      '@babel/core': 7.26.0
      '@babel/helper-plugin-utils': 7.25.9
      '@babel/helper-validator-option': 7.25.9
      '@babel/plugin-syntax-jsx': 7.25.9(@babel/core@7.26.0)
      '@babel/plugin-transform-modules-commonjs': 7.25.9(@babel/core@7.26.0)
      '@babel/plugin-transform-typescript': 7.25.9(@babel/core@7.26.0)
    transitivePeerDependencies:
      - supports-color

  '@babel/runtime@7.26.0':
    dependencies:
      regenerator-runtime: 0.14.1

  '@babel/template@7.25.9':
    dependencies:
      '@babel/code-frame': 7.26.2
      '@babel/parser': 7.26.2
      '@babel/types': 7.26.0

  '@babel/traverse@7.25.9':
    dependencies:
      '@babel/code-frame': 7.26.2
      '@babel/generator': 7.26.2
      '@babel/parser': 7.26.2
      '@babel/template': 7.25.9
      '@babel/types': 7.26.0
      debug: 4.3.7
      globals: 11.12.0
    transitivePeerDependencies:
      - supports-color

  '@babel/traverse@7.26.5':
    dependencies:
      '@babel/code-frame': 7.26.2
      '@babel/generator': 7.26.5
      '@babel/parser': 7.26.5
      '@babel/template': 7.25.9
      '@babel/types': 7.26.5
      debug: 4.4.0
      globals: 11.12.0
    transitivePeerDependencies:
      - supports-color

  '@babel/types@7.26.0':
    dependencies:
      '@babel/helper-string-parser': 7.25.9
      '@babel/helper-validator-identifier': 7.25.9

  '@babel/types@7.26.5':
    dependencies:
      '@babel/helper-string-parser': 7.25.9
      '@babel/helper-validator-identifier': 7.25.9

  '@blitz/eslint-plugin@0.1.0(@types/eslint@8.56.10)(jiti@1.21.7)(prettier@3.4.1)(typescript@5.7.2)':
    dependencies:
      '@stylistic/eslint-plugin-ts': 2.11.0(eslint@9.16.0(jiti@1.21.7))(typescript@5.7.2)
      '@typescript-eslint/eslint-plugin': 8.17.0(@typescript-eslint/parser@8.17.0(eslint@9.16.0(jiti@1.21.7))(typescript@5.7.2))(eslint@9.16.0(jiti@1.21.7))(typescript@5.7.2)
      '@typescript-eslint/parser': 8.17.0(eslint@9.16.0(jiti@1.21.7))(typescript@5.7.2)
      '@typescript-eslint/utils': 8.17.0(eslint@9.16.0(jiti@1.21.7))(typescript@5.7.2)
      common-tags: 1.8.2
      eslint: 9.16.0(jiti@1.21.7)
      eslint-config-prettier: 9.1.0(eslint@9.16.0(jiti@1.21.7))
      eslint-plugin-jsonc: 2.18.2(eslint@9.16.0(jiti@1.21.7))
      eslint-plugin-prettier: 5.2.1(@types/eslint@8.56.10)(eslint-config-prettier@9.1.0(eslint@9.16.0(jiti@1.21.7)))(eslint@9.16.0(jiti@1.21.7))(prettier@3.4.1)
      globals: 15.13.0
      typescript-eslint: 8.17.0(eslint@9.16.0(jiti@1.21.7))(typescript@5.7.2)
    transitivePeerDependencies:
      - '@eslint/json'
      - '@types/eslint'
      - jiti
      - prettier
      - supports-color
      - typescript

  '@bufbuild/protobuf@2.2.2': {}

  '@cloudflare/kv-asset-handler@0.1.3':
    dependencies:
      mime: 2.6.0

  '@cloudflare/kv-asset-handler@0.3.4':
    dependencies:
      mime: 3.0.0

  '@cloudflare/workerd-darwin-64@1.20241106.1':
    optional: true

  '@cloudflare/workerd-darwin-arm64@1.20241106.1':
    optional: true

  '@cloudflare/workerd-linux-64@1.20241106.1':
    optional: true

  '@cloudflare/workerd-linux-arm64@1.20241106.1':
    optional: true

  '@cloudflare/workerd-windows-64@1.20241106.1':
    optional: true

  '@cloudflare/workers-shared@0.9.0':
    dependencies:
      mime: 3.0.0
      zod: 3.24.1

  '@cloudflare/workers-types@4.20241127.0': {}

  '@codemirror/autocomplete@6.18.3(@codemirror/language@6.10.6)(@codemirror/state@6.4.1)(@codemirror/view@6.35.0)(@lezer/common@1.2.3)':
    dependencies:
      '@codemirror/language': 6.10.6
      '@codemirror/state': 6.4.1
      '@codemirror/view': 6.35.0
      '@lezer/common': 1.2.3

  '@codemirror/commands@6.7.1':
    dependencies:
      '@codemirror/language': 6.10.6
      '@codemirror/state': 6.4.1
      '@codemirror/view': 6.35.0
      '@lezer/common': 1.2.3

  '@codemirror/lang-cpp@6.0.2':
    dependencies:
      '@codemirror/language': 6.10.6
      '@lezer/cpp': 1.1.2

  '@codemirror/lang-css@6.3.1(@codemirror/view@6.35.0)':
    dependencies:
      '@codemirror/autocomplete': 6.18.3(@codemirror/language@6.10.6)(@codemirror/state@6.4.1)(@codemirror/view@6.35.0)(@lezer/common@1.2.3)
      '@codemirror/language': 6.10.6
      '@codemirror/state': 6.4.1
      '@lezer/common': 1.2.3
      '@lezer/css': 1.1.9
    transitivePeerDependencies:
      - '@codemirror/view'

  '@codemirror/lang-html@6.4.9':
    dependencies:
      '@codemirror/autocomplete': 6.18.3(@codemirror/language@6.10.6)(@codemirror/state@6.4.1)(@codemirror/view@6.35.0)(@lezer/common@1.2.3)
      '@codemirror/lang-css': 6.3.1(@codemirror/view@6.35.0)
      '@codemirror/lang-javascript': 6.2.2
      '@codemirror/language': 6.10.6
      '@codemirror/state': 6.4.1
      '@codemirror/view': 6.35.0
      '@lezer/common': 1.2.3
      '@lezer/css': 1.1.9
      '@lezer/html': 1.3.10

  '@codemirror/lang-javascript@6.2.2':
    dependencies:
      '@codemirror/autocomplete': 6.18.3(@codemirror/language@6.10.6)(@codemirror/state@6.4.1)(@codemirror/view@6.35.0)(@lezer/common@1.2.3)
      '@codemirror/language': 6.10.6
      '@codemirror/lint': 6.8.4
      '@codemirror/state': 6.4.1
      '@codemirror/view': 6.35.0
      '@lezer/common': 1.2.3
      '@lezer/javascript': 1.4.20

  '@codemirror/lang-json@6.0.1':
    dependencies:
      '@codemirror/language': 6.10.6
      '@lezer/json': 1.0.2

  '@codemirror/lang-markdown@6.3.1':
    dependencies:
      '@codemirror/autocomplete': 6.18.3(@codemirror/language@6.10.6)(@codemirror/state@6.4.1)(@codemirror/view@6.35.0)(@lezer/common@1.2.3)
      '@codemirror/lang-html': 6.4.9
      '@codemirror/language': 6.10.6
      '@codemirror/state': 6.4.1
      '@codemirror/view': 6.35.0
      '@lezer/common': 1.2.3
      '@lezer/markdown': 1.3.2

  '@codemirror/lang-python@6.1.6(@codemirror/view@6.35.0)':
    dependencies:
      '@codemirror/autocomplete': 6.18.3(@codemirror/language@6.10.6)(@codemirror/state@6.4.1)(@codemirror/view@6.35.0)(@lezer/common@1.2.3)
      '@codemirror/language': 6.10.6
      '@codemirror/state': 6.4.1
      '@lezer/common': 1.2.3
      '@lezer/python': 1.1.14
    transitivePeerDependencies:
      - '@codemirror/view'

  '@codemirror/lang-sass@6.0.2(@codemirror/view@6.35.0)':
    dependencies:
      '@codemirror/lang-css': 6.3.1(@codemirror/view@6.35.0)
      '@codemirror/language': 6.10.6
      '@codemirror/state': 6.4.1
      '@lezer/common': 1.2.3
      '@lezer/sass': 1.0.7
    transitivePeerDependencies:
      - '@codemirror/view'

  '@codemirror/lang-vue@0.1.3':
    dependencies:
      '@codemirror/lang-html': 6.4.9
      '@codemirror/lang-javascript': 6.2.2
      '@codemirror/language': 6.10.6
      '@lezer/common': 1.2.3
      '@lezer/highlight': 1.2.1
      '@lezer/lr': 1.4.2

  '@codemirror/lang-wast@6.0.2':
    dependencies:
      '@codemirror/language': 6.10.6
      '@lezer/common': 1.2.3
      '@lezer/highlight': 1.2.1
      '@lezer/lr': 1.4.2

  '@codemirror/language@6.10.6':
    dependencies:
      '@codemirror/state': 6.4.1
      '@codemirror/view': 6.35.0
      '@lezer/common': 1.2.3
      '@lezer/highlight': 1.2.1
      '@lezer/lr': 1.4.2
      style-mod: 4.1.2

  '@codemirror/lint@6.8.4':
    dependencies:
      '@codemirror/state': 6.4.1
      '@codemirror/view': 6.35.0
      crelt: 1.0.6

  '@codemirror/search@6.5.8':
    dependencies:
      '@codemirror/state': 6.4.1
      '@codemirror/view': 6.35.0
      crelt: 1.0.6

  '@codemirror/state@6.4.1': {}

  '@codemirror/view@6.35.0':
    dependencies:
      '@codemirror/state': 6.4.1
      style-mod: 4.1.2
      w3c-keyname: 2.2.8

  '@cspotcode/source-map-support@0.8.1':
    dependencies:
      '@jridgewell/trace-mapping': 0.3.9

  '@emnapi/runtime@1.3.1':
    dependencies:
      tslib: 2.8.1
    optional: true

  '@emotion/hash@0.9.2': {}

  '@esbuild-plugins/node-globals-polyfill@0.2.3(esbuild@0.17.19)':
    dependencies:
      esbuild: 0.17.19

  '@esbuild-plugins/node-modules-polyfill@0.2.2(esbuild@0.17.19)':
    dependencies:
      esbuild: 0.17.19
      escape-string-regexp: 4.0.0
      rollup-plugin-node-polyfills: 0.2.1

  '@esbuild/aix-ppc64@0.21.5':
    optional: true

  '@esbuild/aix-ppc64@0.23.1':
    optional: true

  '@esbuild/android-arm64@0.17.19':
    optional: true

  '@esbuild/android-arm64@0.17.6':
    optional: true

  '@esbuild/android-arm64@0.21.5':
    optional: true

  '@esbuild/android-arm64@0.23.1':
    optional: true

  '@esbuild/android-arm@0.17.19':
    optional: true

  '@esbuild/android-arm@0.17.6':
    optional: true

  '@esbuild/android-arm@0.21.5':
    optional: true

  '@esbuild/android-arm@0.23.1':
    optional: true

  '@esbuild/android-x64@0.17.19':
    optional: true

  '@esbuild/android-x64@0.17.6':
    optional: true

  '@esbuild/android-x64@0.21.5':
    optional: true

  '@esbuild/android-x64@0.23.1':
    optional: true

  '@esbuild/darwin-arm64@0.17.19':
    optional: true

  '@esbuild/darwin-arm64@0.17.6':
    optional: true

  '@esbuild/darwin-arm64@0.21.5':
    optional: true

  '@esbuild/darwin-arm64@0.23.1':
    optional: true

  '@esbuild/darwin-x64@0.17.19':
    optional: true

  '@esbuild/darwin-x64@0.17.6':
    optional: true

  '@esbuild/darwin-x64@0.21.5':
    optional: true

  '@esbuild/darwin-x64@0.23.1':
    optional: true

  '@esbuild/freebsd-arm64@0.17.19':
    optional: true

  '@esbuild/freebsd-arm64@0.17.6':
    optional: true

  '@esbuild/freebsd-arm64@0.21.5':
    optional: true

  '@esbuild/freebsd-arm64@0.23.1':
    optional: true

  '@esbuild/freebsd-x64@0.17.19':
    optional: true

  '@esbuild/freebsd-x64@0.17.6':
    optional: true

  '@esbuild/freebsd-x64@0.21.5':
    optional: true

  '@esbuild/freebsd-x64@0.23.1':
    optional: true

  '@esbuild/linux-arm64@0.17.19':
    optional: true

  '@esbuild/linux-arm64@0.17.6':
    optional: true

  '@esbuild/linux-arm64@0.21.5':
    optional: true

  '@esbuild/linux-arm64@0.23.1':
    optional: true

  '@esbuild/linux-arm@0.17.19':
    optional: true

  '@esbuild/linux-arm@0.17.6':
    optional: true

  '@esbuild/linux-arm@0.21.5':
    optional: true

  '@esbuild/linux-arm@0.23.1':
    optional: true

  '@esbuild/linux-ia32@0.17.19':
    optional: true

  '@esbuild/linux-ia32@0.17.6':
    optional: true

  '@esbuild/linux-ia32@0.21.5':
    optional: true

  '@esbuild/linux-ia32@0.23.1':
    optional: true

  '@esbuild/linux-loong64@0.17.19':
    optional: true

  '@esbuild/linux-loong64@0.17.6':
    optional: true

  '@esbuild/linux-loong64@0.21.5':
    optional: true

  '@esbuild/linux-loong64@0.23.1':
    optional: true

  '@esbuild/linux-mips64el@0.17.19':
    optional: true

  '@esbuild/linux-mips64el@0.17.6':
    optional: true

  '@esbuild/linux-mips64el@0.21.5':
    optional: true

  '@esbuild/linux-mips64el@0.23.1':
    optional: true

  '@esbuild/linux-ppc64@0.17.19':
    optional: true

  '@esbuild/linux-ppc64@0.17.6':
    optional: true

  '@esbuild/linux-ppc64@0.21.5':
    optional: true

  '@esbuild/linux-ppc64@0.23.1':
    optional: true

  '@esbuild/linux-riscv64@0.17.19':
    optional: true

  '@esbuild/linux-riscv64@0.17.6':
    optional: true

  '@esbuild/linux-riscv64@0.21.5':
    optional: true

  '@esbuild/linux-riscv64@0.23.1':
    optional: true

  '@esbuild/linux-s390x@0.17.19':
    optional: true

  '@esbuild/linux-s390x@0.17.6':
    optional: true

  '@esbuild/linux-s390x@0.21.5':
    optional: true

  '@esbuild/linux-s390x@0.23.1':
    optional: true

  '@esbuild/linux-x64@0.17.19':
    optional: true

  '@esbuild/linux-x64@0.17.6':
    optional: true

  '@esbuild/linux-x64@0.21.5':
    optional: true

  '@esbuild/linux-x64@0.23.1':
    optional: true

  '@esbuild/netbsd-x64@0.17.19':
    optional: true

  '@esbuild/netbsd-x64@0.17.6':
    optional: true

  '@esbuild/netbsd-x64@0.21.5':
    optional: true

  '@esbuild/netbsd-x64@0.23.1':
    optional: true

  '@esbuild/openbsd-arm64@0.23.1':
    optional: true

  '@esbuild/openbsd-x64@0.17.19':
    optional: true

  '@esbuild/openbsd-x64@0.17.6':
    optional: true

  '@esbuild/openbsd-x64@0.21.5':
    optional: true

  '@esbuild/openbsd-x64@0.23.1':
    optional: true

  '@esbuild/sunos-x64@0.17.19':
    optional: true

  '@esbuild/sunos-x64@0.17.6':
    optional: true

  '@esbuild/sunos-x64@0.21.5':
    optional: true

  '@esbuild/sunos-x64@0.23.1':
    optional: true

  '@esbuild/win32-arm64@0.17.19':
    optional: true

  '@esbuild/win32-arm64@0.17.6':
    optional: true

  '@esbuild/win32-arm64@0.21.5':
    optional: true

  '@esbuild/win32-arm64@0.23.1':
    optional: true

  '@esbuild/win32-ia32@0.17.19':
    optional: true

  '@esbuild/win32-ia32@0.17.6':
    optional: true

  '@esbuild/win32-ia32@0.21.5':
    optional: true

  '@esbuild/win32-ia32@0.23.1':
    optional: true

  '@esbuild/win32-x64@0.17.19':
    optional: true

  '@esbuild/win32-x64@0.17.6':
    optional: true

  '@esbuild/win32-x64@0.21.5':
    optional: true

  '@esbuild/win32-x64@0.23.1':
    optional: true

  '@eslint-community/eslint-utils@4.4.1(eslint@9.16.0(jiti@1.21.7))':
    dependencies:
      eslint: 9.16.0(jiti@1.21.7)
      eslint-visitor-keys: 3.4.3

  '@eslint-community/regexpp@4.12.1': {}

  '@eslint/config-array@0.19.0':
    dependencies:
      '@eslint/object-schema': 2.1.4
      debug: 4.3.7
      minimatch: 3.1.2
    transitivePeerDependencies:
      - supports-color

  '@eslint/core@0.9.0': {}

  '@eslint/eslintrc@3.2.0':
    dependencies:
      ajv: 6.12.6
      debug: 4.3.7
      espree: 10.3.0
      globals: 14.0.0
      ignore: 5.3.2
      import-fresh: 3.3.0
      js-yaml: 4.1.0
      minimatch: 3.1.2
      strip-json-comments: 3.1.1
    transitivePeerDependencies:
      - supports-color

  '@eslint/js@9.16.0': {}

  '@eslint/object-schema@2.1.4': {}

  '@eslint/plugin-kit@0.2.3':
    dependencies:
      levn: 0.4.1

  '@fastify/busboy@2.1.1': {}

  '@floating-ui/core@1.6.8':
    dependencies:
      '@floating-ui/utils': 0.2.8

  '@floating-ui/dom@1.6.12':
    dependencies:
      '@floating-ui/core': 1.6.8
      '@floating-ui/utils': 0.2.8

  '@floating-ui/react-dom@2.1.2(react-dom@18.3.1(react@18.3.1))(react@18.3.1)':
    dependencies:
      '@floating-ui/dom': 1.6.12
      react: 18.3.1
      react-dom: 18.3.1(react@18.3.1)

  '@floating-ui/react@0.26.28(react-dom@18.3.1(react@18.3.1))(react@18.3.1)':
    dependencies:
      '@floating-ui/react-dom': 2.1.2(react-dom@18.3.1(react@18.3.1))(react@18.3.1)
      '@floating-ui/utils': 0.2.8
      react: 18.3.1
      react-dom: 18.3.1(react@18.3.1)
      tabbable: 6.2.0

  '@floating-ui/utils@0.2.8': {}

  '@headlessui/react@2.2.0(react-dom@18.3.1(react@18.3.1))(react@18.3.1)':
    dependencies:
      '@floating-ui/react': 0.26.28(react-dom@18.3.1(react@18.3.1))(react@18.3.1)
      '@react-aria/focus': 3.19.1(react-dom@18.3.1(react@18.3.1))(react@18.3.1)
      '@react-aria/interactions': 3.23.0(react-dom@18.3.1(react@18.3.1))(react@18.3.1)
      '@tanstack/react-virtual': 3.11.2(react-dom@18.3.1(react@18.3.1))(react@18.3.1)
      react: 18.3.1
      react-dom: 18.3.1(react@18.3.1)

  '@humanfs/core@0.19.1': {}

  '@humanfs/node@0.16.6':
    dependencies:
      '@humanfs/core': 0.19.1
      '@humanwhocodes/retry': 0.3.1

  '@humanwhocodes/module-importer@1.0.1': {}

  '@humanwhocodes/retry@0.3.1': {}

  '@humanwhocodes/retry@0.4.1': {}

  '@iconify-json/ph@1.2.1':
    dependencies:
      '@iconify/types': 2.0.0

  '@iconify-json/svg-spinners@1.2.1':
    dependencies:
      '@iconify/types': 2.0.0

  '@iconify/types@2.0.0': {}

  '@iconify/utils@2.1.33':
    dependencies:
      '@antfu/install-pkg': 0.4.1
      '@antfu/utils': 0.7.10
      '@iconify/types': 2.0.0
      debug: 4.3.7
      kolorist: 1.8.0
      local-pkg: 0.5.1
      mlly: 1.7.3
    transitivePeerDependencies:
      - supports-color

  '@img/sharp-darwin-arm64@0.33.5':
    optionalDependencies:
      '@img/sharp-libvips-darwin-arm64': 1.0.4
    optional: true

  '@img/sharp-darwin-x64@0.33.5':
    optionalDependencies:
      '@img/sharp-libvips-darwin-x64': 1.0.4
    optional: true

  '@img/sharp-libvips-darwin-arm64@1.0.4':
    optional: true

  '@img/sharp-libvips-darwin-x64@1.0.4':
    optional: true

  '@img/sharp-libvips-linux-arm64@1.0.4':
    optional: true

  '@img/sharp-libvips-linux-arm@1.0.5':
    optional: true

  '@img/sharp-libvips-linux-s390x@1.0.4':
    optional: true

  '@img/sharp-libvips-linux-x64@1.0.4':
    optional: true

  '@img/sharp-libvips-linuxmusl-arm64@1.0.4':
    optional: true

  '@img/sharp-libvips-linuxmusl-x64@1.0.4':
    optional: true

  '@img/sharp-linux-arm64@0.33.5':
    optionalDependencies:
      '@img/sharp-libvips-linux-arm64': 1.0.4
    optional: true

  '@img/sharp-linux-arm@0.33.5':
    optionalDependencies:
      '@img/sharp-libvips-linux-arm': 1.0.5
    optional: true

  '@img/sharp-linux-s390x@0.33.5':
    optionalDependencies:
      '@img/sharp-libvips-linux-s390x': 1.0.4
    optional: true

  '@img/sharp-linux-x64@0.33.5':
    optionalDependencies:
      '@img/sharp-libvips-linux-x64': 1.0.4
    optional: true

  '@img/sharp-linuxmusl-arm64@0.33.5':
    optionalDependencies:
      '@img/sharp-libvips-linuxmusl-arm64': 1.0.4
    optional: true

  '@img/sharp-linuxmusl-x64@0.33.5':
    optionalDependencies:
      '@img/sharp-libvips-linuxmusl-x64': 1.0.4
    optional: true

  '@img/sharp-wasm32@0.33.5':
    dependencies:
      '@emnapi/runtime': 1.3.1
    optional: true

  '@img/sharp-win32-ia32@0.33.5':
    optional: true

  '@img/sharp-win32-x64@0.33.5':
    optional: true

  '@isaacs/cliui@8.0.2':
    dependencies:
      string-width: 5.1.2
      string-width-cjs: string-width@4.2.3
      strip-ansi: 7.1.0
      strip-ansi-cjs: strip-ansi@6.0.1
      wrap-ansi: 8.1.0
      wrap-ansi-cjs: wrap-ansi@7.0.0

  '@jridgewell/gen-mapping@0.3.5':
    dependencies:
      '@jridgewell/set-array': 1.2.1
      '@jridgewell/sourcemap-codec': 1.5.0
      '@jridgewell/trace-mapping': 0.3.25

  '@jridgewell/gen-mapping@0.3.8':
    dependencies:
      '@jridgewell/set-array': 1.2.1
      '@jridgewell/sourcemap-codec': 1.5.0
      '@jridgewell/trace-mapping': 0.3.25

  '@jridgewell/resolve-uri@3.1.2': {}

  '@jridgewell/set-array@1.2.1': {}

  '@jridgewell/sourcemap-codec@1.5.0': {}

  '@jridgewell/trace-mapping@0.3.25':
    dependencies:
      '@jridgewell/resolve-uri': 3.1.2
      '@jridgewell/sourcemap-codec': 1.5.0

  '@jridgewell/trace-mapping@0.3.9':
    dependencies:
      '@jridgewell/resolve-uri': 3.1.2
      '@jridgewell/sourcemap-codec': 1.5.0

  '@jspm/core@2.0.1': {}

  '@kurkle/color@0.3.4': {}

  '@lezer/common@1.2.3': {}

  '@lezer/cpp@1.1.2':
    dependencies:
      '@lezer/common': 1.2.3
      '@lezer/highlight': 1.2.1
      '@lezer/lr': 1.4.2

  '@lezer/css@1.1.9':
    dependencies:
      '@lezer/common': 1.2.3
      '@lezer/highlight': 1.2.1
      '@lezer/lr': 1.4.2

  '@lezer/highlight@1.2.1':
    dependencies:
      '@lezer/common': 1.2.3

  '@lezer/html@1.3.10':
    dependencies:
      '@lezer/common': 1.2.3
      '@lezer/highlight': 1.2.1
      '@lezer/lr': 1.4.2

  '@lezer/javascript@1.4.20':
    dependencies:
      '@lezer/common': 1.2.3
      '@lezer/highlight': 1.2.1
      '@lezer/lr': 1.4.2

  '@lezer/json@1.0.2':
    dependencies:
      '@lezer/common': 1.2.3
      '@lezer/highlight': 1.2.1
      '@lezer/lr': 1.4.2

  '@lezer/lr@1.4.2':
    dependencies:
      '@lezer/common': 1.2.3

  '@lezer/markdown@1.3.2':
    dependencies:
      '@lezer/common': 1.2.3
      '@lezer/highlight': 1.2.1

  '@lezer/python@1.1.14':
    dependencies:
      '@lezer/common': 1.2.3
      '@lezer/highlight': 1.2.1
      '@lezer/lr': 1.4.2

  '@lezer/sass@1.0.7':
    dependencies:
      '@lezer/common': 1.2.3
      '@lezer/highlight': 1.2.1
      '@lezer/lr': 1.4.2

  '@mdx-js/mdx@2.3.0':
    dependencies:
      '@types/estree-jsx': 1.0.5
      '@types/mdx': 2.0.13
      estree-util-build-jsx: 2.2.2
      estree-util-is-identifier-name: 2.1.0
      estree-util-to-js: 1.2.0
      estree-walker: 3.0.3
      hast-util-to-estree: 2.3.3
      markdown-extensions: 1.1.1
      periscopic: 3.1.0
      remark-mdx: 2.3.0
      remark-parse: 10.0.2
      remark-rehype: 10.1.0
      unified: 10.1.2
      unist-util-position-from-estree: 1.1.2
      unist-util-stringify-position: 3.0.3
      unist-util-visit: 4.1.2
      vfile: 5.3.7
    transitivePeerDependencies:
      - supports-color

  '@nanostores/react@0.7.3(nanostores@0.10.3)(react@18.3.1)':
    dependencies:
      nanostores: 0.10.3
      react: 18.3.1

  '@next/env@15.1.5': {}

  '@next/swc-darwin-arm64@15.1.5':
    optional: true

  '@next/swc-darwin-x64@15.1.5':
    optional: true

  '@next/swc-linux-arm64-gnu@15.1.5':
    optional: true

  '@next/swc-linux-arm64-musl@15.1.5':
    optional: true

  '@next/swc-linux-x64-gnu@15.1.5':
    optional: true

  '@next/swc-linux-x64-musl@15.1.5':
    optional: true

  '@next/swc-win32-arm64-msvc@15.1.5':
    optional: true

  '@next/swc-win32-x64-msvc@15.1.5':
    optional: true

  '@nodelib/fs.scandir@2.1.5':
    dependencies:
      '@nodelib/fs.stat': 2.0.5
      run-parallel: 1.2.0

  '@nodelib/fs.stat@2.0.5': {}

  '@nodelib/fs.walk@1.2.8':
    dependencies:
      '@nodelib/fs.scandir': 2.1.5
      fastq: 1.17.1

  '@npmcli/fs@3.1.1':
    dependencies:
      semver: 7.6.3

  '@npmcli/git@4.1.0':
    dependencies:
      '@npmcli/promise-spawn': 6.0.2
      lru-cache: 7.18.3
      npm-pick-manifest: 8.0.2
      proc-log: 3.0.0
      promise-inflight: 1.0.1
      promise-retry: 2.0.1
      semver: 7.6.3
      which: 3.0.1
    transitivePeerDependencies:
      - bluebird

  '@npmcli/package-json@4.0.1':
    dependencies:
      '@npmcli/git': 4.1.0
      glob: 10.4.5
      hosted-git-info: 6.1.3
      json-parse-even-better-errors: 3.0.2
      normalize-package-data: 5.0.0
      proc-log: 3.0.0
      semver: 7.6.3
    transitivePeerDependencies:
      - bluebird

  '@npmcli/promise-spawn@6.0.2':
    dependencies:
      which: 3.0.1

  '@octokit/auth-token@5.1.1': {}

  '@octokit/core@6.1.2':
    dependencies:
      '@octokit/auth-token': 5.1.1
      '@octokit/graphql': 8.1.1
      '@octokit/request': 9.1.3
      '@octokit/request-error': 6.1.5
      '@octokit/types': 13.6.2
      before-after-hook: 3.0.2
      universal-user-agent: 7.0.2

  '@octokit/endpoint@10.1.1':
    dependencies:
      '@octokit/types': 13.6.2
      universal-user-agent: 7.0.2

  '@octokit/graphql@8.1.1':
    dependencies:
      '@octokit/request': 9.1.3
      '@octokit/types': 13.6.2
      universal-user-agent: 7.0.2

  '@octokit/openapi-types@22.2.0': {}

  '@octokit/plugin-paginate-rest@11.3.6(@octokit/core@6.1.2)':
    dependencies:
      '@octokit/core': 6.1.2
      '@octokit/types': 13.6.2

  '@octokit/plugin-request-log@5.3.1(@octokit/core@6.1.2)':
    dependencies:
      '@octokit/core': 6.1.2

  '@octokit/plugin-rest-endpoint-methods@13.2.6(@octokit/core@6.1.2)':
    dependencies:
      '@octokit/core': 6.1.2
      '@octokit/types': 13.6.2

  '@octokit/request-error@6.1.5':
    dependencies:
      '@octokit/types': 13.6.2

  '@octokit/request@9.1.3':
    dependencies:
      '@octokit/endpoint': 10.1.1
      '@octokit/request-error': 6.1.5
      '@octokit/types': 13.6.2
      universal-user-agent: 7.0.2

  '@octokit/rest@21.0.2':
    dependencies:
      '@octokit/core': 6.1.2
      '@octokit/plugin-paginate-rest': 11.3.6(@octokit/core@6.1.2)
      '@octokit/plugin-request-log': 5.3.1(@octokit/core@6.1.2)
      '@octokit/plugin-rest-endpoint-methods': 13.2.6(@octokit/core@6.1.2)

  '@octokit/types@13.6.2':
    dependencies:
      '@octokit/openapi-types': 22.2.0

  '@openrouter/ai-sdk-provider@0.0.5(zod@3.24.1)':
    dependencies:
      '@ai-sdk/provider': 0.0.12
      '@ai-sdk/provider-utils': 1.0.2(zod@3.24.1)
      zod: 3.24.1

  '@opentelemetry/api@1.9.0': {}

  '@phosphor-icons/react@2.1.7(react-dom@18.3.1(react@18.3.1))(react@18.3.1)':
    dependencies:
      react: 18.3.1
      react-dom: 18.3.1(react@18.3.1)

  '@pkgjs/parseargs@0.11.0':
    optional: true

  '@pkgr/core@0.1.1': {}

  '@polka/url@1.0.0-next.28': {}

  '@radix-ui/number@1.1.0': {}

  '@radix-ui/primitive@1.1.0': {}

  '@radix-ui/primitive@1.1.1': {}

  '@radix-ui/react-arrow@1.1.0(@types/react-dom@18.3.1)(@types/react@18.3.12)(react-dom@18.3.1(react@18.3.1))(react@18.3.1)':
    dependencies:
      '@radix-ui/react-primitive': 2.0.0(@types/react-dom@18.3.1)(@types/react@18.3.12)(react-dom@18.3.1(react@18.3.1))(react@18.3.1)
      react: 18.3.1
      react-dom: 18.3.1(react@18.3.1)
    optionalDependencies:
      '@types/react': 18.3.12
      '@types/react-dom': 18.3.1

  '@radix-ui/react-arrow@1.1.1(@types/react-dom@18.3.1)(@types/react@18.3.12)(react-dom@18.3.1(react@18.3.1))(react@18.3.1)':
    dependencies:
      '@radix-ui/react-primitive': 2.0.1(@types/react-dom@18.3.1)(@types/react@18.3.12)(react-dom@18.3.1(react@18.3.1))(react@18.3.1)
      react: 18.3.1
      react-dom: 18.3.1(react@18.3.1)
    optionalDependencies:
      '@types/react': 18.3.12
      '@types/react-dom': 18.3.1

  '@radix-ui/react-collapsible@1.1.2(@types/react-dom@18.3.1)(@types/react@18.3.12)(react-dom@18.3.1(react@18.3.1))(react@18.3.1)':
    dependencies:
      '@radix-ui/primitive': 1.1.1
      '@radix-ui/react-compose-refs': 1.1.1(@types/react@18.3.12)(react@18.3.1)
      '@radix-ui/react-context': 1.1.1(@types/react@18.3.12)(react@18.3.1)
      '@radix-ui/react-id': 1.1.0(@types/react@18.3.12)(react@18.3.1)
      '@radix-ui/react-presence': 1.1.2(@types/react-dom@18.3.1)(@types/react@18.3.12)(react-dom@18.3.1(react@18.3.1))(react@18.3.1)
      '@radix-ui/react-primitive': 2.0.1(@types/react-dom@18.3.1)(@types/react@18.3.12)(react-dom@18.3.1(react@18.3.1))(react@18.3.1)
      '@radix-ui/react-use-controllable-state': 1.1.0(@types/react@18.3.12)(react@18.3.1)
      '@radix-ui/react-use-layout-effect': 1.1.0(@types/react@18.3.12)(react@18.3.1)
      react: 18.3.1
      react-dom: 18.3.1(react@18.3.1)
    optionalDependencies:
      '@types/react': 18.3.12
      '@types/react-dom': 18.3.1

  '@radix-ui/react-collection@1.1.0(@types/react-dom@18.3.1)(@types/react@18.3.12)(react-dom@18.3.1(react@18.3.1))(react@18.3.1)':
    dependencies:
      '@radix-ui/react-compose-refs': 1.1.0(@types/react@18.3.12)(react@18.3.1)
      '@radix-ui/react-context': 1.1.0(@types/react@18.3.12)(react@18.3.1)
      '@radix-ui/react-primitive': 2.0.0(@types/react-dom@18.3.1)(@types/react@18.3.12)(react-dom@18.3.1(react@18.3.1))(react@18.3.1)
      '@radix-ui/react-slot': 1.1.0(@types/react@18.3.12)(react@18.3.1)
      react: 18.3.1
      react-dom: 18.3.1(react@18.3.1)
    optionalDependencies:
      '@types/react': 18.3.12
      '@types/react-dom': 18.3.1

  '@radix-ui/react-compose-refs@1.1.0(@types/react@18.3.12)(react@18.3.1)':
    dependencies:
      react: 18.3.1
    optionalDependencies:
      '@types/react': 18.3.12

  '@radix-ui/react-compose-refs@1.1.1(@types/react@18.3.12)(react@18.3.1)':
    dependencies:
      react: 18.3.1
    optionalDependencies:
      '@types/react': 18.3.12

  '@radix-ui/react-context-menu@2.2.2(@types/react-dom@18.3.1)(@types/react@18.3.12)(react-dom@18.3.1(react@18.3.1))(react@18.3.1)':
    dependencies:
      '@radix-ui/primitive': 1.1.0
      '@radix-ui/react-context': 1.1.1(@types/react@18.3.12)(react@18.3.1)
      '@radix-ui/react-menu': 2.1.2(@types/react-dom@18.3.1)(@types/react@18.3.12)(react-dom@18.3.1(react@18.3.1))(react@18.3.1)
      '@radix-ui/react-primitive': 2.0.0(@types/react-dom@18.3.1)(@types/react@18.3.12)(react-dom@18.3.1(react@18.3.1))(react@18.3.1)
      '@radix-ui/react-use-callback-ref': 1.1.0(@types/react@18.3.12)(react@18.3.1)
      '@radix-ui/react-use-controllable-state': 1.1.0(@types/react@18.3.12)(react@18.3.1)
      react: 18.3.1
      react-dom: 18.3.1(react@18.3.1)
    optionalDependencies:
      '@types/react': 18.3.12
      '@types/react-dom': 18.3.1

  '@radix-ui/react-context@1.1.0(@types/react@18.3.12)(react@18.3.1)':
    dependencies:
      react: 18.3.1
    optionalDependencies:
      '@types/react': 18.3.12

  '@radix-ui/react-context@1.1.1(@types/react@18.3.12)(react@18.3.1)':
    dependencies:
      react: 18.3.1
    optionalDependencies:
      '@types/react': 18.3.12

  '@radix-ui/react-dialog@1.1.2(@types/react-dom@18.3.1)(@types/react@18.3.12)(react-dom@18.3.1(react@18.3.1))(react@18.3.1)':
    dependencies:
      '@radix-ui/primitive': 1.1.0
      '@radix-ui/react-compose-refs': 1.1.0(@types/react@18.3.12)(react@18.3.1)
      '@radix-ui/react-context': 1.1.1(@types/react@18.3.12)(react@18.3.1)
      '@radix-ui/react-dismissable-layer': 1.1.1(@types/react-dom@18.3.1)(@types/react@18.3.12)(react-dom@18.3.1(react@18.3.1))(react@18.3.1)
      '@radix-ui/react-focus-guards': 1.1.1(@types/react@18.3.12)(react@18.3.1)
      '@radix-ui/react-focus-scope': 1.1.0(@types/react-dom@18.3.1)(@types/react@18.3.12)(react-dom@18.3.1(react@18.3.1))(react@18.3.1)
      '@radix-ui/react-id': 1.1.0(@types/react@18.3.12)(react@18.3.1)
      '@radix-ui/react-portal': 1.1.2(@types/react-dom@18.3.1)(@types/react@18.3.12)(react-dom@18.3.1(react@18.3.1))(react@18.3.1)
      '@radix-ui/react-presence': 1.1.1(@types/react-dom@18.3.1)(@types/react@18.3.12)(react-dom@18.3.1(react@18.3.1))(react@18.3.1)
      '@radix-ui/react-primitive': 2.0.0(@types/react-dom@18.3.1)(@types/react@18.3.12)(react-dom@18.3.1(react@18.3.1))(react@18.3.1)
      '@radix-ui/react-slot': 1.1.0(@types/react@18.3.12)(react@18.3.1)
      '@radix-ui/react-use-controllable-state': 1.1.0(@types/react@18.3.12)(react@18.3.1)
      aria-hidden: 1.2.4
      react: 18.3.1
      react-dom: 18.3.1(react@18.3.1)
      react-remove-scroll: 2.6.0(@types/react@18.3.12)(react@18.3.1)
    optionalDependencies:
      '@types/react': 18.3.12
      '@types/react-dom': 18.3.1

  '@radix-ui/react-direction@1.1.0(@types/react@18.3.12)(react@18.3.1)':
    dependencies:
      react: 18.3.1
    optionalDependencies:
      '@types/react': 18.3.12

  '@radix-ui/react-dismissable-layer@1.1.1(@types/react-dom@18.3.1)(@types/react@18.3.12)(react-dom@18.3.1(react@18.3.1))(react@18.3.1)':
    dependencies:
      '@radix-ui/primitive': 1.1.0
      '@radix-ui/react-compose-refs': 1.1.0(@types/react@18.3.12)(react@18.3.1)
      '@radix-ui/react-primitive': 2.0.0(@types/react-dom@18.3.1)(@types/react@18.3.12)(react-dom@18.3.1(react@18.3.1))(react@18.3.1)
      '@radix-ui/react-use-callback-ref': 1.1.0(@types/react@18.3.12)(react@18.3.1)
      '@radix-ui/react-use-escape-keydown': 1.1.0(@types/react@18.3.12)(react@18.3.1)
      react: 18.3.1
      react-dom: 18.3.1(react@18.3.1)
    optionalDependencies:
      '@types/react': 18.3.12
      '@types/react-dom': 18.3.1

  '@radix-ui/react-dismissable-layer@1.1.4(@types/react-dom@18.3.1)(@types/react@18.3.12)(react-dom@18.3.1(react@18.3.1))(react@18.3.1)':
    dependencies:
      '@radix-ui/primitive': 1.1.1
      '@radix-ui/react-compose-refs': 1.1.1(@types/react@18.3.12)(react@18.3.1)
      '@radix-ui/react-primitive': 2.0.1(@types/react-dom@18.3.1)(@types/react@18.3.12)(react-dom@18.3.1(react@18.3.1))(react@18.3.1)
      '@radix-ui/react-use-callback-ref': 1.1.0(@types/react@18.3.12)(react@18.3.1)
      '@radix-ui/react-use-escape-keydown': 1.1.0(@types/react@18.3.12)(react@18.3.1)
      react: 18.3.1
      react-dom: 18.3.1(react@18.3.1)
    optionalDependencies:
      '@types/react': 18.3.12
      '@types/react-dom': 18.3.1

  '@radix-ui/react-dropdown-menu@2.1.2(@types/react-dom@18.3.1)(@types/react@18.3.12)(react-dom@18.3.1(react@18.3.1))(react@18.3.1)':
    dependencies:
      '@radix-ui/primitive': 1.1.0
      '@radix-ui/react-compose-refs': 1.1.0(@types/react@18.3.12)(react@18.3.1)
      '@radix-ui/react-context': 1.1.1(@types/react@18.3.12)(react@18.3.1)
      '@radix-ui/react-id': 1.1.0(@types/react@18.3.12)(react@18.3.1)
      '@radix-ui/react-menu': 2.1.2(@types/react-dom@18.3.1)(@types/react@18.3.12)(react-dom@18.3.1(react@18.3.1))(react@18.3.1)
      '@radix-ui/react-primitive': 2.0.0(@types/react-dom@18.3.1)(@types/react@18.3.12)(react-dom@18.3.1(react@18.3.1))(react@18.3.1)
      '@radix-ui/react-use-controllable-state': 1.1.0(@types/react@18.3.12)(react@18.3.1)
      react: 18.3.1
      react-dom: 18.3.1(react@18.3.1)
    optionalDependencies:
      '@types/react': 18.3.12
      '@types/react-dom': 18.3.1

  '@radix-ui/react-focus-guards@1.1.1(@types/react@18.3.12)(react@18.3.1)':
    dependencies:
      react: 18.3.1
    optionalDependencies:
      '@types/react': 18.3.12

  '@radix-ui/react-focus-scope@1.1.0(@types/react-dom@18.3.1)(@types/react@18.3.12)(react-dom@18.3.1(react@18.3.1))(react@18.3.1)':
    dependencies:
      '@radix-ui/react-compose-refs': 1.1.0(@types/react@18.3.12)(react@18.3.1)
      '@radix-ui/react-primitive': 2.0.0(@types/react-dom@18.3.1)(@types/react@18.3.12)(react-dom@18.3.1(react@18.3.1))(react@18.3.1)
      '@radix-ui/react-use-callback-ref': 1.1.0(@types/react@18.3.12)(react@18.3.1)
      react: 18.3.1
      react-dom: 18.3.1(react@18.3.1)
    optionalDependencies:
      '@types/react': 18.3.12
      '@types/react-dom': 18.3.1

  '@radix-ui/react-focus-scope@1.1.1(@types/react-dom@18.3.1)(@types/react@18.3.12)(react-dom@18.3.1(react@18.3.1))(react@18.3.1)':
    dependencies:
      '@radix-ui/react-compose-refs': 1.1.1(@types/react@18.3.12)(react@18.3.1)
      '@radix-ui/react-primitive': 2.0.1(@types/react-dom@18.3.1)(@types/react@18.3.12)(react-dom@18.3.1(react@18.3.1))(react@18.3.1)
      '@radix-ui/react-use-callback-ref': 1.1.0(@types/react@18.3.12)(react@18.3.1)
      react: 18.3.1
      react-dom: 18.3.1(react@18.3.1)
    optionalDependencies:
      '@types/react': 18.3.12
      '@types/react-dom': 18.3.1

  '@radix-ui/react-id@1.1.0(@types/react@18.3.12)(react@18.3.1)':
    dependencies:
      '@radix-ui/react-use-layout-effect': 1.1.0(@types/react@18.3.12)(react@18.3.1)
      react: 18.3.1
    optionalDependencies:
      '@types/react': 18.3.12

  '@radix-ui/react-menu@2.1.2(@types/react-dom@18.3.1)(@types/react@18.3.12)(react-dom@18.3.1(react@18.3.1))(react@18.3.1)':
    dependencies:
      '@radix-ui/primitive': 1.1.0
      '@radix-ui/react-collection': 1.1.0(@types/react-dom@18.3.1)(@types/react@18.3.12)(react-dom@18.3.1(react@18.3.1))(react@18.3.1)
      '@radix-ui/react-compose-refs': 1.1.0(@types/react@18.3.12)(react@18.3.1)
      '@radix-ui/react-context': 1.1.1(@types/react@18.3.12)(react@18.3.1)
      '@radix-ui/react-direction': 1.1.0(@types/react@18.3.12)(react@18.3.1)
      '@radix-ui/react-dismissable-layer': 1.1.1(@types/react-dom@18.3.1)(@types/react@18.3.12)(react-dom@18.3.1(react@18.3.1))(react@18.3.1)
      '@radix-ui/react-focus-guards': 1.1.1(@types/react@18.3.12)(react@18.3.1)
      '@radix-ui/react-focus-scope': 1.1.0(@types/react-dom@18.3.1)(@types/react@18.3.12)(react-dom@18.3.1(react@18.3.1))(react@18.3.1)
      '@radix-ui/react-id': 1.1.0(@types/react@18.3.12)(react@18.3.1)
      '@radix-ui/react-popper': 1.2.0(@types/react-dom@18.3.1)(@types/react@18.3.12)(react-dom@18.3.1(react@18.3.1))(react@18.3.1)
      '@radix-ui/react-portal': 1.1.2(@types/react-dom@18.3.1)(@types/react@18.3.12)(react-dom@18.3.1(react@18.3.1))(react@18.3.1)
      '@radix-ui/react-presence': 1.1.1(@types/react-dom@18.3.1)(@types/react@18.3.12)(react-dom@18.3.1(react@18.3.1))(react@18.3.1)
      '@radix-ui/react-primitive': 2.0.0(@types/react-dom@18.3.1)(@types/react@18.3.12)(react-dom@18.3.1(react@18.3.1))(react@18.3.1)
      '@radix-ui/react-roving-focus': 1.1.0(@types/react-dom@18.3.1)(@types/react@18.3.12)(react-dom@18.3.1(react@18.3.1))(react@18.3.1)
      '@radix-ui/react-slot': 1.1.0(@types/react@18.3.12)(react@18.3.1)
      '@radix-ui/react-use-callback-ref': 1.1.0(@types/react@18.3.12)(react@18.3.1)
      aria-hidden: 1.2.4
      react: 18.3.1
      react-dom: 18.3.1(react@18.3.1)
      react-remove-scroll: 2.6.0(@types/react@18.3.12)(react@18.3.1)
    optionalDependencies:
      '@types/react': 18.3.12
      '@types/react-dom': 18.3.1

  '@radix-ui/react-popover@1.1.5(@types/react-dom@18.3.1)(@types/react@18.3.12)(react-dom@18.3.1(react@18.3.1))(react@18.3.1)':
    dependencies:
      '@radix-ui/primitive': 1.1.1
      '@radix-ui/react-compose-refs': 1.1.1(@types/react@18.3.12)(react@18.3.1)
      '@radix-ui/react-context': 1.1.1(@types/react@18.3.12)(react@18.3.1)
      '@radix-ui/react-dismissable-layer': 1.1.4(@types/react-dom@18.3.1)(@types/react@18.3.12)(react-dom@18.3.1(react@18.3.1))(react@18.3.1)
      '@radix-ui/react-focus-guards': 1.1.1(@types/react@18.3.12)(react@18.3.1)
      '@radix-ui/react-focus-scope': 1.1.1(@types/react-dom@18.3.1)(@types/react@18.3.12)(react-dom@18.3.1(react@18.3.1))(react@18.3.1)
      '@radix-ui/react-id': 1.1.0(@types/react@18.3.12)(react@18.3.1)
      '@radix-ui/react-popper': 1.2.1(@types/react-dom@18.3.1)(@types/react@18.3.12)(react-dom@18.3.1(react@18.3.1))(react@18.3.1)
      '@radix-ui/react-portal': 1.1.3(@types/react-dom@18.3.1)(@types/react@18.3.12)(react-dom@18.3.1(react@18.3.1))(react@18.3.1)
      '@radix-ui/react-presence': 1.1.2(@types/react-dom@18.3.1)(@types/react@18.3.12)(react-dom@18.3.1(react@18.3.1))(react@18.3.1)
      '@radix-ui/react-primitive': 2.0.1(@types/react-dom@18.3.1)(@types/react@18.3.12)(react-dom@18.3.1(react@18.3.1))(react@18.3.1)
      '@radix-ui/react-slot': 1.1.1(@types/react@18.3.12)(react@18.3.1)
      '@radix-ui/react-use-controllable-state': 1.1.0(@types/react@18.3.12)(react@18.3.1)
      aria-hidden: 1.2.4
      react: 18.3.1
      react-dom: 18.3.1(react@18.3.1)
      react-remove-scroll: 2.6.3(@types/react@18.3.12)(react@18.3.1)
    optionalDependencies:
      '@types/react': 18.3.12
      '@types/react-dom': 18.3.1

  '@radix-ui/react-popper@1.2.0(@types/react-dom@18.3.1)(@types/react@18.3.12)(react-dom@18.3.1(react@18.3.1))(react@18.3.1)':
    dependencies:
      '@floating-ui/react-dom': 2.1.2(react-dom@18.3.1(react@18.3.1))(react@18.3.1)
      '@radix-ui/react-arrow': 1.1.0(@types/react-dom@18.3.1)(@types/react@18.3.12)(react-dom@18.3.1(react@18.3.1))(react@18.3.1)
      '@radix-ui/react-compose-refs': 1.1.0(@types/react@18.3.12)(react@18.3.1)
      '@radix-ui/react-context': 1.1.0(@types/react@18.3.12)(react@18.3.1)
      '@radix-ui/react-primitive': 2.0.0(@types/react-dom@18.3.1)(@types/react@18.3.12)(react-dom@18.3.1(react@18.3.1))(react@18.3.1)
      '@radix-ui/react-use-callback-ref': 1.1.0(@types/react@18.3.12)(react@18.3.1)
      '@radix-ui/react-use-layout-effect': 1.1.0(@types/react@18.3.12)(react@18.3.1)
      '@radix-ui/react-use-rect': 1.1.0(@types/react@18.3.12)(react@18.3.1)
      '@radix-ui/react-use-size': 1.1.0(@types/react@18.3.12)(react@18.3.1)
      '@radix-ui/rect': 1.1.0
      react: 18.3.1
      react-dom: 18.3.1(react@18.3.1)
    optionalDependencies:
      '@types/react': 18.3.12
      '@types/react-dom': 18.3.1

  '@radix-ui/react-popper@1.2.1(@types/react-dom@18.3.1)(@types/react@18.3.12)(react-dom@18.3.1(react@18.3.1))(react@18.3.1)':
    dependencies:
      '@floating-ui/react-dom': 2.1.2(react-dom@18.3.1(react@18.3.1))(react@18.3.1)
      '@radix-ui/react-arrow': 1.1.1(@types/react-dom@18.3.1)(@types/react@18.3.12)(react-dom@18.3.1(react@18.3.1))(react@18.3.1)
      '@radix-ui/react-compose-refs': 1.1.1(@types/react@18.3.12)(react@18.3.1)
      '@radix-ui/react-context': 1.1.1(@types/react@18.3.12)(react@18.3.1)
      '@radix-ui/react-primitive': 2.0.1(@types/react-dom@18.3.1)(@types/react@18.3.12)(react-dom@18.3.1(react@18.3.1))(react@18.3.1)
      '@radix-ui/react-use-callback-ref': 1.1.0(@types/react@18.3.12)(react@18.3.1)
      '@radix-ui/react-use-layout-effect': 1.1.0(@types/react@18.3.12)(react@18.3.1)
      '@radix-ui/react-use-rect': 1.1.0(@types/react@18.3.12)(react@18.3.1)
      '@radix-ui/react-use-size': 1.1.0(@types/react@18.3.12)(react@18.3.1)
      '@radix-ui/rect': 1.1.0
      react: 18.3.1
      react-dom: 18.3.1(react@18.3.1)
    optionalDependencies:
      '@types/react': 18.3.12
      '@types/react-dom': 18.3.1

  '@radix-ui/react-portal@1.1.2(@types/react-dom@18.3.1)(@types/react@18.3.12)(react-dom@18.3.1(react@18.3.1))(react@18.3.1)':
    dependencies:
      '@radix-ui/react-primitive': 2.0.0(@types/react-dom@18.3.1)(@types/react@18.3.12)(react-dom@18.3.1(react@18.3.1))(react@18.3.1)
      '@radix-ui/react-use-layout-effect': 1.1.0(@types/react@18.3.12)(react@18.3.1)
      react: 18.3.1
      react-dom: 18.3.1(react@18.3.1)
    optionalDependencies:
      '@types/react': 18.3.12
      '@types/react-dom': 18.3.1

  '@radix-ui/react-portal@1.1.3(@types/react-dom@18.3.1)(@types/react@18.3.12)(react-dom@18.3.1(react@18.3.1))(react@18.3.1)':
    dependencies:
      '@radix-ui/react-primitive': 2.0.1(@types/react-dom@18.3.1)(@types/react@18.3.12)(react-dom@18.3.1(react@18.3.1))(react@18.3.1)
      '@radix-ui/react-use-layout-effect': 1.1.0(@types/react@18.3.12)(react@18.3.1)
      react: 18.3.1
      react-dom: 18.3.1(react@18.3.1)
    optionalDependencies:
      '@types/react': 18.3.12
      '@types/react-dom': 18.3.1

  '@radix-ui/react-presence@1.1.1(@types/react-dom@18.3.1)(@types/react@18.3.12)(react-dom@18.3.1(react@18.3.1))(react@18.3.1)':
    dependencies:
      '@radix-ui/react-compose-refs': 1.1.0(@types/react@18.3.12)(react@18.3.1)
      '@radix-ui/react-use-layout-effect': 1.1.0(@types/react@18.3.12)(react@18.3.1)
      react: 18.3.1
      react-dom: 18.3.1(react@18.3.1)
    optionalDependencies:
      '@types/react': 18.3.12
      '@types/react-dom': 18.3.1

  '@radix-ui/react-presence@1.1.2(@types/react-dom@18.3.1)(@types/react@18.3.12)(react-dom@18.3.1(react@18.3.1))(react@18.3.1)':
    dependencies:
      '@radix-ui/react-compose-refs': 1.1.1(@types/react@18.3.12)(react@18.3.1)
      '@radix-ui/react-use-layout-effect': 1.1.0(@types/react@18.3.12)(react@18.3.1)
      react: 18.3.1
      react-dom: 18.3.1(react@18.3.1)
    optionalDependencies:
      '@types/react': 18.3.12
      '@types/react-dom': 18.3.1

  '@radix-ui/react-primitive@2.0.0(@types/react-dom@18.3.1)(@types/react@18.3.12)(react-dom@18.3.1(react@18.3.1))(react@18.3.1)':
    dependencies:
      '@radix-ui/react-slot': 1.1.0(@types/react@18.3.12)(react@18.3.1)
      react: 18.3.1
      react-dom: 18.3.1(react@18.3.1)
    optionalDependencies:
      '@types/react': 18.3.12
      '@types/react-dom': 18.3.1

  '@radix-ui/react-primitive@2.0.1(@types/react-dom@18.3.1)(@types/react@18.3.12)(react-dom@18.3.1(react@18.3.1))(react@18.3.1)':
    dependencies:
      '@radix-ui/react-slot': 1.1.1(@types/react@18.3.12)(react@18.3.1)
      react: 18.3.1
      react-dom: 18.3.1(react@18.3.1)
    optionalDependencies:
      '@types/react': 18.3.12
      '@types/react-dom': 18.3.1

  '@radix-ui/react-progress@1.1.1(@types/react-dom@18.3.1)(@types/react@18.3.12)(react-dom@18.3.1(react@18.3.1))(react@18.3.1)':
    dependencies:
      '@radix-ui/react-context': 1.1.1(@types/react@18.3.12)(react@18.3.1)
      '@radix-ui/react-primitive': 2.0.1(@types/react-dom@18.3.1)(@types/react@18.3.12)(react-dom@18.3.1(react@18.3.1))(react@18.3.1)
      react: 18.3.1
      react-dom: 18.3.1(react@18.3.1)
    optionalDependencies:
      '@types/react': 18.3.12
      '@types/react-dom': 18.3.1

  '@radix-ui/react-roving-focus@1.1.0(@types/react-dom@18.3.1)(@types/react@18.3.12)(react-dom@18.3.1(react@18.3.1))(react@18.3.1)':
    dependencies:
      '@radix-ui/primitive': 1.1.0
      '@radix-ui/react-collection': 1.1.0(@types/react-dom@18.3.1)(@types/react@18.3.12)(react-dom@18.3.1(react@18.3.1))(react@18.3.1)
      '@radix-ui/react-compose-refs': 1.1.0(@types/react@18.3.12)(react@18.3.1)
      '@radix-ui/react-context': 1.1.0(@types/react@18.3.12)(react@18.3.1)
      '@radix-ui/react-direction': 1.1.0(@types/react@18.3.12)(react@18.3.1)
      '@radix-ui/react-id': 1.1.0(@types/react@18.3.12)(react@18.3.1)
      '@radix-ui/react-primitive': 2.0.0(@types/react-dom@18.3.1)(@types/react@18.3.12)(react-dom@18.3.1(react@18.3.1))(react@18.3.1)
      '@radix-ui/react-use-callback-ref': 1.1.0(@types/react@18.3.12)(react@18.3.1)
      '@radix-ui/react-use-controllable-state': 1.1.0(@types/react@18.3.12)(react@18.3.1)
      react: 18.3.1
      react-dom: 18.3.1(react@18.3.1)
    optionalDependencies:
      '@types/react': 18.3.12
      '@types/react-dom': 18.3.1

  '@radix-ui/react-scroll-area@1.2.2(@types/react-dom@18.3.1)(@types/react@18.3.12)(react-dom@18.3.1(react@18.3.1))(react@18.3.1)':
    dependencies:
      '@radix-ui/number': 1.1.0
      '@radix-ui/primitive': 1.1.1
      '@radix-ui/react-compose-refs': 1.1.1(@types/react@18.3.12)(react@18.3.1)
      '@radix-ui/react-context': 1.1.1(@types/react@18.3.12)(react@18.3.1)
      '@radix-ui/react-direction': 1.1.0(@types/react@18.3.12)(react@18.3.1)
      '@radix-ui/react-presence': 1.1.2(@types/react-dom@18.3.1)(@types/react@18.3.12)(react-dom@18.3.1(react@18.3.1))(react@18.3.1)
      '@radix-ui/react-primitive': 2.0.1(@types/react-dom@18.3.1)(@types/react@18.3.12)(react-dom@18.3.1(react@18.3.1))(react@18.3.1)
      '@radix-ui/react-use-callback-ref': 1.1.0(@types/react@18.3.12)(react@18.3.1)
      '@radix-ui/react-use-layout-effect': 1.1.0(@types/react@18.3.12)(react@18.3.1)
      react: 18.3.1
      react-dom: 18.3.1(react@18.3.1)
    optionalDependencies:
      '@types/react': 18.3.12
      '@types/react-dom': 18.3.1

  '@radix-ui/react-separator@1.1.0(@types/react-dom@18.3.1)(@types/react@18.3.12)(react-dom@18.3.1(react@18.3.1))(react@18.3.1)':
    dependencies:
      '@radix-ui/react-primitive': 2.0.0(@types/react-dom@18.3.1)(@types/react@18.3.12)(react-dom@18.3.1(react@18.3.1))(react@18.3.1)
      react: 18.3.1
      react-dom: 18.3.1(react@18.3.1)
    optionalDependencies:
      '@types/react': 18.3.12
      '@types/react-dom': 18.3.1

  '@radix-ui/react-slot@1.1.0(@types/react@18.3.12)(react@18.3.1)':
    dependencies:
      '@radix-ui/react-compose-refs': 1.1.0(@types/react@18.3.12)(react@18.3.1)
      react: 18.3.1
    optionalDependencies:
      '@types/react': 18.3.12

  '@radix-ui/react-slot@1.1.1(@types/react@18.3.12)(react@18.3.1)':
    dependencies:
      '@radix-ui/react-compose-refs': 1.1.1(@types/react@18.3.12)(react@18.3.1)
      react: 18.3.1
    optionalDependencies:
      '@types/react': 18.3.12

  '@radix-ui/react-switch@1.1.1(@types/react-dom@18.3.1)(@types/react@18.3.12)(react-dom@18.3.1(react@18.3.1))(react@18.3.1)':
    dependencies:
      '@radix-ui/primitive': 1.1.0
      '@radix-ui/react-compose-refs': 1.1.0(@types/react@18.3.12)(react@18.3.1)
      '@radix-ui/react-context': 1.1.1(@types/react@18.3.12)(react@18.3.1)
      '@radix-ui/react-primitive': 2.0.0(@types/react-dom@18.3.1)(@types/react@18.3.12)(react-dom@18.3.1(react@18.3.1))(react@18.3.1)
      '@radix-ui/react-use-controllable-state': 1.1.0(@types/react@18.3.12)(react@18.3.1)
      '@radix-ui/react-use-previous': 1.1.0(@types/react@18.3.12)(react@18.3.1)
      '@radix-ui/react-use-size': 1.1.0(@types/react@18.3.12)(react@18.3.1)
      react: 18.3.1
      react-dom: 18.3.1(react@18.3.1)
    optionalDependencies:
      '@types/react': 18.3.12
      '@types/react-dom': 18.3.1

  '@radix-ui/react-tooltip@1.1.4(@types/react-dom@18.3.1)(@types/react@18.3.12)(react-dom@18.3.1(react@18.3.1))(react@18.3.1)':
    dependencies:
      '@radix-ui/primitive': 1.1.0
      '@radix-ui/react-compose-refs': 1.1.0(@types/react@18.3.12)(react@18.3.1)
      '@radix-ui/react-context': 1.1.1(@types/react@18.3.12)(react@18.3.1)
      '@radix-ui/react-dismissable-layer': 1.1.1(@types/react-dom@18.3.1)(@types/react@18.3.12)(react-dom@18.3.1(react@18.3.1))(react@18.3.1)
      '@radix-ui/react-id': 1.1.0(@types/react@18.3.12)(react@18.3.1)
      '@radix-ui/react-popper': 1.2.0(@types/react-dom@18.3.1)(@types/react@18.3.12)(react-dom@18.3.1(react@18.3.1))(react@18.3.1)
      '@radix-ui/react-portal': 1.1.2(@types/react-dom@18.3.1)(@types/react@18.3.12)(react-dom@18.3.1(react@18.3.1))(react@18.3.1)
      '@radix-ui/react-presence': 1.1.1(@types/react-dom@18.3.1)(@types/react@18.3.12)(react-dom@18.3.1(react@18.3.1))(react@18.3.1)
      '@radix-ui/react-primitive': 2.0.0(@types/react-dom@18.3.1)(@types/react@18.3.12)(react-dom@18.3.1(react@18.3.1))(react@18.3.1)
      '@radix-ui/react-slot': 1.1.0(@types/react@18.3.12)(react@18.3.1)
      '@radix-ui/react-use-controllable-state': 1.1.0(@types/react@18.3.12)(react@18.3.1)
      '@radix-ui/react-visually-hidden': 1.1.0(@types/react-dom@18.3.1)(@types/react@18.3.12)(react-dom@18.3.1(react@18.3.1))(react@18.3.1)
      react: 18.3.1
      react-dom: 18.3.1(react@18.3.1)
    optionalDependencies:
      '@types/react': 18.3.12
      '@types/react-dom': 18.3.1

  '@radix-ui/react-use-callback-ref@1.1.0(@types/react@18.3.12)(react@18.3.1)':
    dependencies:
      react: 18.3.1
    optionalDependencies:
      '@types/react': 18.3.12

  '@radix-ui/react-use-controllable-state@1.1.0(@types/react@18.3.12)(react@18.3.1)':
    dependencies:
      '@radix-ui/react-use-callback-ref': 1.1.0(@types/react@18.3.12)(react@18.3.1)
      react: 18.3.1
    optionalDependencies:
      '@types/react': 18.3.12

  '@radix-ui/react-use-escape-keydown@1.1.0(@types/react@18.3.12)(react@18.3.1)':
    dependencies:
      '@radix-ui/react-use-callback-ref': 1.1.0(@types/react@18.3.12)(react@18.3.1)
      react: 18.3.1
    optionalDependencies:
      '@types/react': 18.3.12

  '@radix-ui/react-use-layout-effect@1.1.0(@types/react@18.3.12)(react@18.3.1)':
    dependencies:
      react: 18.3.1
    optionalDependencies:
      '@types/react': 18.3.12

  '@radix-ui/react-use-previous@1.1.0(@types/react@18.3.12)(react@18.3.1)':
    dependencies:
      react: 18.3.1
    optionalDependencies:
      '@types/react': 18.3.12

  '@radix-ui/react-use-rect@1.1.0(@types/react@18.3.12)(react@18.3.1)':
    dependencies:
      '@radix-ui/rect': 1.1.0
      react: 18.3.1
    optionalDependencies:
      '@types/react': 18.3.12

  '@radix-ui/react-use-size@1.1.0(@types/react@18.3.12)(react@18.3.1)':
    dependencies:
      '@radix-ui/react-use-layout-effect': 1.1.0(@types/react@18.3.12)(react@18.3.1)
      react: 18.3.1
    optionalDependencies:
      '@types/react': 18.3.12

  '@radix-ui/react-visually-hidden@1.1.0(@types/react-dom@18.3.1)(@types/react@18.3.12)(react-dom@18.3.1(react@18.3.1))(react@18.3.1)':
    dependencies:
      '@radix-ui/react-primitive': 2.0.0(@types/react-dom@18.3.1)(@types/react@18.3.12)(react-dom@18.3.1(react@18.3.1))(react@18.3.1)
      react: 18.3.1
      react-dom: 18.3.1(react@18.3.1)
    optionalDependencies:
      '@types/react': 18.3.12
      '@types/react-dom': 18.3.1

  '@radix-ui/rect@1.1.0': {}

  '@react-aria/focus@3.19.1(react-dom@18.3.1(react@18.3.1))(react@18.3.1)':
    dependencies:
      '@react-aria/interactions': 3.23.0(react-dom@18.3.1(react@18.3.1))(react@18.3.1)
      '@react-aria/utils': 3.27.0(react-dom@18.3.1(react@18.3.1))(react@18.3.1)
      '@react-types/shared': 3.27.0(react@18.3.1)
      '@swc/helpers': 0.5.15
      clsx: 2.1.1
      react: 18.3.1
      react-dom: 18.3.1(react@18.3.1)

  '@react-aria/interactions@3.23.0(react-dom@18.3.1(react@18.3.1))(react@18.3.1)':
    dependencies:
      '@react-aria/ssr': 3.9.7(react@18.3.1)
      '@react-aria/utils': 3.27.0(react-dom@18.3.1(react@18.3.1))(react@18.3.1)
      '@react-types/shared': 3.27.0(react@18.3.1)
      '@swc/helpers': 0.5.15
      react: 18.3.1
      react-dom: 18.3.1(react@18.3.1)

  '@react-aria/ssr@3.9.7(react@18.3.1)':
    dependencies:
      '@swc/helpers': 0.5.15
      react: 18.3.1

  '@react-aria/utils@3.27.0(react-dom@18.3.1(react@18.3.1))(react@18.3.1)':
    dependencies:
      '@react-aria/ssr': 3.9.7(react@18.3.1)
      '@react-stately/utils': 3.10.5(react@18.3.1)
      '@react-types/shared': 3.27.0(react@18.3.1)
      '@swc/helpers': 0.5.15
      clsx: 2.1.1
      react: 18.3.1
      react-dom: 18.3.1(react@18.3.1)

  '@react-dnd/asap@5.0.2': {}

  '@react-dnd/invariant@4.0.2': {}

  '@react-dnd/shallowequal@4.0.2': {}

  '@react-stately/utils@3.10.5(react@18.3.1)':
    dependencies:
      '@swc/helpers': 0.5.15
      react: 18.3.1

  '@react-types/shared@3.27.0(react@18.3.1)':
    dependencies:
      react: 18.3.1

  '@remix-run/cloudflare-pages@2.15.2(@cloudflare/workers-types@4.20241127.0)(typescript@5.7.2)':
    dependencies:
      '@cloudflare/workers-types': 4.20241127.0
      '@remix-run/cloudflare': 2.15.2(@cloudflare/workers-types@4.20241127.0)(typescript@5.7.2)
    optionalDependencies:
      typescript: 5.7.2

  '@remix-run/cloudflare@2.15.2(@cloudflare/workers-types@4.20241127.0)(typescript@5.7.2)':
    dependencies:
      '@cloudflare/kv-asset-handler': 0.1.3
      '@cloudflare/workers-types': 4.20241127.0
      '@remix-run/server-runtime': 2.15.2(typescript@5.7.2)
    optionalDependencies:
      typescript: 5.7.2

  '@remix-run/dev@2.15.2(@remix-run/react@2.15.2(react-dom@18.3.1(react@18.3.1))(react@18.3.1)(typescript@5.7.2))(@types/node@22.10.10)(sass-embedded@1.81.0)(typescript@5.7.2)(vite@5.4.11(@types/node@22.10.10)(sass-embedded@1.81.0))(wrangler@3.91.0(@cloudflare/workers-types@4.20241127.0))':
    dependencies:
      '@babel/core': 7.26.0
      '@babel/generator': 7.26.5
      '@babel/parser': 7.26.5
      '@babel/plugin-syntax-decorators': 7.25.9(@babel/core@7.26.0)
      '@babel/plugin-syntax-jsx': 7.25.9(@babel/core@7.26.0)
      '@babel/preset-typescript': 7.26.0(@babel/core@7.26.0)
      '@babel/traverse': 7.26.5
      '@babel/types': 7.26.5
      '@mdx-js/mdx': 2.3.0
      '@npmcli/package-json': 4.0.1
      '@remix-run/node': 2.15.2(typescript@5.7.2)
      '@remix-run/react': 2.15.2(react-dom@18.3.1(react@18.3.1))(react@18.3.1)(typescript@5.7.2)
      '@remix-run/router': 1.21.0
      '@remix-run/server-runtime': 2.15.2(typescript@5.7.2)
      '@types/mdx': 2.0.13
      '@vanilla-extract/integration': 6.5.0(@types/node@22.10.10)(sass-embedded@1.81.0)
      arg: 5.0.2
      cacache: 17.1.4
      chalk: 4.1.2
      chokidar: 3.6.0
      cross-spawn: 7.0.6
      dotenv: 16.4.7
      es-module-lexer: 1.6.0
      esbuild: 0.17.6
      esbuild-plugins-node-modules-polyfill: 1.6.8(esbuild@0.17.6)
      execa: 5.1.1
      exit-hook: 2.2.1
      express: 4.21.2
      fs-extra: 10.1.0
      get-port: 5.1.1
      gunzip-maybe: 1.4.2
      jsesc: 3.0.2
      json5: 2.2.3
      lodash: 4.17.21
      lodash.debounce: 4.0.8
      minimatch: 9.0.5
      ora: 5.4.1
      picocolors: 1.1.1
      picomatch: 2.3.1
      pidtree: 0.6.0
      postcss: 8.5.1
      postcss-discard-duplicates: 5.1.0(postcss@8.5.1)
      postcss-load-config: 4.0.2(postcss@8.5.1)
      postcss-modules: 6.0.1(postcss@8.5.1)
      prettier: 2.8.8
      pretty-ms: 7.0.1
      react-refresh: 0.14.2
      remark-frontmatter: 4.0.1
      remark-mdx-frontmatter: 1.1.1
      semver: 7.6.3
      set-cookie-parser: 2.7.1
      tar-fs: 2.1.2
      tsconfig-paths: 4.2.0
      valibot: 0.41.0(typescript@5.7.2)
      vite-node: 1.6.0(@types/node@22.10.10)(sass-embedded@1.81.0)
      ws: 7.5.10
    optionalDependencies:
      typescript: 5.7.2
      vite: 5.4.11(@types/node@22.10.10)(sass-embedded@1.81.0)
      wrangler: 3.91.0(@cloudflare/workers-types@4.20241127.0)
    transitivePeerDependencies:
      - '@types/node'
      - babel-plugin-macros
      - bluebird
      - bufferutil
      - less
      - lightningcss
      - sass
      - sass-embedded
      - stylus
      - sugarss
      - supports-color
      - terser
      - ts-node
      - utf-8-validate

  '@remix-run/node@2.15.2(typescript@5.7.2)':
    dependencies:
      '@remix-run/server-runtime': 2.15.2(typescript@5.7.2)
      '@remix-run/web-fetch': 4.4.2
      '@web3-storage/multipart-parser': 1.0.0
      cookie-signature: 1.2.2
      source-map-support: 0.5.21
      stream-slice: 0.1.2
      undici: 6.21.0
    optionalDependencies:
      typescript: 5.7.2

  '@remix-run/react@2.15.2(react-dom@18.3.1(react@18.3.1))(react@18.3.1)(typescript@5.7.2)':
    dependencies:
      '@remix-run/router': 1.21.0
      '@remix-run/server-runtime': 2.15.2(typescript@5.7.2)
      react: 18.3.1
      react-dom: 18.3.1(react@18.3.1)
      react-router: 6.28.1(react@18.3.1)
      react-router-dom: 6.28.1(react-dom@18.3.1(react@18.3.1))(react@18.3.1)
      turbo-stream: 2.4.0
    optionalDependencies:
      typescript: 5.7.2

  '@remix-run/router@1.21.0': {}

  '@remix-run/server-runtime@2.15.2(typescript@5.7.2)':
    dependencies:
      '@remix-run/router': 1.21.0
      '@types/cookie': 0.6.0
      '@web3-storage/multipart-parser': 1.0.0
      cookie: 0.6.0
      set-cookie-parser: 2.7.1
      source-map: 0.7.4
      turbo-stream: 2.4.0
    optionalDependencies:
      typescript: 5.7.2

  '@remix-run/web-blob@3.1.0':
    dependencies:
      '@remix-run/web-stream': 1.1.0
      web-encoding: 1.1.5

  '@remix-run/web-fetch@4.4.2':
    dependencies:
      '@remix-run/web-blob': 3.1.0
      '@remix-run/web-file': 3.1.0
      '@remix-run/web-form-data': 3.1.0
      '@remix-run/web-stream': 1.1.0
      '@web3-storage/multipart-parser': 1.0.0
      abort-controller: 3.0.0
      data-uri-to-buffer: 3.0.1
      mrmime: 1.0.1

  '@remix-run/web-file@3.1.0':
    dependencies:
      '@remix-run/web-blob': 3.1.0

  '@remix-run/web-form-data@3.1.0':
    dependencies:
      web-encoding: 1.1.5

  '@remix-run/web-stream@1.1.0':
    dependencies:
      web-streams-polyfill: 3.3.3

  '@rollup/plugin-inject@5.0.5(rollup@4.28.0)':
    dependencies:
      '@rollup/pluginutils': 5.1.3(rollup@4.28.0)
      estree-walker: 2.0.2
      magic-string: 0.30.14
    optionalDependencies:
      rollup: 4.28.0

  '@rollup/pluginutils@5.1.3(rollup@4.28.0)':
    dependencies:
      '@types/estree': 1.0.6
      estree-walker: 2.0.2
      picomatch: 4.0.2
    optionalDependencies:
      rollup: 4.28.0

  '@rollup/rollup-android-arm-eabi@4.28.0':
    optional: true

  '@rollup/rollup-android-arm64@4.28.0':
    optional: true

  '@rollup/rollup-darwin-arm64@4.28.0':
    optional: true

  '@rollup/rollup-darwin-x64@4.28.0':
    optional: true

  '@rollup/rollup-freebsd-arm64@4.28.0':
    optional: true

  '@rollup/rollup-freebsd-x64@4.28.0':
    optional: true

  '@rollup/rollup-linux-arm-gnueabihf@4.28.0':
    optional: true

  '@rollup/rollup-linux-arm-musleabihf@4.28.0':
    optional: true

  '@rollup/rollup-linux-arm64-gnu@4.28.0':
    optional: true

  '@rollup/rollup-linux-arm64-musl@4.28.0':
    optional: true

  '@rollup/rollup-linux-powerpc64le-gnu@4.28.0':
    optional: true

  '@rollup/rollup-linux-riscv64-gnu@4.28.0':
    optional: true

  '@rollup/rollup-linux-s390x-gnu@4.28.0':
    optional: true

  '@rollup/rollup-linux-x64-gnu@4.28.0':
    optional: true

  '@rollup/rollup-linux-x64-musl@4.28.0':
    optional: true

  '@rollup/rollup-win32-arm64-msvc@4.28.0':
    optional: true

  '@rollup/rollup-win32-ia32-msvc@4.28.0':
    optional: true

  '@rollup/rollup-win32-x64-msvc@4.28.0':
    optional: true

  '@shikijs/core@1.24.0':
    dependencies:
      '@shikijs/engine-javascript': 1.24.0
      '@shikijs/engine-oniguruma': 1.24.0
      '@shikijs/types': 1.24.0
      '@shikijs/vscode-textmate': 9.3.0
      '@types/hast': 3.0.4
      hast-util-to-html: 9.0.3

  '@shikijs/engine-javascript@1.24.0':
    dependencies:
      '@shikijs/types': 1.24.0
      '@shikijs/vscode-textmate': 9.3.0
      oniguruma-to-es: 0.7.0

  '@shikijs/engine-oniguruma@1.24.0':
    dependencies:
      '@shikijs/types': 1.24.0
      '@shikijs/vscode-textmate': 9.3.0

  '@shikijs/types@1.24.0':
    dependencies:
      '@shikijs/vscode-textmate': 9.3.0
      '@types/hast': 3.0.4

  '@shikijs/vscode-textmate@9.3.0': {}

  '@smithy/abort-controller@3.1.9':
    dependencies:
      '@smithy/types': 3.7.2
      tslib: 2.8.1

  '@smithy/config-resolver@3.0.13':
    dependencies:
      '@smithy/node-config-provider': 3.1.12
      '@smithy/types': 3.7.2
      '@smithy/util-config-provider': 3.0.0
      '@smithy/util-middleware': 3.0.11
      tslib: 2.8.1

  '@smithy/core@2.5.6':
    dependencies:
      '@smithy/middleware-serde': 3.0.11
      '@smithy/protocol-http': 4.1.8
      '@smithy/types': 3.7.2
      '@smithy/util-body-length-browser': 3.0.0
      '@smithy/util-middleware': 3.0.11
      '@smithy/util-stream': 3.3.3
      '@smithy/util-utf8': 3.0.0
      tslib: 2.8.1

  '@smithy/credential-provider-imds@3.2.8':
    dependencies:
      '@smithy/node-config-provider': 3.1.12
      '@smithy/property-provider': 3.1.11
      '@smithy/types': 3.7.2
      '@smithy/url-parser': 3.0.11
      tslib: 2.8.1

  '@smithy/eventstream-codec@3.1.10':
    dependencies:
      '@aws-crypto/crc32': 5.2.0
      '@smithy/types': 3.7.2
      '@smithy/util-hex-encoding': 3.0.0
      tslib: 2.8.1

  '@smithy/eventstream-serde-browser@3.0.14':
    dependencies:
      '@smithy/eventstream-serde-universal': 3.0.13
      '@smithy/types': 3.7.2
      tslib: 2.8.1

  '@smithy/eventstream-serde-config-resolver@3.0.11':
    dependencies:
      '@smithy/types': 3.7.2
      tslib: 2.8.1

  '@smithy/eventstream-serde-node@3.0.13':
    dependencies:
      '@smithy/eventstream-serde-universal': 3.0.13
      '@smithy/types': 3.7.2
      tslib: 2.8.1

  '@smithy/eventstream-serde-universal@3.0.13':
    dependencies:
      '@smithy/eventstream-codec': 3.1.10
      '@smithy/types': 3.7.2
      tslib: 2.8.1

  '@smithy/fetch-http-handler@4.1.2':
    dependencies:
      '@smithy/protocol-http': 4.1.8
      '@smithy/querystring-builder': 3.0.11
      '@smithy/types': 3.7.2
      '@smithy/util-base64': 3.0.0
      tslib: 2.8.1

  '@smithy/hash-node@3.0.11':
    dependencies:
      '@smithy/types': 3.7.2
      '@smithy/util-buffer-from': 3.0.0
      '@smithy/util-utf8': 3.0.0
      tslib: 2.8.1

  '@smithy/invalid-dependency@3.0.11':
    dependencies:
      '@smithy/types': 3.7.2
      tslib: 2.8.1

  '@smithy/is-array-buffer@2.2.0':
    dependencies:
      tslib: 2.8.1

  '@smithy/is-array-buffer@3.0.0':
    dependencies:
      tslib: 2.8.1

  '@smithy/middleware-content-length@3.0.13':
    dependencies:
      '@smithy/protocol-http': 4.1.8
      '@smithy/types': 3.7.2
      tslib: 2.8.1

  '@smithy/middleware-endpoint@3.2.7':
    dependencies:
      '@smithy/core': 2.5.6
      '@smithy/middleware-serde': 3.0.11
      '@smithy/node-config-provider': 3.1.12
      '@smithy/shared-ini-file-loader': 3.1.12
      '@smithy/types': 3.7.2
      '@smithy/url-parser': 3.0.11
      '@smithy/util-middleware': 3.0.11
      tslib: 2.8.1

  '@smithy/middleware-retry@3.0.32':
    dependencies:
      '@smithy/node-config-provider': 3.1.12
      '@smithy/protocol-http': 4.1.8
      '@smithy/service-error-classification': 3.0.11
      '@smithy/smithy-client': 3.5.2
      '@smithy/types': 3.7.2
      '@smithy/util-middleware': 3.0.11
      '@smithy/util-retry': 3.0.11
      tslib: 2.8.1
      uuid: 9.0.1

  '@smithy/middleware-serde@3.0.11':
    dependencies:
      '@smithy/types': 3.7.2
      tslib: 2.8.1

  '@smithy/middleware-stack@3.0.11':
    dependencies:
      '@smithy/types': 3.7.2
      tslib: 2.8.1

  '@smithy/node-config-provider@3.1.12':
    dependencies:
      '@smithy/property-provider': 3.1.11
      '@smithy/shared-ini-file-loader': 3.1.12
      '@smithy/types': 3.7.2
      tslib: 2.8.1

  '@smithy/node-http-handler@3.3.3':
    dependencies:
      '@smithy/abort-controller': 3.1.9
      '@smithy/protocol-http': 4.1.8
      '@smithy/querystring-builder': 3.0.11
      '@smithy/types': 3.7.2
      tslib: 2.8.1

  '@smithy/property-provider@3.1.11':
    dependencies:
      '@smithy/types': 3.7.2
      tslib: 2.8.1

  '@smithy/protocol-http@4.1.8':
    dependencies:
      '@smithy/types': 3.7.2
      tslib: 2.8.1

  '@smithy/querystring-builder@3.0.11':
    dependencies:
      '@smithy/types': 3.7.2
      '@smithy/util-uri-escape': 3.0.0
      tslib: 2.8.1

  '@smithy/querystring-parser@3.0.11':
    dependencies:
      '@smithy/types': 3.7.2
      tslib: 2.8.1

  '@smithy/service-error-classification@3.0.11':
    dependencies:
      '@smithy/types': 3.7.2

  '@smithy/shared-ini-file-loader@3.1.12':
    dependencies:
      '@smithy/types': 3.7.2
      tslib: 2.8.1

  '@smithy/signature-v4@4.2.4':
    dependencies:
      '@smithy/is-array-buffer': 3.0.0
      '@smithy/protocol-http': 4.1.8
      '@smithy/types': 3.7.2
      '@smithy/util-hex-encoding': 3.0.0
      '@smithy/util-middleware': 3.0.11
      '@smithy/util-uri-escape': 3.0.0
      '@smithy/util-utf8': 3.0.0
      tslib: 2.8.1

  '@smithy/smithy-client@3.5.2':
    dependencies:
      '@smithy/core': 2.5.6
      '@smithy/middleware-endpoint': 3.2.7
      '@smithy/middleware-stack': 3.0.11
      '@smithy/protocol-http': 4.1.8
      '@smithy/types': 3.7.2
      '@smithy/util-stream': 3.3.3
      tslib: 2.8.1

  '@smithy/types@3.7.2':
    dependencies:
      tslib: 2.8.1

  '@smithy/url-parser@3.0.11':
    dependencies:
      '@smithy/querystring-parser': 3.0.11
      '@smithy/types': 3.7.2
      tslib: 2.8.1

  '@smithy/util-base64@3.0.0':
    dependencies:
      '@smithy/util-buffer-from': 3.0.0
      '@smithy/util-utf8': 3.0.0
      tslib: 2.8.1

  '@smithy/util-body-length-browser@3.0.0':
    dependencies:
      tslib: 2.8.1

  '@smithy/util-body-length-node@3.0.0':
    dependencies:
      tslib: 2.8.1

  '@smithy/util-buffer-from@2.2.0':
    dependencies:
      '@smithy/is-array-buffer': 2.2.0
      tslib: 2.8.1

  '@smithy/util-buffer-from@3.0.0':
    dependencies:
      '@smithy/is-array-buffer': 3.0.0
      tslib: 2.8.1

  '@smithy/util-config-provider@3.0.0':
    dependencies:
      tslib: 2.8.1

  '@smithy/util-defaults-mode-browser@3.0.32':
    dependencies:
      '@smithy/property-provider': 3.1.11
      '@smithy/smithy-client': 3.5.2
      '@smithy/types': 3.7.2
      bowser: 2.11.0
      tslib: 2.8.1

  '@smithy/util-defaults-mode-node@3.0.32':
    dependencies:
      '@smithy/config-resolver': 3.0.13
      '@smithy/credential-provider-imds': 3.2.8
      '@smithy/node-config-provider': 3.1.12
      '@smithy/property-provider': 3.1.11
      '@smithy/smithy-client': 3.5.2
      '@smithy/types': 3.7.2
      tslib: 2.8.1

  '@smithy/util-endpoints@2.1.7':
    dependencies:
      '@smithy/node-config-provider': 3.1.12
      '@smithy/types': 3.7.2
      tslib: 2.8.1

  '@smithy/util-hex-encoding@3.0.0':
    dependencies:
      tslib: 2.8.1

  '@smithy/util-middleware@3.0.11':
    dependencies:
      '@smithy/types': 3.7.2
      tslib: 2.8.1

  '@smithy/util-retry@3.0.11':
    dependencies:
      '@smithy/service-error-classification': 3.0.11
      '@smithy/types': 3.7.2
      tslib: 2.8.1

  '@smithy/util-stream@3.3.3':
    dependencies:
      '@smithy/fetch-http-handler': 4.1.2
      '@smithy/node-http-handler': 3.3.3
      '@smithy/types': 3.7.2
      '@smithy/util-base64': 3.0.0
      '@smithy/util-buffer-from': 3.0.0
      '@smithy/util-hex-encoding': 3.0.0
      '@smithy/util-utf8': 3.0.0
      tslib: 2.8.1

  '@smithy/util-uri-escape@3.0.0':
    dependencies:
      tslib: 2.8.1

  '@smithy/util-utf8@2.3.0':
    dependencies:
      '@smithy/util-buffer-from': 2.2.0
      tslib: 2.8.1

  '@smithy/util-utf8@3.0.0':
    dependencies:
      '@smithy/util-buffer-from': 3.0.0
      tslib: 2.8.1

  '@stylistic/eslint-plugin-ts@2.11.0(eslint@9.16.0(jiti@1.21.7))(typescript@5.7.2)':
    dependencies:
      '@typescript-eslint/utils': 8.17.0(eslint@9.16.0(jiti@1.21.7))(typescript@5.7.2)
      eslint: 9.16.0(jiti@1.21.7)
      eslint-visitor-keys: 4.2.0
      espree: 10.3.0
    transitivePeerDependencies:
      - supports-color
      - typescript

  '@swc/counter@0.1.3': {}

  '@swc/helpers@0.5.15':
    dependencies:
      tslib: 2.8.1

  '@tanstack/react-virtual@3.11.2(react-dom@18.3.1(react@18.3.1))(react@18.3.1)':
    dependencies:
      '@tanstack/virtual-core': 3.11.2
      react: 18.3.1
      react-dom: 18.3.1(react@18.3.1)

  '@tanstack/virtual-core@3.11.2': {}

  '@types/acorn@4.0.6':
    dependencies:
      '@types/estree': 1.0.6

  '@types/cookie@0.6.0': {}

  '@types/debug@4.1.12':
    dependencies:
      '@types/ms': 0.7.34

  '@types/diff-match-patch@1.0.36': {}

  '@types/diff@5.2.3': {}

  '@types/dom-speech-recognition@0.0.4': {}

  '@types/eslint@8.56.10':
    dependencies:
      '@types/estree': 1.0.6
      '@types/json-schema': 7.0.15
    optional: true

  '@types/estree-jsx@1.0.5':
    dependencies:
      '@types/estree': 1.0.6

  '@types/estree@1.0.6': {}

  '@types/file-saver@2.0.7': {}

  '@types/hast@2.3.10':
    dependencies:
      '@types/unist': 2.0.11

  '@types/hast@3.0.4':
    dependencies:
      '@types/unist': 3.0.3

  '@types/js-cookie@3.0.6': {}

  '@types/json-schema@7.0.15': {}

  '@types/mdast@3.0.15':
    dependencies:
      '@types/unist': 2.0.11

  '@types/mdast@4.0.4':
    dependencies:
      '@types/unist': 3.0.3

  '@types/mdx@2.0.13': {}

  '@types/ms@0.7.34': {}

  '@types/node-forge@1.3.11':
    dependencies:
      '@types/node': 22.10.1

  '@types/node@22.10.1':
    dependencies:
      undici-types: 6.20.0

  '@types/node@22.10.10':
    dependencies:
      undici-types: 6.20.0

  '@types/prop-types@15.7.13': {}

  '@types/react-dom@18.3.1':
    dependencies:
      '@types/react': 18.3.12

  '@types/react@18.3.12':
    dependencies:
      '@types/prop-types': 15.7.13
      csstype: 3.1.3

  '@types/unist@2.0.11': {}

  '@types/unist@3.0.3': {}

  '@types/uuid@9.0.8': {}

  '@typescript-eslint/eslint-plugin@8.17.0(@typescript-eslint/parser@8.17.0(eslint@9.16.0(jiti@1.21.7))(typescript@5.7.2))(eslint@9.16.0(jiti@1.21.7))(typescript@5.7.2)':
    dependencies:
      '@eslint-community/regexpp': 4.12.1
      '@typescript-eslint/parser': 8.17.0(eslint@9.16.0(jiti@1.21.7))(typescript@5.7.2)
      '@typescript-eslint/scope-manager': 8.17.0
      '@typescript-eslint/type-utils': 8.17.0(eslint@9.16.0(jiti@1.21.7))(typescript@5.7.2)
      '@typescript-eslint/utils': 8.17.0(eslint@9.16.0(jiti@1.21.7))(typescript@5.7.2)
      '@typescript-eslint/visitor-keys': 8.17.0
      eslint: 9.16.0(jiti@1.21.7)
      graphemer: 1.4.0
      ignore: 5.3.2
      natural-compare: 1.4.0
      ts-api-utils: 1.4.3(typescript@5.7.2)
    optionalDependencies:
      typescript: 5.7.2
    transitivePeerDependencies:
      - supports-color

  '@typescript-eslint/parser@8.17.0(eslint@9.16.0(jiti@1.21.7))(typescript@5.7.2)':
    dependencies:
      '@typescript-eslint/scope-manager': 8.17.0
      '@typescript-eslint/types': 8.17.0
      '@typescript-eslint/typescript-estree': 8.17.0(typescript@5.7.2)
      '@typescript-eslint/visitor-keys': 8.17.0
      debug: 4.3.7
      eslint: 9.16.0(jiti@1.21.7)
    optionalDependencies:
      typescript: 5.7.2
    transitivePeerDependencies:
      - supports-color

  '@typescript-eslint/scope-manager@8.17.0':
    dependencies:
      '@typescript-eslint/types': 8.17.0
      '@typescript-eslint/visitor-keys': 8.17.0

  '@typescript-eslint/type-utils@8.17.0(eslint@9.16.0(jiti@1.21.7))(typescript@5.7.2)':
    dependencies:
      '@typescript-eslint/typescript-estree': 8.17.0(typescript@5.7.2)
      '@typescript-eslint/utils': 8.17.0(eslint@9.16.0(jiti@1.21.7))(typescript@5.7.2)
      debug: 4.3.7
      eslint: 9.16.0(jiti@1.21.7)
      ts-api-utils: 1.4.3(typescript@5.7.2)
    optionalDependencies:
      typescript: 5.7.2
    transitivePeerDependencies:
      - supports-color

  '@typescript-eslint/types@8.17.0': {}

  '@typescript-eslint/typescript-estree@8.17.0(typescript@5.7.2)':
    dependencies:
      '@typescript-eslint/types': 8.17.0
      '@typescript-eslint/visitor-keys': 8.17.0
      debug: 4.3.7
      fast-glob: 3.3.2
      is-glob: 4.0.3
      minimatch: 9.0.5
      semver: 7.6.3
      ts-api-utils: 1.4.3(typescript@5.7.2)
    optionalDependencies:
      typescript: 5.7.2
    transitivePeerDependencies:
      - supports-color

  '@typescript-eslint/utils@8.17.0(eslint@9.16.0(jiti@1.21.7))(typescript@5.7.2)':
    dependencies:
      '@eslint-community/eslint-utils': 4.4.1(eslint@9.16.0(jiti@1.21.7))
      '@typescript-eslint/scope-manager': 8.17.0
      '@typescript-eslint/types': 8.17.0
      '@typescript-eslint/typescript-estree': 8.17.0(typescript@5.7.2)
      eslint: 9.16.0(jiti@1.21.7)
    optionalDependencies:
      typescript: 5.7.2
    transitivePeerDependencies:
      - supports-color

  '@typescript-eslint/visitor-keys@8.17.0':
    dependencies:
      '@typescript-eslint/types': 8.17.0
      eslint-visitor-keys: 4.2.0

  '@uiw/codemirror-theme-vscode@4.23.6(@codemirror/language@6.10.6)(@codemirror/state@6.4.1)(@codemirror/view@6.35.0)':
    dependencies:
      '@uiw/codemirror-themes': 4.23.6(@codemirror/language@6.10.6)(@codemirror/state@6.4.1)(@codemirror/view@6.35.0)
    transitivePeerDependencies:
      - '@codemirror/language'
      - '@codemirror/state'
      - '@codemirror/view'

  '@uiw/codemirror-themes@4.23.6(@codemirror/language@6.10.6)(@codemirror/state@6.4.1)(@codemirror/view@6.35.0)':
    dependencies:
      '@codemirror/language': 6.10.6
      '@codemirror/state': 6.4.1
      '@codemirror/view': 6.35.0

  '@ungap/structured-clone@1.2.0': {}

  '@unocss/astro@0.61.9(rollup@4.28.0)(vite@5.4.11(@types/node@22.10.10)(sass-embedded@1.81.0))':
    dependencies:
      '@unocss/core': 0.61.9
      '@unocss/reset': 0.61.9
      '@unocss/vite': 0.61.9(rollup@4.28.0)(vite@5.4.11(@types/node@22.10.10)(sass-embedded@1.81.0))
    optionalDependencies:
      vite: 5.4.11(@types/node@22.10.10)(sass-embedded@1.81.0)
    transitivePeerDependencies:
      - rollup
      - supports-color

  '@unocss/cli@0.61.9(rollup@4.28.0)':
    dependencies:
      '@ampproject/remapping': 2.3.0
      '@rollup/pluginutils': 5.1.3(rollup@4.28.0)
      '@unocss/config': 0.61.9
      '@unocss/core': 0.61.9
      '@unocss/preset-uno': 0.61.9
      cac: 6.7.14
      chokidar: 3.6.0
      colorette: 2.0.20
      consola: 3.2.3
      fast-glob: 3.3.2
      magic-string: 0.30.14
      pathe: 1.1.2
      perfect-debounce: 1.0.0
    transitivePeerDependencies:
      - rollup
      - supports-color

  '@unocss/config@0.61.9':
    dependencies:
      '@unocss/core': 0.61.9
      unconfig: 0.5.5
    transitivePeerDependencies:
      - supports-color

  '@unocss/core@0.61.9': {}

  '@unocss/extractor-arbitrary-variants@0.61.9':
    dependencies:
      '@unocss/core': 0.61.9

  '@unocss/inspector@0.61.9':
    dependencies:
      '@unocss/core': 0.61.9
      '@unocss/rule-utils': 0.61.9
      gzip-size: 6.0.0
      sirv: 2.0.4

  '@unocss/postcss@0.61.9(postcss@8.5.1)':
    dependencies:
      '@unocss/config': 0.61.9
      '@unocss/core': 0.61.9
      '@unocss/rule-utils': 0.61.9
      css-tree: 2.3.1
      fast-glob: 3.3.2
      magic-string: 0.30.14
      postcss: 8.5.1
    transitivePeerDependencies:
      - supports-color

  '@unocss/preset-attributify@0.61.9':
    dependencies:
      '@unocss/core': 0.61.9

  '@unocss/preset-icons@0.61.9':
    dependencies:
      '@iconify/utils': 2.1.33
      '@unocss/core': 0.61.9
      ofetch: 1.4.1
    transitivePeerDependencies:
      - supports-color

  '@unocss/preset-mini@0.61.9':
    dependencies:
      '@unocss/core': 0.61.9
      '@unocss/extractor-arbitrary-variants': 0.61.9
      '@unocss/rule-utils': 0.61.9

  '@unocss/preset-tagify@0.61.9':
    dependencies:
      '@unocss/core': 0.61.9

  '@unocss/preset-typography@0.61.9':
    dependencies:
      '@unocss/core': 0.61.9
      '@unocss/preset-mini': 0.61.9

  '@unocss/preset-uno@0.61.9':
    dependencies:
      '@unocss/core': 0.61.9
      '@unocss/preset-mini': 0.61.9
      '@unocss/preset-wind': 0.61.9
      '@unocss/rule-utils': 0.61.9

  '@unocss/preset-web-fonts@0.61.9':
    dependencies:
      '@unocss/core': 0.61.9
      ofetch: 1.4.1

  '@unocss/preset-wind@0.61.9':
    dependencies:
      '@unocss/core': 0.61.9
      '@unocss/preset-mini': 0.61.9
      '@unocss/rule-utils': 0.61.9

  '@unocss/reset@0.61.9': {}

  '@unocss/rule-utils@0.61.9':
    dependencies:
      '@unocss/core': 0.61.9
      magic-string: 0.30.14

  '@unocss/scope@0.61.9': {}

  '@unocss/transformer-attributify-jsx-babel@0.61.9':
    dependencies:
      '@babel/core': 7.26.0
      '@babel/plugin-syntax-jsx': 7.25.9(@babel/core@7.26.0)
      '@babel/preset-typescript': 7.26.0(@babel/core@7.26.0)
      '@unocss/core': 0.61.9
    transitivePeerDependencies:
      - supports-color

  '@unocss/transformer-attributify-jsx@0.61.9':
    dependencies:
      '@unocss/core': 0.61.9

  '@unocss/transformer-compile-class@0.61.9':
    dependencies:
      '@unocss/core': 0.61.9

  '@unocss/transformer-directives@0.61.9':
    dependencies:
      '@unocss/core': 0.61.9
      '@unocss/rule-utils': 0.61.9
      css-tree: 2.3.1

  '@unocss/transformer-variant-group@0.61.9':
    dependencies:
      '@unocss/core': 0.61.9

  '@unocss/vite@0.61.9(rollup@4.28.0)(vite@5.4.11(@types/node@22.10.10)(sass-embedded@1.81.0))':
    dependencies:
      '@ampproject/remapping': 2.3.0
      '@rollup/pluginutils': 5.1.3(rollup@4.28.0)
      '@unocss/config': 0.61.9
      '@unocss/core': 0.61.9
      '@unocss/inspector': 0.61.9
      '@unocss/scope': 0.61.9
      '@unocss/transformer-directives': 0.61.9
      chokidar: 3.6.0
      fast-glob: 3.3.2
      magic-string: 0.30.14
      vite: 5.4.11(@types/node@22.10.10)(sass-embedded@1.81.0)
    transitivePeerDependencies:
      - rollup
      - supports-color

  '@vanilla-extract/babel-plugin-debug-ids@1.2.0':
    dependencies:
      '@babel/core': 7.26.0
    transitivePeerDependencies:
      - supports-color

  '@vanilla-extract/css@1.17.0':
    dependencies:
      '@emotion/hash': 0.9.2
      '@vanilla-extract/private': 1.0.6
      css-what: 6.1.0
      cssesc: 3.0.0
      csstype: 3.1.3
      dedent: 1.5.3
      deep-object-diff: 1.1.9
      deepmerge: 4.3.1
      lru-cache: 10.4.3
      media-query-parser: 2.0.2
      modern-ahocorasick: 1.1.0
      picocolors: 1.1.1
    transitivePeerDependencies:
      - babel-plugin-macros

  '@vanilla-extract/integration@6.5.0(@types/node@22.10.10)(sass-embedded@1.81.0)':
    dependencies:
      '@babel/core': 7.26.0
      '@babel/plugin-syntax-typescript': 7.25.9(@babel/core@7.26.0)
      '@vanilla-extract/babel-plugin-debug-ids': 1.2.0
      '@vanilla-extract/css': 1.17.0
      esbuild: 0.17.19
      eval: 0.1.8
      find-up: 5.0.0
      javascript-stringify: 2.1.0
      lodash: 4.17.21
      mlly: 1.7.4
      outdent: 0.8.0
      vite: 5.4.11(@types/node@22.10.10)(sass-embedded@1.81.0)
      vite-node: 1.6.0(@types/node@22.10.10)(sass-embedded@1.81.0)
    transitivePeerDependencies:
      - '@types/node'
      - babel-plugin-macros
      - less
      - lightningcss
      - sass
      - sass-embedded
      - stylus
      - sugarss
      - supports-color
      - terser

  '@vanilla-extract/private@1.0.6': {}

  '@vitest/expect@2.1.8':
    dependencies:
      '@vitest/spy': 2.1.8
      '@vitest/utils': 2.1.8
      chai: 5.1.2
      tinyrainbow: 1.2.0

  '@vitest/mocker@2.1.8(vite@5.4.11(@types/node@22.10.10)(sass-embedded@1.81.0))':
    dependencies:
      '@vitest/spy': 2.1.8
      estree-walker: 3.0.3
      magic-string: 0.30.14
    optionalDependencies:
      vite: 5.4.11(@types/node@22.10.10)(sass-embedded@1.81.0)

  '@vitest/pretty-format@2.1.8':
    dependencies:
      tinyrainbow: 1.2.0

  '@vitest/runner@2.1.8':
    dependencies:
      '@vitest/utils': 2.1.8
      pathe: 1.1.2

  '@vitest/snapshot@2.1.8':
    dependencies:
      '@vitest/pretty-format': 2.1.8
      magic-string: 0.30.14
      pathe: 1.1.2

  '@vitest/spy@2.1.8':
    dependencies:
      tinyspy: 3.0.2

  '@vitest/utils@2.1.8':
    dependencies:
      '@vitest/pretty-format': 2.1.8
      loupe: 3.1.2
      tinyrainbow: 1.2.0

  '@web3-storage/multipart-parser@1.0.0': {}

  '@webcontainer/api@1.3.0-internal.10': {}

  '@xterm/addon-fit@0.10.0(@xterm/xterm@5.5.0)':
    dependencies:
      '@xterm/xterm': 5.5.0

  '@xterm/addon-web-links@0.11.0(@xterm/xterm@5.5.0)':
    dependencies:
      '@xterm/xterm': 5.5.0

  '@xterm/xterm@5.5.0': {}

  '@zxing/text-encoding@0.9.0':
    optional: true

  abort-controller@3.0.0:
    dependencies:
      event-target-shim: 5.0.1

  accepts@1.3.8:
    dependencies:
      mime-types: 2.1.35
      negotiator: 0.6.3

  acorn-jsx@5.3.2(acorn@8.14.0):
    dependencies:
      acorn: 8.14.0

  acorn-walk@8.3.4:
    dependencies:
      acorn: 8.14.0

  acorn@8.14.0: {}

  aggregate-error@3.1.0:
    dependencies:
      clean-stack: 2.2.0
      indent-string: 4.0.0

  ai@4.1.2(react@18.3.1)(zod@3.24.1):
    dependencies:
      '@ai-sdk/provider': 1.0.6
      '@ai-sdk/provider-utils': 2.1.2(zod@3.24.1)
      '@ai-sdk/react': 1.1.2(react@18.3.1)(zod@3.24.1)
      '@ai-sdk/ui-utils': 1.1.2(zod@3.24.1)
      '@opentelemetry/api': 1.9.0
      jsondiffpatch: 0.6.0
    optionalDependencies:
      react: 18.3.1
      zod: 3.24.1

  ajv@6.12.6:
    dependencies:
      fast-deep-equal: 3.1.3
      fast-json-stable-stringify: 2.1.0
      json-schema-traverse: 0.4.1
      uri-js: 4.4.1

  ansi-regex@5.0.1: {}

  ansi-regex@6.1.0: {}

  ansi-styles@4.3.0:
    dependencies:
      color-convert: 2.0.1

  ansi-styles@6.2.1: {}

  anymatch@3.1.3:
    dependencies:
      normalize-path: 3.0.0
      picomatch: 2.3.1

  arg@5.0.2: {}

  argparse@2.0.1: {}

  aria-hidden@1.2.4:
    dependencies:
      tslib: 2.8.1

  array-flatten@1.1.1: {}

  as-table@1.0.55:
    dependencies:
      printable-characters: 1.0.42

  asn1.js@4.10.1:
    dependencies:
      bn.js: 4.12.1
      inherits: 2.0.4
      minimalistic-assert: 1.0.1

  assert@2.1.0:
    dependencies:
      call-bind: 1.0.7
      is-nan: 1.3.2
      object-is: 1.1.6
      object.assign: 4.1.5
      util: 0.12.5

  assertion-error@2.0.1: {}

  astring@1.9.0: {}

  async-lock@1.4.1: {}

  available-typed-arrays@1.0.7:
    dependencies:
      possible-typed-array-names: 1.0.0

  bail@2.0.2: {}

  balanced-match@1.0.2: {}

  base64-js@1.5.1: {}

  before-after-hook@3.0.2: {}

  binary-extensions@2.3.0: {}

  binaryextensions@6.11.0:
    dependencies:
      editions: 6.21.0

  bl@4.1.0:
    dependencies:
      buffer: 5.7.1
      inherits: 2.0.4
      readable-stream: 3.6.2

  blake3-wasm@2.1.5: {}

  bn.js@4.12.1: {}

  bn.js@5.2.1: {}

  body-parser@1.20.3:
    dependencies:
      bytes: 3.1.2
      content-type: 1.0.5
      debug: 2.6.9
      depd: 2.0.0
      destroy: 1.2.0
      http-errors: 2.0.0
      iconv-lite: 0.4.24
      on-finished: 2.4.1
      qs: 6.13.0
      raw-body: 2.5.2
      type-is: 1.6.18
      unpipe: 1.0.0
    transitivePeerDependencies:
      - supports-color

  bowser@2.11.0: {}

  brace-expansion@1.1.11:
    dependencies:
      balanced-match: 1.0.2
      concat-map: 0.0.1

  brace-expansion@2.0.1:
    dependencies:
      balanced-match: 1.0.2

  braces@3.0.3:
    dependencies:
      fill-range: 7.1.1

  brorand@1.1.0: {}

  browser-resolve@2.0.0:
    dependencies:
      resolve: 1.22.8

  browserify-aes@1.2.0:
    dependencies:
      buffer-xor: 1.0.3
      cipher-base: 1.0.6
      create-hash: 1.2.0
      evp_bytestokey: 1.0.3
      inherits: 2.0.4
      safe-buffer: 5.2.1

  browserify-cipher@1.0.1:
    dependencies:
      browserify-aes: 1.2.0
      browserify-des: 1.0.2
      evp_bytestokey: 1.0.3

  browserify-des@1.0.2:
    dependencies:
      cipher-base: 1.0.6
      des.js: 1.1.0
      inherits: 2.0.4
      safe-buffer: 5.2.1

  browserify-rsa@4.1.1:
    dependencies:
      bn.js: 5.2.1
      randombytes: 2.1.0
      safe-buffer: 5.2.1

  browserify-sign@4.2.3:
    dependencies:
      bn.js: 5.2.1
      browserify-rsa: 4.1.1
      create-hash: 1.2.0
      create-hmac: 1.1.7
      elliptic: 6.6.1
      hash-base: 3.0.5
      inherits: 2.0.4
      parse-asn1: 5.1.7
      readable-stream: 2.3.8
      safe-buffer: 5.2.1

  browserify-zlib@0.1.4:
    dependencies:
      pako: 0.2.9

  browserify-zlib@0.2.0:
    dependencies:
      pako: 1.0.11

  browserslist@4.24.2:
    dependencies:
      caniuse-lite: 1.0.30001685
      electron-to-chromium: 1.5.68
      node-releases: 2.0.18
      update-browserslist-db: 1.1.1(browserslist@4.24.2)

  buffer-builder@0.2.0: {}

  buffer-from@1.1.2: {}

  buffer-xor@1.0.3: {}

  buffer@5.7.1:
    dependencies:
      base64-js: 1.5.1
      ieee754: 1.2.1

  builtin-status-codes@3.0.0: {}

  bundle-require@5.0.0(esbuild@0.23.1):
    dependencies:
      esbuild: 0.23.1
      load-tsconfig: 0.2.5

  busboy@1.6.0:
    dependencies:
      streamsearch: 1.1.0

  bytes@3.1.2: {}

  cac@6.7.14: {}

  cacache@17.1.4:
    dependencies:
      '@npmcli/fs': 3.1.1
      fs-minipass: 3.0.3
      glob: 10.4.5
      lru-cache: 7.18.3
      minipass: 7.1.2
      minipass-collect: 1.0.2
      minipass-flush: 1.0.5
      minipass-pipeline: 1.2.4
      p-map: 4.0.0
      ssri: 10.0.6
      tar: 6.2.1
      unique-filename: 3.0.0

  call-bind-apply-helpers@1.0.1:
    dependencies:
      es-errors: 1.3.0
      function-bind: 1.1.2

  call-bind@1.0.7:
    dependencies:
      es-define-property: 1.0.0
      es-errors: 1.3.0
      function-bind: 1.1.2
      get-intrinsic: 1.2.4
      set-function-length: 1.2.2

  call-bound@1.0.3:
    dependencies:
      call-bind-apply-helpers: 1.0.1
      get-intrinsic: 1.2.7

  callsites@3.1.0: {}

  caniuse-lite@1.0.30001685: {}

  capnp-ts@0.7.0:
    dependencies:
      debug: 4.3.7
      tslib: 2.8.1
    transitivePeerDependencies:
      - supports-color

  ccount@2.0.1: {}

  chai@5.1.2:
    dependencies:
      assertion-error: 2.0.1
      check-error: 2.1.1
      deep-eql: 5.0.2
      loupe: 3.1.2
      pathval: 2.0.0

  chalk@4.1.2:
    dependencies:
      ansi-styles: 4.3.0
      supports-color: 7.2.0

  chalk@5.4.1: {}

  character-entities-html4@2.1.0: {}

  character-entities-legacy@3.0.0: {}

  character-entities@2.0.2: {}

  character-reference-invalid@2.0.1: {}

  chart.js@4.4.7:
    dependencies:
      '@kurkle/color': 0.3.4

  check-error@2.1.1: {}

  chokidar@3.6.0:
    dependencies:
      anymatch: 3.1.3
      braces: 3.0.3
      glob-parent: 5.1.2
      is-binary-path: 2.1.0
      is-glob: 4.0.3
      normalize-path: 3.0.0
      readdirp: 3.6.0
    optionalDependencies:
      fsevents: 2.3.3

  chokidar@4.0.1:
    dependencies:
      readdirp: 4.0.2

  chownr@1.1.4: {}

  chownr@2.0.0: {}

  ci-info@3.9.0: {}

  cipher-base@1.0.6:
    dependencies:
      inherits: 2.0.4
      safe-buffer: 5.2.1

  class-variance-authority@0.7.1:
    dependencies:
      clsx: 2.1.1

  clean-git-ref@2.0.1: {}

  clean-stack@2.2.0: {}

  cli-cursor@3.1.0:
    dependencies:
      restore-cursor: 3.1.0

  cli-spinners@2.9.2: {}

  client-only@0.0.1: {}

  clone@1.0.4: {}

  clsx@2.1.1: {}

  color-convert@2.0.1:
    dependencies:
      color-name: 1.1.4

  color-name@1.1.4: {}

  color-string@1.9.1:
    dependencies:
      color-name: 1.1.4
      simple-swizzle: 0.2.2
    optional: true

  color@4.2.3:
    dependencies:
      color-convert: 2.0.1
      color-string: 1.9.1
    optional: true

  colorette@2.0.20: {}

  colorjs.io@0.5.2: {}

  comma-separated-tokens@2.0.3: {}

  common-tags@1.8.2: {}

  concat-map@0.0.1: {}

  confbox@0.1.8: {}

  consola@3.2.3: {}

  console-browserify@1.2.0: {}

  constants-browserify@1.0.0: {}

  content-disposition@0.5.4:
    dependencies:
      safe-buffer: 5.2.1

  content-type@1.0.5: {}

  convert-source-map@2.0.0: {}

  cookie-signature@1.0.6: {}

  cookie-signature@1.2.2: {}

  cookie@0.6.0: {}

  cookie@0.7.1: {}

  cookie@0.7.2: {}

  core-util-is@1.0.3: {}

  crc-32@1.2.2: {}

  create-ecdh@4.0.4:
    dependencies:
      bn.js: 4.12.1
      elliptic: 6.6.1

  create-hash@1.2.0:
    dependencies:
      cipher-base: 1.0.6
      inherits: 2.0.4
      md5.js: 1.3.5
      ripemd160: 2.0.2
      sha.js: 2.4.11

  create-hmac@1.1.7:
    dependencies:
      cipher-base: 1.0.6
      create-hash: 1.2.0
      inherits: 2.0.4
      ripemd160: 2.0.2
      safe-buffer: 5.2.1
      sha.js: 2.4.11

  create-require@1.1.1: {}

  crelt@1.0.6: {}

  cross-spawn@7.0.6:
    dependencies:
      path-key: 3.1.1
      shebang-command: 2.0.0
      which: 2.0.2

  crypto-browserify@3.12.1:
    dependencies:
      browserify-cipher: 1.0.1
      browserify-sign: 4.2.3
      create-ecdh: 4.0.4
      create-hash: 1.2.0
      create-hmac: 1.1.7
      diffie-hellman: 5.0.3
      hash-base: 3.0.5
      inherits: 2.0.4
      pbkdf2: 3.1.2
      public-encrypt: 4.0.3
      randombytes: 2.1.0
      randomfill: 1.0.4

  css-tree@2.3.1:
    dependencies:
      mdn-data: 2.0.30
      source-map-js: 1.2.1

  css-what@6.1.0: {}

  cssesc@3.0.0: {}

  csstype@3.1.3: {}

  data-uri-to-buffer@2.0.2: {}

  data-uri-to-buffer@3.0.1: {}

  data-uri-to-buffer@4.0.1: {}

  date-fns@3.6.0: {}

  date-fns@4.1.0: {}

  debug@2.6.9:
    dependencies:
      ms: 2.0.0

  debug@4.3.7:
    dependencies:
      ms: 2.1.3

  debug@4.4.0:
    dependencies:
      ms: 2.1.3

  decode-named-character-reference@1.0.2:
    dependencies:
      character-entities: 2.0.2

  decompress-response@6.0.0:
    dependencies:
      mimic-response: 3.1.0

  dedent@1.5.3: {}

  deep-eql@5.0.2: {}

  deep-is@0.1.4: {}

  deep-object-diff@1.1.9: {}

  deepmerge@4.3.1: {}

  defaults@1.0.4:
    dependencies:
      clone: 1.0.4

  define-data-property@1.1.4:
    dependencies:
      es-define-property: 1.0.0
      es-errors: 1.3.0
      gopd: 1.1.0

  define-properties@1.2.1:
    dependencies:
      define-data-property: 1.1.4
      has-property-descriptors: 1.0.2
      object-keys: 1.1.1

  defu@6.1.4: {}

  depd@2.0.0: {}

  dequal@2.0.3: {}

  des.js@1.1.0:
    dependencies:
      inherits: 2.0.4
      minimalistic-assert: 1.0.1

  destr@2.0.3: {}

  destroy@1.2.0: {}

  detect-libc@2.0.3:
    optional: true

  detect-node-es@1.1.0: {}

  devlop@1.1.0:
    dependencies:
      dequal: 2.0.3

  diff-match-patch@1.0.5: {}

  diff3@0.0.3: {}

  diff@5.2.0: {}

  diffie-hellman@5.0.3:
    dependencies:
      bn.js: 4.12.1
      miller-rabin: 4.0.1
      randombytes: 2.1.0

  dnd-core@16.0.1:
    dependencies:
      '@react-dnd/asap': 5.0.2
      '@react-dnd/invariant': 4.0.2
      redux: 4.2.1

  domain-browser@4.22.0: {}

  dotenv@16.4.7: {}

  dunder-proto@1.0.1:
    dependencies:
      call-bind-apply-helpers: 1.0.1
      es-errors: 1.3.0
      gopd: 1.2.0

  duplexer@0.1.2: {}

  duplexify@3.7.1:
    dependencies:
      end-of-stream: 1.4.4
      inherits: 2.0.4
      readable-stream: 2.3.8
      stream-shift: 1.0.3

  eastasianwidth@0.2.0: {}

  editions@6.21.0:
    dependencies:
      version-range: 4.14.0

  ee-first@1.1.1: {}

  electron-to-chromium@1.5.68: {}

  elliptic@6.6.1:
    dependencies:
      bn.js: 4.12.1
      brorand: 1.1.0
      hash.js: 1.1.7
      hmac-drbg: 1.0.1
      inherits: 2.0.4
      minimalistic-assert: 1.0.1
      minimalistic-crypto-utils: 1.0.1

  emoji-regex-xs@1.0.0: {}

  emoji-regex@8.0.0: {}

  emoji-regex@9.2.2: {}

  encodeurl@1.0.2: {}

  encodeurl@2.0.0: {}

  end-of-stream@1.4.4:
    dependencies:
      once: 1.4.0

  entities@4.5.0: {}

  err-code@2.0.3: {}

  es-define-property@1.0.0:
    dependencies:
      get-intrinsic: 1.2.4

  es-define-property@1.0.1: {}

  es-errors@1.3.0: {}

  es-module-lexer@1.5.4: {}

  es-module-lexer@1.6.0: {}

  es-object-atoms@1.1.1:
    dependencies:
      es-errors: 1.3.0

  esbuild-plugins-node-modules-polyfill@1.6.8(esbuild@0.17.6):
    dependencies:
      '@jspm/core': 2.0.1
      esbuild: 0.17.6
      local-pkg: 0.5.1
      resolve.exports: 2.0.3

  esbuild@0.17.19:
    optionalDependencies:
      '@esbuild/android-arm': 0.17.19
      '@esbuild/android-arm64': 0.17.19
      '@esbuild/android-x64': 0.17.19
      '@esbuild/darwin-arm64': 0.17.19
      '@esbuild/darwin-x64': 0.17.19
      '@esbuild/freebsd-arm64': 0.17.19
      '@esbuild/freebsd-x64': 0.17.19
      '@esbuild/linux-arm': 0.17.19
      '@esbuild/linux-arm64': 0.17.19
      '@esbuild/linux-ia32': 0.17.19
      '@esbuild/linux-loong64': 0.17.19
      '@esbuild/linux-mips64el': 0.17.19
      '@esbuild/linux-ppc64': 0.17.19
      '@esbuild/linux-riscv64': 0.17.19
      '@esbuild/linux-s390x': 0.17.19
      '@esbuild/linux-x64': 0.17.19
      '@esbuild/netbsd-x64': 0.17.19
      '@esbuild/openbsd-x64': 0.17.19
      '@esbuild/sunos-x64': 0.17.19
      '@esbuild/win32-arm64': 0.17.19
      '@esbuild/win32-ia32': 0.17.19
      '@esbuild/win32-x64': 0.17.19

  esbuild@0.17.6:
    optionalDependencies:
      '@esbuild/android-arm': 0.17.6
      '@esbuild/android-arm64': 0.17.6
      '@esbuild/android-x64': 0.17.6
      '@esbuild/darwin-arm64': 0.17.6
      '@esbuild/darwin-x64': 0.17.6
      '@esbuild/freebsd-arm64': 0.17.6
      '@esbuild/freebsd-x64': 0.17.6
      '@esbuild/linux-arm': 0.17.6
      '@esbuild/linux-arm64': 0.17.6
      '@esbuild/linux-ia32': 0.17.6
      '@esbuild/linux-loong64': 0.17.6
      '@esbuild/linux-mips64el': 0.17.6
      '@esbuild/linux-ppc64': 0.17.6
      '@esbuild/linux-riscv64': 0.17.6
      '@esbuild/linux-s390x': 0.17.6
      '@esbuild/linux-x64': 0.17.6
      '@esbuild/netbsd-x64': 0.17.6
      '@esbuild/openbsd-x64': 0.17.6
      '@esbuild/sunos-x64': 0.17.6
      '@esbuild/win32-arm64': 0.17.6
      '@esbuild/win32-ia32': 0.17.6
      '@esbuild/win32-x64': 0.17.6

  esbuild@0.21.5:
    optionalDependencies:
      '@esbuild/aix-ppc64': 0.21.5
      '@esbuild/android-arm': 0.21.5
      '@esbuild/android-arm64': 0.21.5
      '@esbuild/android-x64': 0.21.5
      '@esbuild/darwin-arm64': 0.21.5
      '@esbuild/darwin-x64': 0.21.5
      '@esbuild/freebsd-arm64': 0.21.5
      '@esbuild/freebsd-x64': 0.21.5
      '@esbuild/linux-arm': 0.21.5
      '@esbuild/linux-arm64': 0.21.5
      '@esbuild/linux-ia32': 0.21.5
      '@esbuild/linux-loong64': 0.21.5
      '@esbuild/linux-mips64el': 0.21.5
      '@esbuild/linux-ppc64': 0.21.5
      '@esbuild/linux-riscv64': 0.21.5
      '@esbuild/linux-s390x': 0.21.5
      '@esbuild/linux-x64': 0.21.5
      '@esbuild/netbsd-x64': 0.21.5
      '@esbuild/openbsd-x64': 0.21.5
      '@esbuild/sunos-x64': 0.21.5
      '@esbuild/win32-arm64': 0.21.5
      '@esbuild/win32-ia32': 0.21.5
      '@esbuild/win32-x64': 0.21.5

  esbuild@0.23.1:
    optionalDependencies:
      '@esbuild/aix-ppc64': 0.23.1
      '@esbuild/android-arm': 0.23.1
      '@esbuild/android-arm64': 0.23.1
      '@esbuild/android-x64': 0.23.1
      '@esbuild/darwin-arm64': 0.23.1
      '@esbuild/darwin-x64': 0.23.1
      '@esbuild/freebsd-arm64': 0.23.1
      '@esbuild/freebsd-x64': 0.23.1
      '@esbuild/linux-arm': 0.23.1
      '@esbuild/linux-arm64': 0.23.1
      '@esbuild/linux-ia32': 0.23.1
      '@esbuild/linux-loong64': 0.23.1
      '@esbuild/linux-mips64el': 0.23.1
      '@esbuild/linux-ppc64': 0.23.1
      '@esbuild/linux-riscv64': 0.23.1
      '@esbuild/linux-s390x': 0.23.1
      '@esbuild/linux-x64': 0.23.1
      '@esbuild/netbsd-x64': 0.23.1
      '@esbuild/openbsd-arm64': 0.23.1
      '@esbuild/openbsd-x64': 0.23.1
      '@esbuild/sunos-x64': 0.23.1
      '@esbuild/win32-arm64': 0.23.1
      '@esbuild/win32-ia32': 0.23.1
      '@esbuild/win32-x64': 0.23.1

  escalade@3.2.0: {}

  escape-html@1.0.3: {}

  escape-string-regexp@4.0.0: {}

  escape-string-regexp@5.0.0: {}

  eslint-compat-utils@0.6.4(eslint@9.16.0(jiti@1.21.7)):
    dependencies:
      eslint: 9.16.0(jiti@1.21.7)
      semver: 7.6.3

  eslint-config-prettier@9.1.0(eslint@9.16.0(jiti@1.21.7)):
    dependencies:
      eslint: 9.16.0(jiti@1.21.7)

  eslint-json-compat-utils@0.2.1(eslint@9.16.0(jiti@1.21.7))(jsonc-eslint-parser@2.4.0):
    dependencies:
      eslint: 9.16.0(jiti@1.21.7)
      esquery: 1.6.0
      jsonc-eslint-parser: 2.4.0

  eslint-plugin-jsonc@2.18.2(eslint@9.16.0(jiti@1.21.7)):
    dependencies:
      '@eslint-community/eslint-utils': 4.4.1(eslint@9.16.0(jiti@1.21.7))
      eslint: 9.16.0(jiti@1.21.7)
      eslint-compat-utils: 0.6.4(eslint@9.16.0(jiti@1.21.7))
      eslint-json-compat-utils: 0.2.1(eslint@9.16.0(jiti@1.21.7))(jsonc-eslint-parser@2.4.0)
      espree: 9.6.1
      graphemer: 1.4.0
      jsonc-eslint-parser: 2.4.0
      natural-compare: 1.4.0
      synckit: 0.6.2
    transitivePeerDependencies:
      - '@eslint/json'

  eslint-plugin-prettier@5.2.1(@types/eslint@8.56.10)(eslint-config-prettier@9.1.0(eslint@9.16.0(jiti@1.21.7)))(eslint@9.16.0(jiti@1.21.7))(prettier@3.4.1):
    dependencies:
      eslint: 9.16.0(jiti@1.21.7)
      prettier: 3.4.1
      prettier-linter-helpers: 1.0.0
      synckit: 0.9.2
    optionalDependencies:
      '@types/eslint': 8.56.10
      eslint-config-prettier: 9.1.0(eslint@9.16.0(jiti@1.21.7))

  eslint-scope@8.2.0:
    dependencies:
      esrecurse: 4.3.0
      estraverse: 5.3.0

  eslint-visitor-keys@3.4.3: {}

  eslint-visitor-keys@4.2.0: {}

  eslint@9.16.0(jiti@1.21.7):
    dependencies:
      '@eslint-community/eslint-utils': 4.4.1(eslint@9.16.0(jiti@1.21.7))
      '@eslint-community/regexpp': 4.12.1
      '@eslint/config-array': 0.19.0
      '@eslint/core': 0.9.0
      '@eslint/eslintrc': 3.2.0
      '@eslint/js': 9.16.0
      '@eslint/plugin-kit': 0.2.3
      '@humanfs/node': 0.16.6
      '@humanwhocodes/module-importer': 1.0.1
      '@humanwhocodes/retry': 0.4.1
      '@types/estree': 1.0.6
      '@types/json-schema': 7.0.15
      ajv: 6.12.6
      chalk: 4.1.2
      cross-spawn: 7.0.6
      debug: 4.3.7
      escape-string-regexp: 4.0.0
      eslint-scope: 8.2.0
      eslint-visitor-keys: 4.2.0
      espree: 10.3.0
      esquery: 1.6.0
      esutils: 2.0.3
      fast-deep-equal: 3.1.3
      file-entry-cache: 8.0.0
      find-up: 5.0.0
      glob-parent: 6.0.2
      ignore: 5.3.2
      imurmurhash: 0.1.4
      is-glob: 4.0.3
      json-stable-stringify-without-jsonify: 1.0.1
      lodash.merge: 4.6.2
      minimatch: 3.1.2
      natural-compare: 1.4.0
      optionator: 0.9.4
    optionalDependencies:
      jiti: 1.21.7
    transitivePeerDependencies:
      - supports-color

  espree@10.3.0:
    dependencies:
      acorn: 8.14.0
      acorn-jsx: 5.3.2(acorn@8.14.0)
      eslint-visitor-keys: 4.2.0

  espree@9.6.1:
    dependencies:
      acorn: 8.14.0
      acorn-jsx: 5.3.2(acorn@8.14.0)
      eslint-visitor-keys: 3.4.3

  esquery@1.6.0:
    dependencies:
      estraverse: 5.3.0

  esrecurse@4.3.0:
    dependencies:
      estraverse: 5.3.0

  estraverse@5.3.0: {}

  estree-util-attach-comments@2.1.1:
    dependencies:
      '@types/estree': 1.0.6

  estree-util-build-jsx@2.2.2:
    dependencies:
      '@types/estree-jsx': 1.0.5
      estree-util-is-identifier-name: 2.1.0
      estree-walker: 3.0.3

  estree-util-is-identifier-name@1.1.0: {}

  estree-util-is-identifier-name@2.1.0: {}

  estree-util-is-identifier-name@3.0.0: {}

  estree-util-to-js@1.2.0:
    dependencies:
      '@types/estree-jsx': 1.0.5
      astring: 1.9.0
      source-map: 0.7.4

  estree-util-value-to-estree@1.3.0:
    dependencies:
      is-plain-obj: 3.0.0

  estree-util-visit@1.2.1:
    dependencies:
      '@types/estree-jsx': 1.0.5
      '@types/unist': 2.0.11

  estree-walker@0.6.1: {}

  estree-walker@2.0.2: {}

  estree-walker@3.0.3:
    dependencies:
      '@types/estree': 1.0.6

  esutils@2.0.3: {}

  etag@1.8.1: {}

  eval@0.1.8:
    dependencies:
      '@types/node': 22.10.10
      require-like: 0.1.2

  event-target-shim@5.0.1: {}

  events@3.3.0: {}

  eventsource-parser@1.1.2: {}

  eventsource-parser@3.0.0: {}

  evp_bytestokey@1.0.3:
    dependencies:
      md5.js: 1.3.5
      safe-buffer: 5.2.1

  execa@5.1.1:
    dependencies:
      cross-spawn: 7.0.6
      get-stream: 6.0.1
      human-signals: 2.1.0
      is-stream: 2.0.1
      merge-stream: 2.0.0
      npm-run-path: 4.0.1
      onetime: 5.1.2
      signal-exit: 3.0.7
      strip-final-newline: 2.0.0

  exit-hook@2.2.1: {}

  expect-type@1.1.0: {}

  express@4.21.2:
    dependencies:
      accepts: 1.3.8
      array-flatten: 1.1.1
      body-parser: 1.20.3
      content-disposition: 0.5.4
      content-type: 1.0.5
      cookie: 0.7.1
      cookie-signature: 1.0.6
      debug: 2.6.9
      depd: 2.0.0
      encodeurl: 2.0.0
      escape-html: 1.0.3
      etag: 1.8.1
      finalhandler: 1.3.1
      fresh: 0.5.2
      http-errors: 2.0.0
      merge-descriptors: 1.0.3
      methods: 1.1.2
      on-finished: 2.4.1
      parseurl: 1.3.3
      path-to-regexp: 0.1.12
      proxy-addr: 2.0.7
      qs: 6.13.0
      range-parser: 1.2.1
      safe-buffer: 5.2.1
      send: 0.19.0
      serve-static: 1.16.2
      setprototypeof: 1.2.0
      statuses: 2.0.1
      type-is: 1.6.18
      utils-merge: 1.0.1
      vary: 1.1.2
    transitivePeerDependencies:
      - supports-color

  extend@3.0.2: {}

  fast-deep-equal@3.1.3: {}

  fast-diff@1.3.0: {}

  fast-glob@3.3.2:
    dependencies:
      '@nodelib/fs.stat': 2.0.5
      '@nodelib/fs.walk': 1.2.8
      glob-parent: 5.1.2
      merge2: 1.4.1
      micromatch: 4.0.8

  fast-json-stable-stringify@2.1.0: {}

  fast-levenshtein@2.0.6: {}

  fast-xml-parser@4.4.1:
    dependencies:
      strnum: 1.0.5

  fastq@1.17.1:
    dependencies:
      reusify: 1.0.4

  fault@2.0.1:
    dependencies:
      format: 0.2.2

  fetch-blob@3.2.0:
    dependencies:
      node-domexception: 1.0.0
      web-streams-polyfill: 3.3.3

  file-entry-cache@8.0.0:
    dependencies:
      flat-cache: 4.0.1

  file-saver@2.0.5: {}

  fill-range@7.1.1:
    dependencies:
      to-regex-range: 5.0.1

  finalhandler@1.3.1:
    dependencies:
      debug: 2.6.9
      encodeurl: 2.0.0
      escape-html: 1.0.3
      on-finished: 2.4.1
      parseurl: 1.3.3
      statuses: 2.0.1
      unpipe: 1.0.0
    transitivePeerDependencies:
      - supports-color

  find-up@5.0.0:
    dependencies:
      locate-path: 6.0.0
      path-exists: 4.0.0

  flat-cache@4.0.1:
    dependencies:
      flatted: 3.3.2
      keyv: 4.5.4

  flatted@3.3.2: {}

  for-each@0.3.3:
    dependencies:
      is-callable: 1.2.7

  foreground-child@3.3.0:
    dependencies:
      cross-spawn: 7.0.6
      signal-exit: 4.1.0

  format@0.2.2: {}

  formdata-polyfill@4.0.10:
    dependencies:
      fetch-blob: 3.2.0

  forwarded@0.2.0: {}

  framer-motion@11.12.0(react-dom@18.3.1(react@18.3.1))(react@18.3.1):
    dependencies:
      tslib: 2.8.1
    optionalDependencies:
      react: 18.3.1
      react-dom: 18.3.1(react@18.3.1)

  fresh@0.5.2: {}

  fs-constants@1.0.0: {}

  fs-extra@10.1.0:
    dependencies:
      graceful-fs: 4.2.11
      jsonfile: 6.1.0
      universalify: 2.0.1

  fs-minipass@2.1.0:
    dependencies:
      minipass: 3.3.6

  fs-minipass@3.0.3:
    dependencies:
      minipass: 7.1.2

  fsevents@2.3.3:
    optional: true

  function-bind@1.1.2: {}

  generic-names@4.0.0:
    dependencies:
      loader-utils: 3.3.1

  gensync@1.0.0-beta.2: {}

  get-intrinsic@1.2.4:
    dependencies:
      es-errors: 1.3.0
      function-bind: 1.1.2
      has-proto: 1.1.0
      has-symbols: 1.1.0
      hasown: 2.0.2

  get-intrinsic@1.2.7:
    dependencies:
      call-bind-apply-helpers: 1.0.1
      es-define-property: 1.0.1
      es-errors: 1.3.0
      es-object-atoms: 1.1.1
      function-bind: 1.1.2
      get-proto: 1.0.1
      gopd: 1.2.0
      has-symbols: 1.1.0
      hasown: 2.0.2
      math-intrinsics: 1.1.0

  get-nonce@1.0.1: {}

  get-port@5.1.1: {}

  get-proto@1.0.1:
    dependencies:
      dunder-proto: 1.0.1
      es-object-atoms: 1.1.1

  get-source@2.0.12:
    dependencies:
      data-uri-to-buffer: 2.0.2
      source-map: 0.6.1

  get-stream@6.0.1: {}

  get-tsconfig@4.8.1:
    dependencies:
      resolve-pkg-maps: 1.0.0

  glob-parent@5.1.2:
    dependencies:
      is-glob: 4.0.3

  glob-parent@6.0.2:
    dependencies:
      is-glob: 4.0.3

  glob-to-regexp@0.4.1: {}

  glob@10.4.5:
    dependencies:
      foreground-child: 3.3.0
      jackspeak: 3.4.3
      minimatch: 9.0.5
      minipass: 7.1.2
      package-json-from-dist: 1.0.1
      path-scurry: 1.11.1

  globals@11.12.0: {}

  globals@14.0.0: {}

  globals@15.13.0: {}

  globrex@0.1.2: {}

  gopd@1.1.0:
    dependencies:
      get-intrinsic: 1.2.4

  gopd@1.2.0: {}

  graceful-fs@4.2.11: {}

  graphemer@1.4.0: {}

  gunzip-maybe@1.4.2:
    dependencies:
      browserify-zlib: 0.1.4
      is-deflate: 1.0.0
      is-gzip: 1.0.0
      peek-stream: 1.1.3
      pumpify: 1.5.1
      through2: 2.0.5

  gzip-size@6.0.0:
    dependencies:
      duplexer: 0.1.2

  has-flag@4.0.0: {}

  has-property-descriptors@1.0.2:
    dependencies:
      es-define-property: 1.0.0

  has-proto@1.1.0:
    dependencies:
      call-bind: 1.0.7

  has-symbols@1.1.0: {}

  has-tostringtag@1.0.2:
    dependencies:
      has-symbols: 1.1.0

  hash-base@3.0.5:
    dependencies:
      inherits: 2.0.4
      safe-buffer: 5.2.1

  hash.js@1.1.7:
    dependencies:
      inherits: 2.0.4
      minimalistic-assert: 1.0.1

  hasown@2.0.2:
    dependencies:
      function-bind: 1.1.2

  hast-util-from-parse5@8.0.2:
    dependencies:
      '@types/hast': 3.0.4
      '@types/unist': 3.0.3
      devlop: 1.1.0
      hastscript: 9.0.0
      property-information: 6.5.0
      vfile: 6.0.3
      vfile-location: 5.0.3
      web-namespaces: 2.0.1

  hast-util-parse-selector@4.0.0:
    dependencies:
      '@types/hast': 3.0.4

  hast-util-raw@9.1.0:
    dependencies:
      '@types/hast': 3.0.4
      '@types/unist': 3.0.3
      '@ungap/structured-clone': 1.2.0
      hast-util-from-parse5: 8.0.2
      hast-util-to-parse5: 8.0.0
      html-void-elements: 3.0.0
      mdast-util-to-hast: 13.2.0
      parse5: 7.2.1
      unist-util-position: 5.0.0
      unist-util-visit: 5.0.0
      vfile: 6.0.3
      web-namespaces: 2.0.1
      zwitch: 2.0.4

  hast-util-sanitize@5.0.2:
    dependencies:
      '@types/hast': 3.0.4
      '@ungap/structured-clone': 1.2.0
      unist-util-position: 5.0.0

  hast-util-to-estree@2.3.3:
    dependencies:
      '@types/estree': 1.0.6
      '@types/estree-jsx': 1.0.5
      '@types/hast': 2.3.10
      '@types/unist': 2.0.11
      comma-separated-tokens: 2.0.3
      estree-util-attach-comments: 2.1.1
      estree-util-is-identifier-name: 2.1.0
      hast-util-whitespace: 2.0.1
      mdast-util-mdx-expression: 1.3.2
      mdast-util-mdxjs-esm: 1.3.1
      property-information: 6.5.0
      space-separated-tokens: 2.0.2
      style-to-object: 0.4.4
      unist-util-position: 4.0.4
      zwitch: 2.0.4
    transitivePeerDependencies:
      - supports-color

  hast-util-to-html@9.0.3:
    dependencies:
      '@types/hast': 3.0.4
      '@types/unist': 3.0.3
      ccount: 2.0.1
      comma-separated-tokens: 2.0.3
      hast-util-whitespace: 3.0.0
      html-void-elements: 3.0.0
      mdast-util-to-hast: 13.2.0
      property-information: 6.5.0
      space-separated-tokens: 2.0.2
      stringify-entities: 4.0.4
      zwitch: 2.0.4

  hast-util-to-jsx-runtime@2.3.2:
    dependencies:
      '@types/estree': 1.0.6
      '@types/hast': 3.0.4
      '@types/unist': 3.0.3
      comma-separated-tokens: 2.0.3
      devlop: 1.1.0
      estree-util-is-identifier-name: 3.0.0
      hast-util-whitespace: 3.0.0
      mdast-util-mdx-expression: 2.0.1
      mdast-util-mdx-jsx: 3.1.3
      mdast-util-mdxjs-esm: 2.0.1
      property-information: 6.5.0
      space-separated-tokens: 2.0.2
      style-to-object: 1.0.8
      unist-util-position: 5.0.0
      vfile-message: 4.0.2
    transitivePeerDependencies:
      - supports-color

  hast-util-to-parse5@8.0.0:
    dependencies:
      '@types/hast': 3.0.4
      comma-separated-tokens: 2.0.3
      devlop: 1.1.0
      property-information: 6.5.0
      space-separated-tokens: 2.0.2
      web-namespaces: 2.0.1
      zwitch: 2.0.4

  hast-util-whitespace@2.0.1: {}

  hast-util-whitespace@3.0.0:
    dependencies:
      '@types/hast': 3.0.4

  hastscript@9.0.0:
    dependencies:
      '@types/hast': 3.0.4
      comma-separated-tokens: 2.0.3
      hast-util-parse-selector: 4.0.0
      property-information: 6.5.0
      space-separated-tokens: 2.0.2

  hmac-drbg@1.0.1:
    dependencies:
      hash.js: 1.1.7
      minimalistic-assert: 1.0.1
      minimalistic-crypto-utils: 1.0.1

  hoist-non-react-statics@3.3.2:
    dependencies:
      react-is: 16.13.1

  hosted-git-info@6.1.3:
    dependencies:
      lru-cache: 7.18.3

  html-url-attributes@3.0.1: {}

  html-void-elements@3.0.0: {}

  http-errors@2.0.0:
    dependencies:
      depd: 2.0.0
      inherits: 2.0.4
      setprototypeof: 1.2.0
      statuses: 2.0.1
      toidentifier: 1.0.1

  https-browserify@1.0.0: {}

  human-signals@2.1.0: {}

  husky@9.1.7: {}

  iconv-lite@0.4.24:
    dependencies:
      safer-buffer: 2.1.2

  icss-utils@5.1.0(postcss@8.5.1):
    dependencies:
      postcss: 8.5.1

  ieee754@1.2.1: {}

  ignore@5.3.2: {}

  ignore@6.0.2: {}

  immediate@3.0.6: {}

  immutable@5.0.3: {}

  import-fresh@3.3.0:
    dependencies:
      parent-module: 1.0.1
      resolve-from: 4.0.0

  importx@0.4.4:
    dependencies:
      bundle-require: 5.0.0(esbuild@0.23.1)
      debug: 4.3.7
      esbuild: 0.23.1
      jiti: 2.0.0-beta.3
      jiti-v1: jiti@1.21.7
      pathe: 1.1.2
      tsx: 4.19.2
    transitivePeerDependencies:
      - supports-color

  imurmurhash@0.1.4: {}

  indent-string@4.0.0: {}

  inherits@2.0.4: {}

  inline-style-parser@0.1.1: {}

  inline-style-parser@0.2.4: {}

  invariant@2.2.4:
    dependencies:
      loose-envify: 1.4.0

  ipaddr.js@1.9.1: {}

  is-alphabetical@2.0.1: {}

  is-alphanumerical@2.0.1:
    dependencies:
      is-alphabetical: 2.0.1
      is-decimal: 2.0.1

  is-arguments@1.1.1:
    dependencies:
      call-bind: 1.0.7
      has-tostringtag: 1.0.2

  is-arrayish@0.3.2:
    optional: true

  is-binary-path@2.1.0:
    dependencies:
      binary-extensions: 2.3.0

  is-buffer@2.0.5: {}

  is-callable@1.2.7: {}

  is-ci@3.0.1:
    dependencies:
      ci-info: 3.9.0

  is-core-module@2.15.1:
    dependencies:
      hasown: 2.0.2

  is-core-module@2.16.1:
    dependencies:
      hasown: 2.0.2

  is-decimal@2.0.1: {}

  is-deflate@1.0.0: {}

  is-extglob@2.1.1: {}

  is-fullwidth-code-point@3.0.0: {}

  is-generator-function@1.0.10:
    dependencies:
      has-tostringtag: 1.0.2

  is-glob@4.0.3:
    dependencies:
      is-extglob: 2.1.1

  is-gzip@1.0.0: {}

  is-hexadecimal@2.0.1: {}

  is-interactive@1.0.0: {}

  is-nan@1.3.2:
    dependencies:
      call-bind: 1.0.7
      define-properties: 1.2.1

  is-number@7.0.0: {}

  is-plain-obj@3.0.0: {}

  is-plain-obj@4.1.0: {}

  is-reference@3.0.3:
    dependencies:
      '@types/estree': 1.0.6

  is-stream@2.0.1: {}

  is-typed-array@1.1.13:
    dependencies:
      which-typed-array: 1.1.16

  is-unicode-supported@0.1.0: {}

  isarray@1.0.0: {}

  isbot@4.4.0: {}

  isexe@2.0.0: {}

  isomorphic-git@1.27.2:
    dependencies:
      async-lock: 1.4.1
      clean-git-ref: 2.0.1
      crc-32: 1.2.2
      diff3: 0.0.3
      ignore: 5.3.2
      minimisted: 2.0.1
      pako: 1.0.11
      path-browserify: 1.0.1
      pify: 4.0.1
      readable-stream: 3.6.2
      sha.js: 2.4.11
      simple-get: 4.0.1

  isomorphic-timers-promises@1.0.1: {}

  istextorbinary@9.5.0:
    dependencies:
      binaryextensions: 6.11.0
      editions: 6.21.0
      textextensions: 6.11.0

  itty-time@1.0.6: {}

  jackspeak@3.4.3:
    dependencies:
      '@isaacs/cliui': 8.0.2
    optionalDependencies:
      '@pkgjs/parseargs': 0.11.0

  javascript-stringify@2.1.0: {}

  jiti@1.21.7: {}

  jiti@2.0.0-beta.3: {}

  jose@5.9.6: {}

  js-cookie@3.0.5: {}

  js-tokens@4.0.0: {}

  js-yaml@4.1.0:
    dependencies:
      argparse: 2.0.1

  jsesc@3.0.2: {}

  json-buffer@3.0.1: {}

  json-parse-even-better-errors@3.0.2: {}

  json-schema-traverse@0.4.1: {}

  json-schema@0.4.0: {}

  json-stable-stringify-without-jsonify@1.0.1: {}

  json5@2.2.3: {}

  jsonc-eslint-parser@2.4.0:
    dependencies:
      acorn: 8.14.0
      eslint-visitor-keys: 3.4.3
      espree: 9.6.1
      semver: 7.6.3

  jsondiffpatch@0.6.0:
    dependencies:
      '@types/diff-match-patch': 1.0.36
      chalk: 5.4.1
      diff-match-patch: 1.0.5

  jsonfile@6.1.0:
    dependencies:
      universalify: 2.0.1
    optionalDependencies:
      graceful-fs: 4.2.11

  jszip@3.10.1:
    dependencies:
      lie: 3.3.0
      pako: 1.0.11
      readable-stream: 2.3.8
      setimmediate: 1.0.5

  keyv@4.5.4:
    dependencies:
      json-buffer: 3.0.1

  kleur@4.1.5: {}

  kolorist@1.8.0: {}

  levn@0.4.1:
    dependencies:
      prelude-ls: 1.2.1
      type-check: 0.4.0

  lie@3.3.0:
    dependencies:
      immediate: 3.0.6

  lilconfig@3.1.3: {}

  load-tsconfig@0.2.5: {}

  loader-utils@3.3.1: {}

  local-pkg@0.5.1:
    dependencies:
      mlly: 1.7.3
      pkg-types: 1.2.1

  locate-path@6.0.0:
    dependencies:
      p-locate: 5.0.0

  lodash.camelcase@4.3.0: {}

  lodash.debounce@4.0.8: {}

  lodash.merge@4.6.2: {}

  lodash@4.17.21: {}

  log-symbols@4.1.0:
    dependencies:
      chalk: 4.1.2
      is-unicode-supported: 0.1.0

  longest-streak@3.1.0: {}

  loose-envify@1.4.0:
    dependencies:
      js-tokens: 4.0.0

  loupe@3.1.2: {}

  lru-cache@10.4.3: {}

  lru-cache@5.1.1:
    dependencies:
      yallist: 3.1.1

  lru-cache@7.18.3: {}

  magic-string@0.25.9:
    dependencies:
      sourcemap-codec: 1.4.8

  magic-string@0.30.14:
    dependencies:
      '@jridgewell/sourcemap-codec': 1.5.0

  markdown-extensions@1.1.1: {}

  markdown-table@3.0.4: {}

  math-intrinsics@1.1.0: {}

  md5.js@1.3.5:
    dependencies:
      hash-base: 3.0.5
      inherits: 2.0.4
      safe-buffer: 5.2.1

  mdast-util-definitions@5.1.2:
    dependencies:
      '@types/mdast': 3.0.15
      '@types/unist': 2.0.11
      unist-util-visit: 4.1.2

  mdast-util-find-and-replace@3.0.1:
    dependencies:
      '@types/mdast': 4.0.4
      escape-string-regexp: 5.0.0
      unist-util-is: 6.0.0
      unist-util-visit-parents: 6.0.1

  mdast-util-from-markdown@1.3.1:
    dependencies:
      '@types/mdast': 3.0.15
      '@types/unist': 2.0.11
      decode-named-character-reference: 1.0.2
      mdast-util-to-string: 3.2.0
      micromark: 3.2.0
      micromark-util-decode-numeric-character-reference: 1.1.0
      micromark-util-decode-string: 1.1.0
      micromark-util-normalize-identifier: 1.1.0
      micromark-util-symbol: 1.1.0
      micromark-util-types: 1.1.0
      unist-util-stringify-position: 3.0.3
      uvu: 0.5.6
    transitivePeerDependencies:
      - supports-color

  mdast-util-from-markdown@2.0.2:
    dependencies:
      '@types/mdast': 4.0.4
      '@types/unist': 3.0.3
      decode-named-character-reference: 1.0.2
      devlop: 1.1.0
      mdast-util-to-string: 4.0.0
      micromark: 4.0.1
      micromark-util-decode-numeric-character-reference: 2.0.2
      micromark-util-decode-string: 2.0.1
      micromark-util-normalize-identifier: 2.0.1
      micromark-util-symbol: 2.0.1
      micromark-util-types: 2.0.1
      unist-util-stringify-position: 4.0.0
    transitivePeerDependencies:
      - supports-color

  mdast-util-frontmatter@1.0.1:
    dependencies:
      '@types/mdast': 3.0.15
      mdast-util-to-markdown: 1.5.0
      micromark-extension-frontmatter: 1.1.1

  mdast-util-gfm-autolink-literal@2.0.1:
    dependencies:
      '@types/mdast': 4.0.4
      ccount: 2.0.1
      devlop: 1.1.0
      mdast-util-find-and-replace: 3.0.1
      micromark-util-character: 2.1.1

  mdast-util-gfm-footnote@2.0.0:
    dependencies:
      '@types/mdast': 4.0.4
      devlop: 1.1.0
      mdast-util-from-markdown: 2.0.2
      mdast-util-to-markdown: 2.1.2
      micromark-util-normalize-identifier: 2.0.1
    transitivePeerDependencies:
      - supports-color

  mdast-util-gfm-strikethrough@2.0.0:
    dependencies:
      '@types/mdast': 4.0.4
      mdast-util-from-markdown: 2.0.2
      mdast-util-to-markdown: 2.1.2
    transitivePeerDependencies:
      - supports-color

  mdast-util-gfm-table@2.0.0:
    dependencies:
      '@types/mdast': 4.0.4
      devlop: 1.1.0
      markdown-table: 3.0.4
      mdast-util-from-markdown: 2.0.2
      mdast-util-to-markdown: 2.1.2
    transitivePeerDependencies:
      - supports-color

  mdast-util-gfm-task-list-item@2.0.0:
    dependencies:
      '@types/mdast': 4.0.4
      devlop: 1.1.0
      mdast-util-from-markdown: 2.0.2
      mdast-util-to-markdown: 2.1.2
    transitivePeerDependencies:
      - supports-color

  mdast-util-gfm@3.0.0:
    dependencies:
      mdast-util-from-markdown: 2.0.2
      mdast-util-gfm-autolink-literal: 2.0.1
      mdast-util-gfm-footnote: 2.0.0
      mdast-util-gfm-strikethrough: 2.0.0
      mdast-util-gfm-table: 2.0.0
      mdast-util-gfm-task-list-item: 2.0.0
      mdast-util-to-markdown: 2.1.2
    transitivePeerDependencies:
      - supports-color

  mdast-util-mdx-expression@1.3.2:
    dependencies:
      '@types/estree-jsx': 1.0.5
      '@types/hast': 2.3.10
      '@types/mdast': 3.0.15
      mdast-util-from-markdown: 1.3.1
      mdast-util-to-markdown: 1.5.0
    transitivePeerDependencies:
      - supports-color

  mdast-util-mdx-expression@2.0.1:
    dependencies:
      '@types/estree-jsx': 1.0.5
      '@types/hast': 3.0.4
      '@types/mdast': 4.0.4
      devlop: 1.1.0
      mdast-util-from-markdown: 2.0.2
      mdast-util-to-markdown: 2.1.2
    transitivePeerDependencies:
      - supports-color

  mdast-util-mdx-jsx@2.1.4:
    dependencies:
      '@types/estree-jsx': 1.0.5
      '@types/hast': 2.3.10
      '@types/mdast': 3.0.15
      '@types/unist': 2.0.11
      ccount: 2.0.1
      mdast-util-from-markdown: 1.3.1
      mdast-util-to-markdown: 1.5.0
      parse-entities: 4.0.2
      stringify-entities: 4.0.4
      unist-util-remove-position: 4.0.2
      unist-util-stringify-position: 3.0.3
      vfile-message: 3.1.4
    transitivePeerDependencies:
      - supports-color

  mdast-util-mdx-jsx@3.1.3:
    dependencies:
      '@types/estree-jsx': 1.0.5
      '@types/hast': 3.0.4
      '@types/mdast': 4.0.4
      '@types/unist': 3.0.3
      ccount: 2.0.1
      devlop: 1.1.0
      mdast-util-from-markdown: 2.0.2
      mdast-util-to-markdown: 2.1.2
      parse-entities: 4.0.1
      stringify-entities: 4.0.4
      unist-util-stringify-position: 4.0.0
      vfile-message: 4.0.2
    transitivePeerDependencies:
      - supports-color

  mdast-util-mdx@2.0.1:
    dependencies:
      mdast-util-from-markdown: 1.3.1
      mdast-util-mdx-expression: 1.3.2
      mdast-util-mdx-jsx: 2.1.4
      mdast-util-mdxjs-esm: 1.3.1
      mdast-util-to-markdown: 1.5.0
    transitivePeerDependencies:
      - supports-color

  mdast-util-mdxjs-esm@1.3.1:
    dependencies:
      '@types/estree-jsx': 1.0.5
      '@types/hast': 2.3.10
      '@types/mdast': 3.0.15
      mdast-util-from-markdown: 1.3.1
      mdast-util-to-markdown: 1.5.0
    transitivePeerDependencies:
      - supports-color

  mdast-util-mdxjs-esm@2.0.1:
    dependencies:
      '@types/estree-jsx': 1.0.5
      '@types/hast': 3.0.4
      '@types/mdast': 4.0.4
      devlop: 1.1.0
      mdast-util-from-markdown: 2.0.2
      mdast-util-to-markdown: 2.1.2
    transitivePeerDependencies:
      - supports-color

  mdast-util-phrasing@3.0.1:
    dependencies:
      '@types/mdast': 3.0.15
      unist-util-is: 5.2.1

  mdast-util-phrasing@4.1.0:
    dependencies:
      '@types/mdast': 4.0.4
      unist-util-is: 6.0.0

  mdast-util-to-hast@12.3.0:
    dependencies:
      '@types/hast': 2.3.10
      '@types/mdast': 3.0.15
      mdast-util-definitions: 5.1.2
      micromark-util-sanitize-uri: 1.2.0
      trim-lines: 3.0.1
      unist-util-generated: 2.0.1
      unist-util-position: 4.0.4
      unist-util-visit: 4.1.2

  mdast-util-to-hast@13.2.0:
    dependencies:
      '@types/hast': 3.0.4
      '@types/mdast': 4.0.4
      '@ungap/structured-clone': 1.2.0
      devlop: 1.1.0
      micromark-util-sanitize-uri: 2.0.1
      trim-lines: 3.0.1
      unist-util-position: 5.0.0
      unist-util-visit: 5.0.0
      vfile: 6.0.3

  mdast-util-to-markdown@1.5.0:
    dependencies:
      '@types/mdast': 3.0.15
      '@types/unist': 2.0.11
      longest-streak: 3.1.0
      mdast-util-phrasing: 3.0.1
      mdast-util-to-string: 3.2.0
      micromark-util-decode-string: 1.1.0
      unist-util-visit: 4.1.2
      zwitch: 2.0.4

  mdast-util-to-markdown@2.1.2:
    dependencies:
      '@types/mdast': 4.0.4
      '@types/unist': 3.0.3
      longest-streak: 3.1.0
      mdast-util-phrasing: 4.1.0
      mdast-util-to-string: 4.0.0
      micromark-util-classify-character: 2.0.1
      micromark-util-decode-string: 2.0.1
      unist-util-visit: 5.0.0
      zwitch: 2.0.4

  mdast-util-to-string@3.2.0:
    dependencies:
      '@types/mdast': 3.0.15

  mdast-util-to-string@4.0.0:
    dependencies:
      '@types/mdast': 4.0.4

  mdn-data@2.0.30: {}

  media-query-parser@2.0.2:
    dependencies:
      '@babel/runtime': 7.26.0

  media-typer@0.3.0: {}

  merge-descriptors@1.0.3: {}

  merge-stream@2.0.0: {}

  merge2@1.4.1: {}

  methods@1.1.2: {}

  micromark-core-commonmark@1.1.0:
    dependencies:
      decode-named-character-reference: 1.0.2
      micromark-factory-destination: 1.1.0
      micromark-factory-label: 1.1.0
      micromark-factory-space: 1.1.0
      micromark-factory-title: 1.1.0
      micromark-factory-whitespace: 1.1.0
      micromark-util-character: 1.2.0
      micromark-util-chunked: 1.1.0
      micromark-util-classify-character: 1.1.0
      micromark-util-html-tag-name: 1.2.0
      micromark-util-normalize-identifier: 1.1.0
      micromark-util-resolve-all: 1.1.0
      micromark-util-subtokenize: 1.1.0
      micromark-util-symbol: 1.1.0
      micromark-util-types: 1.1.0
      uvu: 0.5.6

  micromark-core-commonmark@2.0.2:
    dependencies:
      decode-named-character-reference: 1.0.2
      devlop: 1.1.0
      micromark-factory-destination: 2.0.1
      micromark-factory-label: 2.0.1
      micromark-factory-space: 2.0.1
      micromark-factory-title: 2.0.1
      micromark-factory-whitespace: 2.0.1
      micromark-util-character: 2.1.1
      micromark-util-chunked: 2.0.1
      micromark-util-classify-character: 2.0.1
      micromark-util-html-tag-name: 2.0.1
      micromark-util-normalize-identifier: 2.0.1
      micromark-util-resolve-all: 2.0.1
      micromark-util-subtokenize: 2.0.3
      micromark-util-symbol: 2.0.1
      micromark-util-types: 2.0.1

  micromark-extension-frontmatter@1.1.1:
    dependencies:
      fault: 2.0.1
      micromark-util-character: 1.2.0
      micromark-util-symbol: 1.1.0
      micromark-util-types: 1.1.0

  micromark-extension-gfm-autolink-literal@2.1.0:
    dependencies:
      micromark-util-character: 2.1.1
      micromark-util-sanitize-uri: 2.0.1
      micromark-util-symbol: 2.0.1
      micromark-util-types: 2.0.1

  micromark-extension-gfm-footnote@2.1.0:
    dependencies:
      devlop: 1.1.0
      micromark-core-commonmark: 2.0.2
      micromark-factory-space: 2.0.1
      micromark-util-character: 2.1.1
      micromark-util-normalize-identifier: 2.0.1
      micromark-util-sanitize-uri: 2.0.1
      micromark-util-symbol: 2.0.1
      micromark-util-types: 2.0.1

  micromark-extension-gfm-strikethrough@2.1.0:
    dependencies:
      devlop: 1.1.0
      micromark-util-chunked: 2.0.1
      micromark-util-classify-character: 2.0.1
      micromark-util-resolve-all: 2.0.1
      micromark-util-symbol: 2.0.1
      micromark-util-types: 2.0.1

  micromark-extension-gfm-table@2.1.0:
    dependencies:
      devlop: 1.1.0
      micromark-factory-space: 2.0.1
      micromark-util-character: 2.1.1
      micromark-util-symbol: 2.0.1
      micromark-util-types: 2.0.1

  micromark-extension-gfm-tagfilter@2.0.0:
    dependencies:
      micromark-util-types: 2.0.1

  micromark-extension-gfm-task-list-item@2.1.0:
    dependencies:
      devlop: 1.1.0
      micromark-factory-space: 2.0.1
      micromark-util-character: 2.1.1
      micromark-util-symbol: 2.0.1
      micromark-util-types: 2.0.1

  micromark-extension-gfm@3.0.0:
    dependencies:
      micromark-extension-gfm-autolink-literal: 2.1.0
      micromark-extension-gfm-footnote: 2.1.0
      micromark-extension-gfm-strikethrough: 2.1.0
      micromark-extension-gfm-table: 2.1.0
      micromark-extension-gfm-tagfilter: 2.0.0
      micromark-extension-gfm-task-list-item: 2.1.0
      micromark-util-combine-extensions: 2.0.1
      micromark-util-types: 2.0.1

  micromark-extension-mdx-expression@1.0.8:
    dependencies:
      '@types/estree': 1.0.6
      micromark-factory-mdx-expression: 1.0.9
      micromark-factory-space: 1.1.0
      micromark-util-character: 1.2.0
      micromark-util-events-to-acorn: 1.2.3
      micromark-util-symbol: 1.1.0
      micromark-util-types: 1.1.0
      uvu: 0.5.6

  micromark-extension-mdx-jsx@1.0.5:
    dependencies:
      '@types/acorn': 4.0.6
      '@types/estree': 1.0.6
      estree-util-is-identifier-name: 2.1.0
      micromark-factory-mdx-expression: 1.0.9
      micromark-factory-space: 1.1.0
      micromark-util-character: 1.2.0
      micromark-util-symbol: 1.1.0
      micromark-util-types: 1.1.0
      uvu: 0.5.6
      vfile-message: 3.1.4

  micromark-extension-mdx-md@1.0.1:
    dependencies:
      micromark-util-types: 1.1.0

  micromark-extension-mdxjs-esm@1.0.5:
    dependencies:
      '@types/estree': 1.0.6
      micromark-core-commonmark: 1.1.0
      micromark-util-character: 1.2.0
      micromark-util-events-to-acorn: 1.2.3
      micromark-util-symbol: 1.1.0
      micromark-util-types: 1.1.0
      unist-util-position-from-estree: 1.1.2
      uvu: 0.5.6
      vfile-message: 3.1.4

  micromark-extension-mdxjs@1.0.1:
    dependencies:
      acorn: 8.14.0
      acorn-jsx: 5.3.2(acorn@8.14.0)
      micromark-extension-mdx-expression: 1.0.8
      micromark-extension-mdx-jsx: 1.0.5
      micromark-extension-mdx-md: 1.0.1
      micromark-extension-mdxjs-esm: 1.0.5
      micromark-util-combine-extensions: 1.1.0
      micromark-util-types: 1.1.0

  micromark-factory-destination@1.1.0:
    dependencies:
      micromark-util-character: 1.2.0
      micromark-util-symbol: 1.1.0
      micromark-util-types: 1.1.0

  micromark-factory-destination@2.0.1:
    dependencies:
      micromark-util-character: 2.1.1
      micromark-util-symbol: 2.0.1
      micromark-util-types: 2.0.1

  micromark-factory-label@1.1.0:
    dependencies:
      micromark-util-character: 1.2.0
      micromark-util-symbol: 1.1.0
      micromark-util-types: 1.1.0
      uvu: 0.5.6

  micromark-factory-label@2.0.1:
    dependencies:
      devlop: 1.1.0
      micromark-util-character: 2.1.1
      micromark-util-symbol: 2.0.1
      micromark-util-types: 2.0.1

  micromark-factory-mdx-expression@1.0.9:
    dependencies:
      '@types/estree': 1.0.6
      micromark-util-character: 1.2.0
      micromark-util-events-to-acorn: 1.2.3
      micromark-util-symbol: 1.1.0
      micromark-util-types: 1.1.0
      unist-util-position-from-estree: 1.1.2
      uvu: 0.5.6
      vfile-message: 3.1.4

  micromark-factory-space@1.1.0:
    dependencies:
      micromark-util-character: 1.2.0
      micromark-util-types: 1.1.0

  micromark-factory-space@2.0.1:
    dependencies:
      micromark-util-character: 2.1.1
      micromark-util-types: 2.0.1

  micromark-factory-title@1.1.0:
    dependencies:
      micromark-factory-space: 1.1.0
      micromark-util-character: 1.2.0
      micromark-util-symbol: 1.1.0
      micromark-util-types: 1.1.0

  micromark-factory-title@2.0.1:
    dependencies:
      micromark-factory-space: 2.0.1
      micromark-util-character: 2.1.1
      micromark-util-symbol: 2.0.1
      micromark-util-types: 2.0.1

  micromark-factory-whitespace@1.1.0:
    dependencies:
      micromark-factory-space: 1.1.0
      micromark-util-character: 1.2.0
      micromark-util-symbol: 1.1.0
      micromark-util-types: 1.1.0

  micromark-factory-whitespace@2.0.1:
    dependencies:
      micromark-factory-space: 2.0.1
      micromark-util-character: 2.1.1
      micromark-util-symbol: 2.0.1
      micromark-util-types: 2.0.1

  micromark-util-character@1.2.0:
    dependencies:
      micromark-util-symbol: 1.1.0
      micromark-util-types: 1.1.0

  micromark-util-character@2.1.1:
    dependencies:
      micromark-util-symbol: 2.0.1
      micromark-util-types: 2.0.1

  micromark-util-chunked@1.1.0:
    dependencies:
      micromark-util-symbol: 1.1.0

  micromark-util-chunked@2.0.1:
    dependencies:
      micromark-util-symbol: 2.0.1

  micromark-util-classify-character@1.1.0:
    dependencies:
      micromark-util-character: 1.2.0
      micromark-util-symbol: 1.1.0
      micromark-util-types: 1.1.0

  micromark-util-classify-character@2.0.1:
    dependencies:
      micromark-util-character: 2.1.1
      micromark-util-symbol: 2.0.1
      micromark-util-types: 2.0.1

  micromark-util-combine-extensions@1.1.0:
    dependencies:
      micromark-util-chunked: 1.1.0
      micromark-util-types: 1.1.0

  micromark-util-combine-extensions@2.0.1:
    dependencies:
      micromark-util-chunked: 2.0.1
      micromark-util-types: 2.0.1

  micromark-util-decode-numeric-character-reference@1.1.0:
    dependencies:
      micromark-util-symbol: 1.1.0

  micromark-util-decode-numeric-character-reference@2.0.2:
    dependencies:
      micromark-util-symbol: 2.0.1

  micromark-util-decode-string@1.1.0:
    dependencies:
      decode-named-character-reference: 1.0.2
      micromark-util-character: 1.2.0
      micromark-util-decode-numeric-character-reference: 1.1.0
      micromark-util-symbol: 1.1.0

  micromark-util-decode-string@2.0.1:
    dependencies:
      decode-named-character-reference: 1.0.2
      micromark-util-character: 2.1.1
      micromark-util-decode-numeric-character-reference: 2.0.2
      micromark-util-symbol: 2.0.1

  micromark-util-encode@1.1.0: {}

  micromark-util-encode@2.0.1: {}

  micromark-util-events-to-acorn@1.2.3:
    dependencies:
      '@types/acorn': 4.0.6
      '@types/estree': 1.0.6
      '@types/unist': 2.0.11
      estree-util-visit: 1.2.1
      micromark-util-symbol: 1.1.0
      micromark-util-types: 1.1.0
      uvu: 0.5.6
      vfile-message: 3.1.4

  micromark-util-html-tag-name@1.2.0: {}

  micromark-util-html-tag-name@2.0.1: {}

  micromark-util-normalize-identifier@1.1.0:
    dependencies:
      micromark-util-symbol: 1.1.0

  micromark-util-normalize-identifier@2.0.1:
    dependencies:
      micromark-util-symbol: 2.0.1

  micromark-util-resolve-all@1.1.0:
    dependencies:
      micromark-util-types: 1.1.0

  micromark-util-resolve-all@2.0.1:
    dependencies:
      micromark-util-types: 2.0.1

  micromark-util-sanitize-uri@1.2.0:
    dependencies:
      micromark-util-character: 1.2.0
      micromark-util-encode: 1.1.0
      micromark-util-symbol: 1.1.0

  micromark-util-sanitize-uri@2.0.1:
    dependencies:
      micromark-util-character: 2.1.1
      micromark-util-encode: 2.0.1
      micromark-util-symbol: 2.0.1

  micromark-util-subtokenize@1.1.0:
    dependencies:
      micromark-util-chunked: 1.1.0
      micromark-util-symbol: 1.1.0
      micromark-util-types: 1.1.0
      uvu: 0.5.6

  micromark-util-subtokenize@2.0.3:
    dependencies:
      devlop: 1.1.0
      micromark-util-chunked: 2.0.1
      micromark-util-symbol: 2.0.1
      micromark-util-types: 2.0.1

  micromark-util-symbol@1.1.0: {}

  micromark-util-symbol@2.0.1: {}

  micromark-util-types@1.1.0: {}

  micromark-util-types@2.0.1: {}

  micromark@3.2.0:
    dependencies:
      '@types/debug': 4.1.12
      debug: 4.4.0
      decode-named-character-reference: 1.0.2
      micromark-core-commonmark: 1.1.0
      micromark-factory-space: 1.1.0
      micromark-util-character: 1.2.0
      micromark-util-chunked: 1.1.0
      micromark-util-combine-extensions: 1.1.0
      micromark-util-decode-numeric-character-reference: 1.1.0
      micromark-util-encode: 1.1.0
      micromark-util-normalize-identifier: 1.1.0
      micromark-util-resolve-all: 1.1.0
      micromark-util-sanitize-uri: 1.2.0
      micromark-util-subtokenize: 1.1.0
      micromark-util-symbol: 1.1.0
      micromark-util-types: 1.1.0
      uvu: 0.5.6
    transitivePeerDependencies:
      - supports-color

  micromark@4.0.1:
    dependencies:
      '@types/debug': 4.1.12
      debug: 4.3.7
      decode-named-character-reference: 1.0.2
      devlop: 1.1.0
      micromark-core-commonmark: 2.0.2
      micromark-factory-space: 2.0.1
      micromark-util-character: 2.1.1
      micromark-util-chunked: 2.0.1
      micromark-util-combine-extensions: 2.0.1
      micromark-util-decode-numeric-character-reference: 2.0.2
      micromark-util-encode: 2.0.1
      micromark-util-normalize-identifier: 2.0.1
      micromark-util-resolve-all: 2.0.1
      micromark-util-sanitize-uri: 2.0.1
      micromark-util-subtokenize: 2.0.3
      micromark-util-symbol: 2.0.1
      micromark-util-types: 2.0.1
    transitivePeerDependencies:
      - supports-color

  micromatch@4.0.8:
    dependencies:
      braces: 3.0.3
      picomatch: 2.3.1

  miller-rabin@4.0.1:
    dependencies:
      bn.js: 4.12.1
      brorand: 1.1.0

  mime-db@1.52.0: {}

  mime-types@2.1.35:
    dependencies:
      mime-db: 1.52.0

  mime@1.6.0: {}

  mime@2.6.0: {}

  mime@3.0.0: {}

  mimic-fn@2.1.0: {}

  mimic-response@3.1.0: {}

  miniflare@3.20241106.1:
    dependencies:
      '@cspotcode/source-map-support': 0.8.1
      acorn: 8.14.0
      acorn-walk: 8.3.4
      capnp-ts: 0.7.0
      exit-hook: 2.2.1
      glob-to-regexp: 0.4.1
      stoppable: 1.1.0
      undici: 5.28.4
      workerd: 1.20241106.1
      ws: 8.18.0
      youch: 3.3.4
      zod: 3.24.1
    transitivePeerDependencies:
      - bufferutil
      - supports-color
      - utf-8-validate

  minimalistic-assert@1.0.1: {}

  minimalistic-crypto-utils@1.0.1: {}

  minimatch@3.1.2:
    dependencies:
      brace-expansion: 1.1.11

  minimatch@9.0.5:
    dependencies:
      brace-expansion: 2.0.1

  minimist@1.2.8: {}

  minimisted@2.0.1:
    dependencies:
      minimist: 1.2.8

  minipass-collect@1.0.2:
    dependencies:
      minipass: 3.3.6

  minipass-flush@1.0.5:
    dependencies:
      minipass: 3.3.6

  minipass-pipeline@1.2.4:
    dependencies:
      minipass: 3.3.6

  minipass@3.3.6:
    dependencies:
      yallist: 4.0.0

  minipass@5.0.0: {}

  minipass@7.1.2: {}

  minizlib@2.1.2:
    dependencies:
      minipass: 3.3.6
      yallist: 4.0.0

  mkdirp-classic@0.5.3: {}

  mkdirp@1.0.4: {}

  mlly@1.7.3:
    dependencies:
      acorn: 8.14.0
      pathe: 1.1.2
      pkg-types: 1.2.1
      ufo: 1.5.4

  mlly@1.7.4:
    dependencies:
      acorn: 8.14.0
      pathe: 2.0.2
      pkg-types: 1.3.1
      ufo: 1.5.4

  modern-ahocorasick@1.1.0: {}

  mri@1.2.0: {}

  mrmime@1.0.1: {}

  mrmime@2.0.0: {}

  ms@2.0.0: {}

  ms@2.1.3: {}

  mustache@4.2.0: {}

  nanoid@3.3.6: {}

  nanoid@3.3.8: {}

  nanostores@0.10.3: {}

  natural-compare@1.4.0: {}

  negotiator@0.6.3: {}

  next@15.1.5(@babel/core@7.26.0)(@opentelemetry/api@1.9.0)(react-dom@18.3.1(react@18.3.1))(react@18.3.1):
    dependencies:
      '@next/env': 15.1.5
      '@swc/counter': 0.1.3
      '@swc/helpers': 0.5.15
      busboy: 1.6.0
      caniuse-lite: 1.0.30001685
      postcss: 8.4.31
      react: 18.3.1
      react-dom: 18.3.1(react@18.3.1)
      styled-jsx: 5.1.6(@babel/core@7.26.0)(react@18.3.1)
    optionalDependencies:
      '@next/swc-darwin-arm64': 15.1.5
      '@next/swc-darwin-x64': 15.1.5
      '@next/swc-linux-arm64-gnu': 15.1.5
      '@next/swc-linux-arm64-musl': 15.1.5
      '@next/swc-linux-x64-gnu': 15.1.5
      '@next/swc-linux-x64-musl': 15.1.5
      '@next/swc-win32-arm64-msvc': 15.1.5
      '@next/swc-win32-x64-msvc': 15.1.5
      '@opentelemetry/api': 1.9.0
      sharp: 0.33.5
    transitivePeerDependencies:
      - '@babel/core'
      - babel-plugin-macros

  node-domexception@1.0.0: {}

  node-fetch-native@1.6.4: {}

  node-fetch@3.3.2:
    dependencies:
      data-uri-to-buffer: 4.0.1
      fetch-blob: 3.2.0
      formdata-polyfill: 4.0.10

  node-forge@1.3.1: {}

  node-releases@2.0.18: {}

  node-stdlib-browser@1.3.0:
    dependencies:
      assert: 2.1.0
      browser-resolve: 2.0.0
      browserify-zlib: 0.2.0
      buffer: 5.7.1
      console-browserify: 1.2.0
      constants-browserify: 1.0.0
      create-require: 1.1.1
      crypto-browserify: 3.12.1
      domain-browser: 4.22.0
      events: 3.3.0
      https-browserify: 1.0.0
      isomorphic-timers-promises: 1.0.1
      os-browserify: 0.3.0
      path-browserify: 1.0.1
      pkg-dir: 5.0.0
      process: 0.11.10
      punycode: 1.4.1
      querystring-es3: 0.2.1
      readable-stream: 3.6.2
      stream-browserify: 3.0.0
      stream-http: 3.2.0
      string_decoder: 1.3.0
      timers-browserify: 2.0.12
      tty-browserify: 0.0.1
      url: 0.11.4
      util: 0.12.5
      vm-browserify: 1.1.2

  normalize-package-data@5.0.0:
    dependencies:
      hosted-git-info: 6.1.3
      is-core-module: 2.16.1
      semver: 7.6.3
      validate-npm-package-license: 3.0.4

  normalize-path@3.0.0: {}

  npm-install-checks@6.3.0:
    dependencies:
      semver: 7.6.3

  npm-normalize-package-bin@3.0.1: {}

  npm-package-arg@10.1.0:
    dependencies:
      hosted-git-info: 6.1.3
      proc-log: 3.0.0
      semver: 7.6.3
      validate-npm-package-name: 5.0.1

  npm-pick-manifest@8.0.2:
    dependencies:
      npm-install-checks: 6.3.0
      npm-normalize-package-bin: 3.0.1
      npm-package-arg: 10.1.0
      semver: 7.6.3

  npm-run-path@4.0.1:
    dependencies:
      path-key: 3.1.1

  object-inspect@1.13.3: {}

  object-is@1.1.6:
    dependencies:
      call-bind: 1.0.7
      define-properties: 1.2.1

  object-keys@1.1.1: {}

  object.assign@4.1.5:
    dependencies:
      call-bind: 1.0.7
      define-properties: 1.2.1
      has-symbols: 1.1.0
      object-keys: 1.1.1

  ofetch@1.4.1:
    dependencies:
      destr: 2.0.3
      node-fetch-native: 1.6.4
      ufo: 1.5.4

  ohash@1.1.4: {}

  ollama-ai-provider@0.15.2(zod@3.24.1):
    dependencies:
      '@ai-sdk/provider': 0.0.24
      '@ai-sdk/provider-utils': 1.0.20(zod@3.24.1)
      partial-json: 0.1.7
    optionalDependencies:
      zod: 3.24.1

  on-finished@2.4.1:
    dependencies:
      ee-first: 1.1.1

  once@1.4.0:
    dependencies:
      wrappy: 1.0.2

  onetime@5.1.2:
    dependencies:
      mimic-fn: 2.1.0

  oniguruma-to-es@0.7.0:
    dependencies:
      emoji-regex-xs: 1.0.0
      regex: 5.0.2
      regex-recursion: 4.3.0

  optionator@0.9.4:
    dependencies:
      deep-is: 0.1.4
      fast-levenshtein: 2.0.6
      levn: 0.4.1
      prelude-ls: 1.2.1
      type-check: 0.4.0
      word-wrap: 1.2.5

  ora@5.4.1:
    dependencies:
      bl: 4.1.0
      chalk: 4.1.2
      cli-cursor: 3.1.0
      cli-spinners: 2.9.2
      is-interactive: 1.0.0
      is-unicode-supported: 0.1.0
      log-symbols: 4.1.0
      strip-ansi: 6.0.1
      wcwidth: 1.0.1

  os-browserify@0.3.0: {}

  outdent@0.8.0: {}

  p-limit@3.1.0:
    dependencies:
      yocto-queue: 0.1.0

  p-locate@5.0.0:
    dependencies:
      p-limit: 3.1.0

  p-map@4.0.0:
    dependencies:
      aggregate-error: 3.1.0

  package-json-from-dist@1.0.1: {}

  package-manager-detector@0.2.6: {}

  pako@0.2.9: {}

  pako@1.0.11: {}

  parent-module@1.0.1:
    dependencies:
      callsites: 3.1.0

  parse-asn1@5.1.7:
    dependencies:
      asn1.js: 4.10.1
      browserify-aes: 1.2.0
      evp_bytestokey: 1.0.3
      hash-base: 3.0.5
      pbkdf2: 3.1.2
      safe-buffer: 5.2.1

  parse-entities@4.0.1:
    dependencies:
      '@types/unist': 2.0.11
      character-entities: 2.0.2
      character-entities-legacy: 3.0.0
      character-reference-invalid: 2.0.1
      decode-named-character-reference: 1.0.2
      is-alphanumerical: 2.0.1
      is-decimal: 2.0.1
      is-hexadecimal: 2.0.1

  parse-entities@4.0.2:
    dependencies:
      '@types/unist': 2.0.11
      character-entities-legacy: 3.0.0
      character-reference-invalid: 2.0.1
      decode-named-character-reference: 1.0.2
      is-alphanumerical: 2.0.1
      is-decimal: 2.0.1
      is-hexadecimal: 2.0.1

  parse-ms@2.1.0: {}

  parse5@7.2.1:
    dependencies:
      entities: 4.5.0

  parseurl@1.3.3: {}

  partial-json@0.1.7: {}

  path-browserify@1.0.1: {}

  path-exists@4.0.0: {}

  path-key@3.1.1: {}

  path-parse@1.0.7: {}

  path-scurry@1.11.1:
    dependencies:
      lru-cache: 10.4.3
      minipass: 7.1.2

  path-to-regexp@0.1.12: {}

  path-to-regexp@6.3.0: {}

  pathe@1.1.2: {}

  pathe@2.0.2: {}

  pathval@2.0.0: {}

  pbkdf2@3.1.2:
    dependencies:
      create-hash: 1.2.0
      create-hmac: 1.1.7
      ripemd160: 2.0.2
      safe-buffer: 5.2.1
      sha.js: 2.4.11

  peek-stream@1.1.3:
    dependencies:
      buffer-from: 1.1.2
      duplexify: 3.7.1
      through2: 2.0.5

  perfect-debounce@1.0.0: {}

  periscopic@3.1.0:
    dependencies:
      '@types/estree': 1.0.6
      estree-walker: 3.0.3
      is-reference: 3.0.3

  picocolors@1.1.1: {}

  picomatch@2.3.1: {}

  picomatch@4.0.2: {}

  pidtree@0.6.0: {}

  pify@4.0.1: {}

  pkg-dir@5.0.0:
    dependencies:
      find-up: 5.0.0

  pkg-types@1.2.1:
    dependencies:
      confbox: 0.1.8
      mlly: 1.7.3
      pathe: 1.1.2

  pkg-types@1.3.1:
    dependencies:
      confbox: 0.1.8
      mlly: 1.7.4
      pathe: 2.0.2

  pnpm@9.14.4: {}

  possible-typed-array-names@1.0.0: {}

  postcss-discard-duplicates@5.1.0(postcss@8.5.1):
    dependencies:
      postcss: 8.5.1

  postcss-load-config@4.0.2(postcss@8.5.1):
    dependencies:
      lilconfig: 3.1.3
      yaml: 2.7.0
    optionalDependencies:
      postcss: 8.5.1

  postcss-modules-extract-imports@3.1.0(postcss@8.5.1):
    dependencies:
      postcss: 8.5.1

  postcss-modules-local-by-default@4.2.0(postcss@8.5.1):
    dependencies:
      icss-utils: 5.1.0(postcss@8.5.1)
      postcss: 8.5.1
      postcss-selector-parser: 7.0.0
      postcss-value-parser: 4.2.0

  postcss-modules-scope@3.2.1(postcss@8.5.1):
    dependencies:
      postcss: 8.5.1
      postcss-selector-parser: 7.0.0

  postcss-modules-values@4.0.0(postcss@8.5.1):
    dependencies:
      icss-utils: 5.1.0(postcss@8.5.1)
      postcss: 8.5.1

  postcss-modules@6.0.1(postcss@8.5.1):
    dependencies:
      generic-names: 4.0.0
      icss-utils: 5.1.0(postcss@8.5.1)
      lodash.camelcase: 4.3.0
      postcss: 8.5.1
      postcss-modules-extract-imports: 3.1.0(postcss@8.5.1)
      postcss-modules-local-by-default: 4.2.0(postcss@8.5.1)
      postcss-modules-scope: 3.2.1(postcss@8.5.1)
      postcss-modules-values: 4.0.0(postcss@8.5.1)
      string-hash: 1.1.3

  postcss-selector-parser@7.0.0:
    dependencies:
      cssesc: 3.0.0
      util-deprecate: 1.0.2

  postcss-value-parser@4.2.0: {}

  postcss@8.4.31:
    dependencies:
      nanoid: 3.3.8
      picocolors: 1.1.1
      source-map-js: 1.2.1

  postcss@8.4.49:
    dependencies:
      nanoid: 3.3.8
      picocolors: 1.1.1
      source-map-js: 1.2.1

  postcss@8.5.1:
    dependencies:
      nanoid: 3.3.8
      picocolors: 1.1.1
      source-map-js: 1.2.1

  prelude-ls@1.2.1: {}

  prettier-linter-helpers@1.0.0:
    dependencies:
      fast-diff: 1.3.0

  prettier@2.8.8: {}

  prettier@3.4.1: {}

  pretty-ms@7.0.1:
    dependencies:
      parse-ms: 2.1.0

  printable-characters@1.0.42: {}

  proc-log@3.0.0: {}

  process-nextick-args@2.0.1: {}

  process@0.11.10: {}

  promise-inflight@1.0.1: {}

  promise-retry@2.0.1:
    dependencies:
      err-code: 2.0.3
      retry: 0.12.0

  property-information@6.5.0: {}

  proxy-addr@2.0.7:
    dependencies:
      forwarded: 0.2.0
      ipaddr.js: 1.9.1

  public-encrypt@4.0.3:
    dependencies:
      bn.js: 4.12.1
      browserify-rsa: 4.1.1
      create-hash: 1.2.0
      parse-asn1: 5.1.7
      randombytes: 2.1.0
      safe-buffer: 5.2.1

  pump@2.0.1:
    dependencies:
      end-of-stream: 1.4.4
      once: 1.4.0

  pump@3.0.2:
    dependencies:
      end-of-stream: 1.4.4
      once: 1.4.0

  pumpify@1.5.1:
    dependencies:
      duplexify: 3.7.1
      inherits: 2.0.4
      pump: 2.0.1

  punycode@1.4.1: {}

  punycode@2.3.1: {}

  qs@6.13.0:
    dependencies:
      side-channel: 1.1.0

  qs@6.13.1:
    dependencies:
      side-channel: 1.0.6

  querystring-es3@0.2.1: {}

  queue-microtask@1.2.3: {}

  randombytes@2.1.0:
    dependencies:
      safe-buffer: 5.2.1

  randomfill@1.0.4:
    dependencies:
      randombytes: 2.1.0
      safe-buffer: 5.2.1

  range-parser@1.2.1: {}

  raw-body@2.5.2:
    dependencies:
      bytes: 3.1.2
      http-errors: 2.0.0
      iconv-lite: 0.4.24
      unpipe: 1.0.0

  react-chartjs-2@5.3.0(chart.js@4.4.7)(react@18.3.1):
    dependencies:
      chart.js: 4.4.7
      react: 18.3.1

  react-dnd-html5-backend@16.0.1:
    dependencies:
      dnd-core: 16.0.1

  react-dnd@16.0.1(@types/node@22.10.10)(@types/react@18.3.12)(react@18.3.1):
    dependencies:
      '@react-dnd/invariant': 4.0.2
      '@react-dnd/shallowequal': 4.0.2
      dnd-core: 16.0.1
      fast-deep-equal: 3.1.3
      hoist-non-react-statics: 3.3.2
      react: 18.3.1
    optionalDependencies:
      '@types/node': 22.10.10
      '@types/react': 18.3.12

  react-dom@18.3.1(react@18.3.1):
    dependencies:
      loose-envify: 1.4.0
      react: 18.3.1
      scheduler: 0.23.2

  react-hotkeys-hook@4.6.1(react-dom@18.3.1(react@18.3.1))(react@18.3.1):
    dependencies:
      react: 18.3.1
      react-dom: 18.3.1(react@18.3.1)

  react-icons@5.4.0(react@18.3.1):
    dependencies:
      react: 18.3.1

  react-is@16.13.1: {}

  react-markdown@9.0.1(@types/react@18.3.12)(react@18.3.1):
    dependencies:
      '@types/hast': 3.0.4
      '@types/react': 18.3.12
      devlop: 1.1.0
      hast-util-to-jsx-runtime: 2.3.2
      html-url-attributes: 3.0.1
      mdast-util-to-hast: 13.2.0
      react: 18.3.1
      remark-parse: 11.0.0
      remark-rehype: 11.1.1
      unified: 11.0.5
      unist-util-visit: 5.0.0
      vfile: 6.0.3
    transitivePeerDependencies:
      - supports-color

  react-refresh@0.14.2: {}

  react-remove-scroll-bar@2.3.6(@types/react@18.3.12)(react@18.3.1):
    dependencies:
      react: 18.3.1
      react-style-singleton: 2.2.1(@types/react@18.3.12)(react@18.3.1)
      tslib: 2.8.1
    optionalDependencies:
      '@types/react': 18.3.12

  react-remove-scroll-bar@2.3.8(@types/react@18.3.12)(react@18.3.1):
    dependencies:
      react: 18.3.1
      react-style-singleton: 2.2.3(@types/react@18.3.12)(react@18.3.1)
      tslib: 2.8.1
    optionalDependencies:
      '@types/react': 18.3.12

  react-remove-scroll@2.6.0(@types/react@18.3.12)(react@18.3.1):
    dependencies:
      react: 18.3.1
      react-remove-scroll-bar: 2.3.6(@types/react@18.3.12)(react@18.3.1)
      react-style-singleton: 2.2.1(@types/react@18.3.12)(react@18.3.1)
      tslib: 2.8.1
      use-callback-ref: 1.3.2(@types/react@18.3.12)(react@18.3.1)
      use-sidecar: 1.1.2(@types/react@18.3.12)(react@18.3.1)
    optionalDependencies:
      '@types/react': 18.3.12

  react-remove-scroll@2.6.3(@types/react@18.3.12)(react@18.3.1):
    dependencies:
      react: 18.3.1
      react-remove-scroll-bar: 2.3.8(@types/react@18.3.12)(react@18.3.1)
      react-style-singleton: 2.2.3(@types/react@18.3.12)(react@18.3.1)
      tslib: 2.8.1
      use-callback-ref: 1.3.3(@types/react@18.3.12)(react@18.3.1)
      use-sidecar: 1.1.3(@types/react@18.3.12)(react@18.3.1)
    optionalDependencies:
      '@types/react': 18.3.12

  react-resizable-panels@2.1.7(react-dom@18.3.1(react@18.3.1))(react@18.3.1):
    dependencies:
      react: 18.3.1
      react-dom: 18.3.1(react@18.3.1)

  react-router-dom@6.28.1(react-dom@18.3.1(react@18.3.1))(react@18.3.1):
    dependencies:
      '@remix-run/router': 1.21.0
      react: 18.3.1
      react-dom: 18.3.1(react@18.3.1)
      react-router: 6.28.1(react@18.3.1)

  react-router@6.28.1(react@18.3.1):
    dependencies:
      '@remix-run/router': 1.21.0
      react: 18.3.1

  react-style-singleton@2.2.1(@types/react@18.3.12)(react@18.3.1):
    dependencies:
      get-nonce: 1.0.1
      invariant: 2.2.4
      react: 18.3.1
      tslib: 2.8.1
    optionalDependencies:
      '@types/react': 18.3.12

  react-style-singleton@2.2.3(@types/react@18.3.12)(react@18.3.1):
    dependencies:
      get-nonce: 1.0.1
      react: 18.3.1
      tslib: 2.8.1
    optionalDependencies:
      '@types/react': 18.3.12

  react-toastify@10.0.6(react-dom@18.3.1(react@18.3.1))(react@18.3.1):
    dependencies:
      clsx: 2.1.1
      react: 18.3.1
      react-dom: 18.3.1(react@18.3.1)

  react@18.3.1:
    dependencies:
      loose-envify: 1.4.0

  readable-stream@2.3.8:
    dependencies:
      core-util-is: 1.0.3
      inherits: 2.0.4
      isarray: 1.0.0
      process-nextick-args: 2.0.1
      safe-buffer: 5.1.2
      string_decoder: 1.1.1
      util-deprecate: 1.0.2

  readable-stream@3.6.2:
    dependencies:
      inherits: 2.0.4
      string_decoder: 1.3.0
      util-deprecate: 1.0.2

  readdirp@3.6.0:
    dependencies:
      picomatch: 2.3.1

  readdirp@4.0.2: {}

  redux@4.2.1:
    dependencies:
      '@babel/runtime': 7.26.0

  regenerator-runtime@0.14.1: {}

  regex-recursion@4.3.0:
    dependencies:
      regex-utilities: 2.3.0

  regex-utilities@2.3.0: {}

  regex@5.0.2:
    dependencies:
      regex-utilities: 2.3.0

  rehype-raw@7.0.0:
    dependencies:
      '@types/hast': 3.0.4
      hast-util-raw: 9.1.0
      vfile: 6.0.3

  rehype-sanitize@6.0.0:
    dependencies:
      '@types/hast': 3.0.4
      hast-util-sanitize: 5.0.2

  remark-frontmatter@4.0.1:
    dependencies:
      '@types/mdast': 3.0.15
      mdast-util-frontmatter: 1.0.1
      micromark-extension-frontmatter: 1.1.1
      unified: 10.1.2

  remark-gfm@4.0.0:
    dependencies:
      '@types/mdast': 4.0.4
      mdast-util-gfm: 3.0.0
      micromark-extension-gfm: 3.0.0
      remark-parse: 11.0.0
      remark-stringify: 11.0.0
      unified: 11.0.5
    transitivePeerDependencies:
      - supports-color

  remark-mdx-frontmatter@1.1.1:
    dependencies:
      estree-util-is-identifier-name: 1.1.0
      estree-util-value-to-estree: 1.3.0
      js-yaml: 4.1.0
      toml: 3.0.0

  remark-mdx@2.3.0:
    dependencies:
      mdast-util-mdx: 2.0.1
      micromark-extension-mdxjs: 1.0.1
    transitivePeerDependencies:
      - supports-color

  remark-parse@10.0.2:
    dependencies:
      '@types/mdast': 3.0.15
      mdast-util-from-markdown: 1.3.1
      unified: 10.1.2
    transitivePeerDependencies:
      - supports-color

  remark-parse@11.0.0:
    dependencies:
      '@types/mdast': 4.0.4
      mdast-util-from-markdown: 2.0.2
      micromark-util-types: 2.0.1
      unified: 11.0.5
    transitivePeerDependencies:
      - supports-color

  remark-rehype@10.1.0:
    dependencies:
      '@types/hast': 2.3.10
      '@types/mdast': 3.0.15
      mdast-util-to-hast: 12.3.0
      unified: 10.1.2

  remark-rehype@11.1.1:
    dependencies:
      '@types/hast': 3.0.4
      '@types/mdast': 4.0.4
      mdast-util-to-hast: 13.2.0
      unified: 11.0.5
      vfile: 6.0.3

  remark-stringify@11.0.0:
    dependencies:
      '@types/mdast': 4.0.4
      mdast-util-to-markdown: 2.1.2
      unified: 11.0.5

  remix-island@0.2.0(@remix-run/react@2.15.2(react-dom@18.3.1(react@18.3.1))(react@18.3.1)(typescript@5.7.2))(@remix-run/server-runtime@2.15.2(typescript@5.7.2))(react-dom@18.3.1(react@18.3.1))(react@18.3.1):
    dependencies:
      '@remix-run/react': 2.15.2(react-dom@18.3.1(react@18.3.1))(react@18.3.1)(typescript@5.7.2)
      '@remix-run/server-runtime': 2.15.2(typescript@5.7.2)
      react: 18.3.1
      react-dom: 18.3.1(react@18.3.1)

<<<<<<< HEAD
  remix-utils@7.7.0(@remix-run/cloudflare@2.15.2(@cloudflare/workers-types@4.20241127.0)(typescript@5.7.2))(@remix-run/node@2.15.2(typescript@5.7.2))(@remix-run/react@2.15.2(react-dom@18.3.1(react@18.3.1))(react@18.3.1)(typescript@5.7.2))(@remix-run/router@1.21.0)(react@18.3.1)(zod@3.23.8):
=======
  remix-utils@7.7.0(@remix-run/cloudflare@2.15.0(@cloudflare/workers-types@4.20241127.0)(typescript@5.7.2))(@remix-run/node@2.15.0(typescript@5.7.2))(@remix-run/react@2.15.0(react-dom@18.3.1(react@18.3.1))(react@18.3.1)(typescript@5.7.2))(@remix-run/router@1.21.0)(react@18.3.1)(zod@3.24.1):
>>>>>>> 68bbbd0a
    dependencies:
      type-fest: 4.30.0
    optionalDependencies:
      '@remix-run/cloudflare': 2.15.2(@cloudflare/workers-types@4.20241127.0)(typescript@5.7.2)
      '@remix-run/node': 2.15.2(typescript@5.7.2)
      '@remix-run/react': 2.15.2(react-dom@18.3.1(react@18.3.1))(react@18.3.1)(typescript@5.7.2)
      '@remix-run/router': 1.21.0
      react: 18.3.1
      zod: 3.24.1

  require-like@0.1.2: {}

  resolve-from@4.0.0: {}

  resolve-pkg-maps@1.0.0: {}

  resolve.exports@2.0.3: {}

  resolve@1.22.8:
    dependencies:
      is-core-module: 2.15.1
      path-parse: 1.0.7
      supports-preserve-symlinks-flag: 1.0.0

  restore-cursor@3.1.0:
    dependencies:
      onetime: 5.1.2
      signal-exit: 3.0.7

  retry@0.12.0: {}

  reusify@1.0.4: {}

  ripemd160@2.0.2:
    dependencies:
      hash-base: 3.0.5
      inherits: 2.0.4

  rollup-plugin-inject@3.0.2:
    dependencies:
      estree-walker: 0.6.1
      magic-string: 0.25.9
      rollup-pluginutils: 2.8.2

  rollup-plugin-node-polyfills@0.2.1:
    dependencies:
      rollup-plugin-inject: 3.0.2

  rollup-pluginutils@2.8.2:
    dependencies:
      estree-walker: 0.6.1

  rollup@4.28.0:
    dependencies:
      '@types/estree': 1.0.6
    optionalDependencies:
      '@rollup/rollup-android-arm-eabi': 4.28.0
      '@rollup/rollup-android-arm64': 4.28.0
      '@rollup/rollup-darwin-arm64': 4.28.0
      '@rollup/rollup-darwin-x64': 4.28.0
      '@rollup/rollup-freebsd-arm64': 4.28.0
      '@rollup/rollup-freebsd-x64': 4.28.0
      '@rollup/rollup-linux-arm-gnueabihf': 4.28.0
      '@rollup/rollup-linux-arm-musleabihf': 4.28.0
      '@rollup/rollup-linux-arm64-gnu': 4.28.0
      '@rollup/rollup-linux-arm64-musl': 4.28.0
      '@rollup/rollup-linux-powerpc64le-gnu': 4.28.0
      '@rollup/rollup-linux-riscv64-gnu': 4.28.0
      '@rollup/rollup-linux-s390x-gnu': 4.28.0
      '@rollup/rollup-linux-x64-gnu': 4.28.0
      '@rollup/rollup-linux-x64-musl': 4.28.0
      '@rollup/rollup-win32-arm64-msvc': 4.28.0
      '@rollup/rollup-win32-ia32-msvc': 4.28.0
      '@rollup/rollup-win32-x64-msvc': 4.28.0
      fsevents: 2.3.3

  run-parallel@1.2.0:
    dependencies:
      queue-microtask: 1.2.3

  rxjs@7.8.1:
    dependencies:
      tslib: 2.8.1

  sade@1.8.1:
    dependencies:
      mri: 1.2.0

  safe-buffer@5.1.2: {}

  safe-buffer@5.2.1: {}

  safer-buffer@2.1.2: {}

  sass-embedded-android-arm64@1.81.0:
    optional: true

  sass-embedded-android-arm@1.81.0:
    optional: true

  sass-embedded-android-ia32@1.81.0:
    optional: true

  sass-embedded-android-riscv64@1.81.0:
    optional: true

  sass-embedded-android-x64@1.81.0:
    optional: true

  sass-embedded-darwin-arm64@1.81.0:
    optional: true

  sass-embedded-darwin-x64@1.81.0:
    optional: true

  sass-embedded-linux-arm64@1.81.0:
    optional: true

  sass-embedded-linux-arm@1.81.0:
    optional: true

  sass-embedded-linux-ia32@1.81.0:
    optional: true

  sass-embedded-linux-musl-arm64@1.81.0:
    optional: true

  sass-embedded-linux-musl-arm@1.81.0:
    optional: true

  sass-embedded-linux-musl-ia32@1.81.0:
    optional: true

  sass-embedded-linux-musl-riscv64@1.81.0:
    optional: true

  sass-embedded-linux-musl-x64@1.81.0:
    optional: true

  sass-embedded-linux-riscv64@1.81.0:
    optional: true

  sass-embedded-linux-x64@1.81.0:
    optional: true

  sass-embedded-win32-arm64@1.81.0:
    optional: true

  sass-embedded-win32-ia32@1.81.0:
    optional: true

  sass-embedded-win32-x64@1.81.0:
    optional: true

  sass-embedded@1.81.0:
    dependencies:
      '@bufbuild/protobuf': 2.2.2
      buffer-builder: 0.2.0
      colorjs.io: 0.5.2
      immutable: 5.0.3
      rxjs: 7.8.1
      supports-color: 8.1.1
      sync-child-process: 1.0.2
      varint: 6.0.0
    optionalDependencies:
      sass-embedded-android-arm: 1.81.0
      sass-embedded-android-arm64: 1.81.0
      sass-embedded-android-ia32: 1.81.0
      sass-embedded-android-riscv64: 1.81.0
      sass-embedded-android-x64: 1.81.0
      sass-embedded-darwin-arm64: 1.81.0
      sass-embedded-darwin-x64: 1.81.0
      sass-embedded-linux-arm: 1.81.0
      sass-embedded-linux-arm64: 1.81.0
      sass-embedded-linux-ia32: 1.81.0
      sass-embedded-linux-musl-arm: 1.81.0
      sass-embedded-linux-musl-arm64: 1.81.0
      sass-embedded-linux-musl-ia32: 1.81.0
      sass-embedded-linux-musl-riscv64: 1.81.0
      sass-embedded-linux-musl-x64: 1.81.0
      sass-embedded-linux-riscv64: 1.81.0
      sass-embedded-linux-x64: 1.81.0
      sass-embedded-win32-arm64: 1.81.0
      sass-embedded-win32-ia32: 1.81.0
      sass-embedded-win32-x64: 1.81.0

  scheduler@0.23.2:
    dependencies:
      loose-envify: 1.4.0

  secure-json-parse@2.7.0: {}

  selfsigned@2.4.1:
    dependencies:
      '@types/node-forge': 1.3.11
      node-forge: 1.3.1

  semver@6.3.1: {}

  semver@7.6.3: {}

  send@0.19.0:
    dependencies:
      debug: 2.6.9
      depd: 2.0.0
      destroy: 1.2.0
      encodeurl: 1.0.2
      escape-html: 1.0.3
      etag: 1.8.1
      fresh: 0.5.2
      http-errors: 2.0.0
      mime: 1.6.0
      ms: 2.1.3
      on-finished: 2.4.1
      range-parser: 1.2.1
      statuses: 2.0.1
    transitivePeerDependencies:
      - supports-color

  serve-static@1.16.2:
    dependencies:
      encodeurl: 2.0.0
      escape-html: 1.0.3
      parseurl: 1.3.3
      send: 0.19.0
    transitivePeerDependencies:
      - supports-color

  set-cookie-parser@2.7.1: {}

  set-function-length@1.2.2:
    dependencies:
      define-data-property: 1.1.4
      es-errors: 1.3.0
      function-bind: 1.1.2
      get-intrinsic: 1.2.4
      gopd: 1.1.0
      has-property-descriptors: 1.0.2

  setimmediate@1.0.5: {}

  setprototypeof@1.2.0: {}

  sha.js@2.4.11:
    dependencies:
      inherits: 2.0.4
      safe-buffer: 5.2.1

  sharp@0.33.5:
    dependencies:
      color: 4.2.3
      detect-libc: 2.0.3
      semver: 7.6.3
    optionalDependencies:
      '@img/sharp-darwin-arm64': 0.33.5
      '@img/sharp-darwin-x64': 0.33.5
      '@img/sharp-libvips-darwin-arm64': 1.0.4
      '@img/sharp-libvips-darwin-x64': 1.0.4
      '@img/sharp-libvips-linux-arm': 1.0.5
      '@img/sharp-libvips-linux-arm64': 1.0.4
      '@img/sharp-libvips-linux-s390x': 1.0.4
      '@img/sharp-libvips-linux-x64': 1.0.4
      '@img/sharp-libvips-linuxmusl-arm64': 1.0.4
      '@img/sharp-libvips-linuxmusl-x64': 1.0.4
      '@img/sharp-linux-arm': 0.33.5
      '@img/sharp-linux-arm64': 0.33.5
      '@img/sharp-linux-s390x': 0.33.5
      '@img/sharp-linux-x64': 0.33.5
      '@img/sharp-linuxmusl-arm64': 0.33.5
      '@img/sharp-linuxmusl-x64': 0.33.5
      '@img/sharp-wasm32': 0.33.5
      '@img/sharp-win32-ia32': 0.33.5
      '@img/sharp-win32-x64': 0.33.5
    optional: true

  shebang-command@2.0.0:
    dependencies:
      shebang-regex: 3.0.0

  shebang-regex@3.0.0: {}

  shiki@1.24.0:
    dependencies:
      '@shikijs/core': 1.24.0
      '@shikijs/engine-javascript': 1.24.0
      '@shikijs/engine-oniguruma': 1.24.0
      '@shikijs/types': 1.24.0
      '@shikijs/vscode-textmate': 9.3.0
      '@types/hast': 3.0.4

  side-channel-list@1.0.0:
    dependencies:
      es-errors: 1.3.0
      object-inspect: 1.13.3

  side-channel-map@1.0.1:
    dependencies:
      call-bound: 1.0.3
      es-errors: 1.3.0
      get-intrinsic: 1.2.7
      object-inspect: 1.13.3

  side-channel-weakmap@1.0.2:
    dependencies:
      call-bound: 1.0.3
      es-errors: 1.3.0
      get-intrinsic: 1.2.7
      object-inspect: 1.13.3
      side-channel-map: 1.0.1

  side-channel@1.0.6:
    dependencies:
      call-bind: 1.0.7
      es-errors: 1.3.0
      get-intrinsic: 1.2.4
      object-inspect: 1.13.3

  side-channel@1.1.0:
    dependencies:
      es-errors: 1.3.0
      object-inspect: 1.13.3
      side-channel-list: 1.0.0
      side-channel-map: 1.0.1
      side-channel-weakmap: 1.0.2

  siginfo@2.0.0: {}

  signal-exit@3.0.7: {}

  signal-exit@4.1.0: {}

  simple-concat@1.0.1: {}

  simple-get@4.0.1:
    dependencies:
      decompress-response: 6.0.0
      once: 1.4.0
      simple-concat: 1.0.1

  simple-swizzle@0.2.2:
    dependencies:
      is-arrayish: 0.3.2
    optional: true

  sirv@2.0.4:
    dependencies:
      '@polka/url': 1.0.0-next.28
      mrmime: 2.0.0
      totalist: 3.0.1

  source-map-js@1.2.1: {}

  source-map-support@0.5.21:
    dependencies:
      buffer-from: 1.1.2
      source-map: 0.6.1

  source-map@0.6.1: {}

  source-map@0.7.4: {}

  sourcemap-codec@1.4.8: {}

  space-separated-tokens@2.0.2: {}

  spdx-correct@3.2.0:
    dependencies:
      spdx-expression-parse: 3.0.1
      spdx-license-ids: 3.0.21

  spdx-exceptions@2.5.0: {}

  spdx-expression-parse@3.0.1:
    dependencies:
      spdx-exceptions: 2.5.0
      spdx-license-ids: 3.0.21

  spdx-license-ids@3.0.21: {}

  ssri@10.0.6:
    dependencies:
      minipass: 7.1.2

  stackback@0.0.2: {}

  stacktracey@2.1.8:
    dependencies:
      as-table: 1.0.55
      get-source: 2.0.12

  statuses@2.0.1: {}

  std-env@3.8.0: {}

  stoppable@1.1.0: {}

  stream-browserify@3.0.0:
    dependencies:
      inherits: 2.0.4
      readable-stream: 3.6.2

  stream-http@3.2.0:
    dependencies:
      builtin-status-codes: 3.0.0
      inherits: 2.0.4
      readable-stream: 3.6.2
      xtend: 4.0.2

  stream-shift@1.0.3: {}

  stream-slice@0.1.2: {}

  streamsearch@1.1.0: {}

  string-hash@1.1.3: {}

  string-width@4.2.3:
    dependencies:
      emoji-regex: 8.0.0
      is-fullwidth-code-point: 3.0.0
      strip-ansi: 6.0.1

  string-width@5.1.2:
    dependencies:
      eastasianwidth: 0.2.0
      emoji-regex: 9.2.2
      strip-ansi: 7.1.0

  string_decoder@1.1.1:
    dependencies:
      safe-buffer: 5.1.2

  string_decoder@1.3.0:
    dependencies:
      safe-buffer: 5.2.1

  stringify-entities@4.0.4:
    dependencies:
      character-entities-html4: 2.1.0
      character-entities-legacy: 3.0.0

  strip-ansi@6.0.1:
    dependencies:
      ansi-regex: 5.0.1

  strip-ansi@7.1.0:
    dependencies:
      ansi-regex: 6.1.0

  strip-bom@3.0.0: {}

  strip-final-newline@2.0.0: {}

  strip-json-comments@3.1.1: {}

  strnum@1.0.5: {}

  style-mod@4.1.2: {}

  style-to-object@0.4.4:
    dependencies:
      inline-style-parser: 0.1.1

  style-to-object@1.0.8:
    dependencies:
      inline-style-parser: 0.2.4

  styled-jsx@5.1.6(@babel/core@7.26.0)(react@18.3.1):
    dependencies:
      client-only: 0.0.1
      react: 18.3.1
    optionalDependencies:
      '@babel/core': 7.26.0

  supports-color@7.2.0:
    dependencies:
      has-flag: 4.0.0

  supports-color@8.1.1:
    dependencies:
      has-flag: 4.0.0

  supports-preserve-symlinks-flag@1.0.0: {}

  swr@2.2.5(react@18.3.1):
    dependencies:
      client-only: 0.0.1
      react: 18.3.1
      use-sync-external-store: 1.2.2(react@18.3.1)

  sync-child-process@1.0.2:
    dependencies:
      sync-message-port: 1.1.3

  sync-message-port@1.1.3: {}

  synckit@0.6.2:
    dependencies:
      tslib: 2.8.1

  synckit@0.9.2:
    dependencies:
      '@pkgr/core': 0.1.1
      tslib: 2.8.1

  tabbable@6.2.0: {}

  tailwind-merge@2.6.0: {}

  tar-fs@2.1.2:
    dependencies:
      chownr: 1.1.4
      mkdirp-classic: 0.5.3
      pump: 3.0.2
      tar-stream: 2.2.0

  tar-stream@2.2.0:
    dependencies:
      bl: 4.1.0
      end-of-stream: 1.4.4
      fs-constants: 1.0.0
      inherits: 2.0.4
      readable-stream: 3.6.2

  tar@6.2.1:
    dependencies:
      chownr: 2.0.0
      fs-minipass: 2.1.0
      minipass: 5.0.0
      minizlib: 2.1.2
      mkdirp: 1.0.4
      yallist: 4.0.0

  textextensions@6.11.0:
    dependencies:
      editions: 6.21.0

  throttleit@2.1.0: {}

  through2@2.0.5:
    dependencies:
      readable-stream: 2.3.8
      xtend: 4.0.2

  timers-browserify@2.0.12:
    dependencies:
      setimmediate: 1.0.5

  tinybench@2.9.0: {}

  tinyexec@0.3.1: {}

  tinypool@1.0.2: {}

  tinyrainbow@1.2.0: {}

  tinyspy@3.0.2: {}

  to-regex-range@5.0.1:
    dependencies:
      is-number: 7.0.0

  toidentifier@1.0.1: {}

  toml@3.0.0: {}

  totalist@3.0.1: {}

  trim-lines@3.0.1: {}

  trough@2.2.0: {}

  ts-api-utils@1.4.3(typescript@5.7.2):
    dependencies:
      typescript: 5.7.2

  tsconfck@3.1.4(typescript@5.7.2):
    optionalDependencies:
      typescript: 5.7.2

  tsconfig-paths@4.2.0:
    dependencies:
      json5: 2.2.3
      minimist: 1.2.8
      strip-bom: 3.0.0

  tslib@2.8.1: {}

  tsx@4.19.2:
    dependencies:
      esbuild: 0.23.1
      get-tsconfig: 4.8.1
    optionalDependencies:
      fsevents: 2.3.3

  tty-browserify@0.0.1: {}

  turbo-stream@2.4.0: {}

  type-check@0.4.0:
    dependencies:
      prelude-ls: 1.2.1

  type-fest@4.30.0: {}

  type-is@1.6.18:
    dependencies:
      media-typer: 0.3.0
      mime-types: 2.1.35

  typescript-eslint@8.17.0(eslint@9.16.0(jiti@1.21.7))(typescript@5.7.2):
    dependencies:
      '@typescript-eslint/eslint-plugin': 8.17.0(@typescript-eslint/parser@8.17.0(eslint@9.16.0(jiti@1.21.7))(typescript@5.7.2))(eslint@9.16.0(jiti@1.21.7))(typescript@5.7.2)
      '@typescript-eslint/parser': 8.17.0(eslint@9.16.0(jiti@1.21.7))(typescript@5.7.2)
      '@typescript-eslint/utils': 8.17.0(eslint@9.16.0(jiti@1.21.7))(typescript@5.7.2)
      eslint: 9.16.0(jiti@1.21.7)
    optionalDependencies:
      typescript: 5.7.2
    transitivePeerDependencies:
      - supports-color

  typescript@5.7.2: {}

  ufo@1.5.4: {}

  unconfig@0.5.5:
    dependencies:
      '@antfu/utils': 0.7.10
      defu: 6.1.4
      importx: 0.4.4
    transitivePeerDependencies:
      - supports-color

  undici-types@6.20.0: {}

  undici@5.28.4:
    dependencies:
      '@fastify/busboy': 2.1.1

  undici@6.21.0: {}

  unenv-nightly@2.0.0-20241121-161142-806b5c0:
    dependencies:
      defu: 6.1.4
      ohash: 1.1.4
      pathe: 1.1.2
      ufo: 1.5.4

  unified@10.1.2:
    dependencies:
      '@types/unist': 2.0.11
      bail: 2.0.2
      extend: 3.0.2
      is-buffer: 2.0.5
      is-plain-obj: 4.1.0
      trough: 2.2.0
      vfile: 5.3.7

  unified@11.0.5:
    dependencies:
      '@types/unist': 3.0.3
      bail: 2.0.2
      devlop: 1.1.0
      extend: 3.0.2
      is-plain-obj: 4.1.0
      trough: 2.2.0
      vfile: 6.0.3

  unique-filename@3.0.0:
    dependencies:
      unique-slug: 4.0.0

  unique-slug@4.0.0:
    dependencies:
      imurmurhash: 0.1.4

  unist-util-generated@2.0.1: {}

  unist-util-is@5.2.1:
    dependencies:
      '@types/unist': 2.0.11

  unist-util-is@6.0.0:
    dependencies:
      '@types/unist': 3.0.3

  unist-util-position-from-estree@1.1.2:
    dependencies:
      '@types/unist': 2.0.11

  unist-util-position@4.0.4:
    dependencies:
      '@types/unist': 2.0.11

  unist-util-position@5.0.0:
    dependencies:
      '@types/unist': 3.0.3

  unist-util-remove-position@4.0.2:
    dependencies:
      '@types/unist': 2.0.11
      unist-util-visit: 4.1.2

  unist-util-stringify-position@3.0.3:
    dependencies:
      '@types/unist': 2.0.11

  unist-util-stringify-position@4.0.0:
    dependencies:
      '@types/unist': 3.0.3

  unist-util-visit-parents@5.1.3:
    dependencies:
      '@types/unist': 2.0.11
      unist-util-is: 5.2.1

  unist-util-visit-parents@6.0.1:
    dependencies:
      '@types/unist': 3.0.3
      unist-util-is: 6.0.0

  unist-util-visit@4.1.2:
    dependencies:
      '@types/unist': 2.0.11
      unist-util-is: 5.2.1
      unist-util-visit-parents: 5.1.3

  unist-util-visit@5.0.0:
    dependencies:
      '@types/unist': 3.0.3
      unist-util-is: 6.0.0
      unist-util-visit-parents: 6.0.1

  universal-user-agent@7.0.2: {}

  universalify@2.0.1: {}

  unocss@0.61.9(postcss@8.5.1)(rollup@4.28.0)(vite@5.4.11(@types/node@22.10.10)(sass-embedded@1.81.0)):
    dependencies:
      '@unocss/astro': 0.61.9(rollup@4.28.0)(vite@5.4.11(@types/node@22.10.10)(sass-embedded@1.81.0))
      '@unocss/cli': 0.61.9(rollup@4.28.0)
      '@unocss/core': 0.61.9
      '@unocss/extractor-arbitrary-variants': 0.61.9
      '@unocss/postcss': 0.61.9(postcss@8.5.1)
      '@unocss/preset-attributify': 0.61.9
      '@unocss/preset-icons': 0.61.9
      '@unocss/preset-mini': 0.61.9
      '@unocss/preset-tagify': 0.61.9
      '@unocss/preset-typography': 0.61.9
      '@unocss/preset-uno': 0.61.9
      '@unocss/preset-web-fonts': 0.61.9
      '@unocss/preset-wind': 0.61.9
      '@unocss/reset': 0.61.9
      '@unocss/transformer-attributify-jsx': 0.61.9
      '@unocss/transformer-attributify-jsx-babel': 0.61.9
      '@unocss/transformer-compile-class': 0.61.9
      '@unocss/transformer-directives': 0.61.9
      '@unocss/transformer-variant-group': 0.61.9
      '@unocss/vite': 0.61.9(rollup@4.28.0)(vite@5.4.11(@types/node@22.10.10)(sass-embedded@1.81.0))
    optionalDependencies:
      vite: 5.4.11(@types/node@22.10.10)(sass-embedded@1.81.0)
    transitivePeerDependencies:
      - postcss
      - rollup
      - supports-color

  unpipe@1.0.0: {}

  update-browserslist-db@1.1.1(browserslist@4.24.2):
    dependencies:
      browserslist: 4.24.2
      escalade: 3.2.0
      picocolors: 1.1.1

  uri-js@4.4.1:
    dependencies:
      punycode: 2.3.1

  url@0.11.4:
    dependencies:
      punycode: 1.4.1
      qs: 6.13.1

  use-callback-ref@1.3.2(@types/react@18.3.12)(react@18.3.1):
    dependencies:
      react: 18.3.1
      tslib: 2.8.1
    optionalDependencies:
      '@types/react': 18.3.12

  use-callback-ref@1.3.3(@types/react@18.3.12)(react@18.3.1):
    dependencies:
      react: 18.3.1
      tslib: 2.8.1
    optionalDependencies:
      '@types/react': 18.3.12

  use-sidecar@1.1.2(@types/react@18.3.12)(react@18.3.1):
    dependencies:
      detect-node-es: 1.1.0
      react: 18.3.1
      tslib: 2.8.1
    optionalDependencies:
      '@types/react': 18.3.12

  use-sidecar@1.1.3(@types/react@18.3.12)(react@18.3.1):
    dependencies:
      detect-node-es: 1.1.0
      react: 18.3.1
      tslib: 2.8.1
    optionalDependencies:
      '@types/react': 18.3.12

  use-sync-external-store@1.2.2(react@18.3.1):
    dependencies:
      react: 18.3.1

  util-deprecate@1.0.2: {}

  util@0.12.5:
    dependencies:
      inherits: 2.0.4
      is-arguments: 1.1.1
      is-generator-function: 1.0.10
      is-typed-array: 1.1.13
      which-typed-array: 1.1.16

  utils-merge@1.0.1: {}

  uuid@9.0.1: {}

  uvu@0.5.6:
    dependencies:
      dequal: 2.0.3
      diff: 5.2.0
      kleur: 4.1.5
      sade: 1.8.1

  valibot@0.41.0(typescript@5.7.2):
    optionalDependencies:
      typescript: 5.7.2

  validate-npm-package-license@3.0.4:
    dependencies:
      spdx-correct: 3.2.0
      spdx-expression-parse: 3.0.1

  validate-npm-package-name@5.0.1: {}

  varint@6.0.0: {}

  vary@1.1.2: {}

  version-range@4.14.0: {}

  vfile-location@5.0.3:
    dependencies:
      '@types/unist': 3.0.3
      vfile: 6.0.3

  vfile-message@3.1.4:
    dependencies:
      '@types/unist': 2.0.11
      unist-util-stringify-position: 3.0.3

  vfile-message@4.0.2:
    dependencies:
      '@types/unist': 3.0.3
      unist-util-stringify-position: 4.0.0

  vfile@5.3.7:
    dependencies:
      '@types/unist': 2.0.11
      is-buffer: 2.0.5
      unist-util-stringify-position: 3.0.3
      vfile-message: 3.1.4

  vfile@6.0.3:
    dependencies:
      '@types/unist': 3.0.3
      vfile-message: 4.0.2

  vite-node@1.6.0(@types/node@22.10.10)(sass-embedded@1.81.0):
    dependencies:
      cac: 6.7.14
      debug: 4.4.0
      pathe: 1.1.2
      picocolors: 1.1.1
      vite: 5.4.11(@types/node@22.10.10)(sass-embedded@1.81.0)
    transitivePeerDependencies:
      - '@types/node'
      - less
      - lightningcss
      - sass
      - sass-embedded
      - stylus
      - sugarss
      - supports-color
      - terser

  vite-node@2.1.8(@types/node@22.10.10)(sass-embedded@1.81.0):
    dependencies:
      cac: 6.7.14
      debug: 4.3.7
      es-module-lexer: 1.5.4
      pathe: 1.1.2
      vite: 5.4.11(@types/node@22.10.10)(sass-embedded@1.81.0)
    transitivePeerDependencies:
      - '@types/node'
      - less
      - lightningcss
      - sass
      - sass-embedded
      - stylus
      - sugarss
      - supports-color
      - terser

  vite-plugin-node-polyfills@0.22.0(rollup@4.28.0)(vite@5.4.11(@types/node@22.10.10)(sass-embedded@1.81.0)):
    dependencies:
      '@rollup/plugin-inject': 5.0.5(rollup@4.28.0)
      node-stdlib-browser: 1.3.0
      vite: 5.4.11(@types/node@22.10.10)(sass-embedded@1.81.0)
    transitivePeerDependencies:
      - rollup

  vite-plugin-optimize-css-modules@1.1.0(vite@5.4.11(@types/node@22.10.10)(sass-embedded@1.81.0)):
    dependencies:
      vite: 5.4.11(@types/node@22.10.10)(sass-embedded@1.81.0)

  vite-tsconfig-paths@4.3.2(typescript@5.7.2)(vite@5.4.11(@types/node@22.10.10)(sass-embedded@1.81.0)):
    dependencies:
      debug: 4.3.7
      globrex: 0.1.2
      tsconfck: 3.1.4(typescript@5.7.2)
    optionalDependencies:
      vite: 5.4.11(@types/node@22.10.10)(sass-embedded@1.81.0)
    transitivePeerDependencies:
      - supports-color
      - typescript

  vite@5.4.11(@types/node@22.10.10)(sass-embedded@1.81.0):
    dependencies:
      esbuild: 0.21.5
      postcss: 8.4.49
      rollup: 4.28.0
    optionalDependencies:
      '@types/node': 22.10.10
      fsevents: 2.3.3
      sass-embedded: 1.81.0

  vitest@2.1.8(@types/node@22.10.10)(sass-embedded@1.81.0):
    dependencies:
      '@vitest/expect': 2.1.8
      '@vitest/mocker': 2.1.8(vite@5.4.11(@types/node@22.10.10)(sass-embedded@1.81.0))
      '@vitest/pretty-format': 2.1.8
      '@vitest/runner': 2.1.8
      '@vitest/snapshot': 2.1.8
      '@vitest/spy': 2.1.8
      '@vitest/utils': 2.1.8
      chai: 5.1.2
      debug: 4.3.7
      expect-type: 1.1.0
      magic-string: 0.30.14
      pathe: 1.1.2
      std-env: 3.8.0
      tinybench: 2.9.0
      tinyexec: 0.3.1
      tinypool: 1.0.2
      tinyrainbow: 1.2.0
      vite: 5.4.11(@types/node@22.10.10)(sass-embedded@1.81.0)
      vite-node: 2.1.8(@types/node@22.10.10)(sass-embedded@1.81.0)
      why-is-node-running: 2.3.0
    optionalDependencies:
      '@types/node': 22.10.10
    transitivePeerDependencies:
      - less
      - lightningcss
      - msw
      - sass
      - sass-embedded
      - stylus
      - sugarss
      - supports-color
      - terser

  vm-browserify@1.1.2: {}

  w3c-keyname@2.2.8: {}

  wcwidth@1.0.1:
    dependencies:
      defaults: 1.0.4

  web-encoding@1.1.5:
    dependencies:
      util: 0.12.5
    optionalDependencies:
      '@zxing/text-encoding': 0.9.0

  web-namespaces@2.0.1: {}

  web-streams-polyfill@3.3.3: {}

  which-typed-array@1.1.16:
    dependencies:
      available-typed-arrays: 1.0.7
      call-bind: 1.0.7
      for-each: 0.3.3
      gopd: 1.1.0
      has-tostringtag: 1.0.2

  which@2.0.2:
    dependencies:
      isexe: 2.0.0

  which@3.0.1:
    dependencies:
      isexe: 2.0.0

  why-is-node-running@2.3.0:
    dependencies:
      siginfo: 2.0.0
      stackback: 0.0.2

  word-wrap@1.2.5: {}

  workerd@1.20241106.1:
    optionalDependencies:
      '@cloudflare/workerd-darwin-64': 1.20241106.1
      '@cloudflare/workerd-darwin-arm64': 1.20241106.1
      '@cloudflare/workerd-linux-64': 1.20241106.1
      '@cloudflare/workerd-linux-arm64': 1.20241106.1
      '@cloudflare/workerd-windows-64': 1.20241106.1

  wrangler@3.91.0(@cloudflare/workers-types@4.20241127.0):
    dependencies:
      '@cloudflare/kv-asset-handler': 0.3.4
      '@cloudflare/workers-shared': 0.9.0
      '@esbuild-plugins/node-globals-polyfill': 0.2.3(esbuild@0.17.19)
      '@esbuild-plugins/node-modules-polyfill': 0.2.2(esbuild@0.17.19)
      blake3-wasm: 2.1.5
      chokidar: 4.0.1
      date-fns: 4.1.0
      esbuild: 0.17.19
      itty-time: 1.0.6
      miniflare: 3.20241106.1
      nanoid: 3.3.8
      path-to-regexp: 6.3.0
      resolve: 1.22.8
      resolve.exports: 2.0.3
      selfsigned: 2.4.1
      source-map: 0.6.1
      unenv: unenv-nightly@2.0.0-20241121-161142-806b5c0
      workerd: 1.20241106.1
      xxhash-wasm: 1.1.0
    optionalDependencies:
      '@cloudflare/workers-types': 4.20241127.0
      fsevents: 2.3.3
    transitivePeerDependencies:
      - bufferutil
      - supports-color
      - utf-8-validate

  wrap-ansi@7.0.0:
    dependencies:
      ansi-styles: 4.3.0
      string-width: 4.2.3
      strip-ansi: 6.0.1

  wrap-ansi@8.1.0:
    dependencies:
      ansi-styles: 6.2.1
      string-width: 5.1.2
      strip-ansi: 7.1.0

  wrappy@1.0.2: {}

  ws@7.5.10: {}

  ws@8.18.0: {}

  xtend@4.0.2: {}

  xxhash-wasm@1.1.0: {}

  yallist@3.1.1: {}

  yallist@4.0.0: {}

  yaml@2.7.0: {}

  yocto-queue@0.1.0: {}

  youch@3.3.4:
    dependencies:
      cookie: 0.7.2
      mustache: 4.2.0
      stacktracey: 2.1.8

  zod-to-json-schema@3.24.1(zod@3.24.1):
    dependencies:
      zod: 3.24.1

  zod@3.24.1: {}

  zwitch@2.0.4: {}<|MERGE_RESOLUTION|>--- conflicted
+++ resolved
@@ -100,17 +100,13 @@
         version: 13.6.2
       '@openrouter/ai-sdk-provider':
         specifier: ^0.0.5
-<<<<<<< HEAD
-        version: 0.0.5(zod@3.23.8)
       '@phosphor-icons/react':
         specifier: ^2.1.7
         version: 2.1.7(react-dom@18.3.1(react@18.3.1))(react@18.3.1)
       '@radix-ui/react-collapsible':
         specifier: ^1.0.3
         version: 1.1.2(@types/react-dom@18.3.1)(@types/react@18.3.12)(react-dom@18.3.1(react@18.3.1))(react@18.3.1)
-=======
         version: 0.0.5(zod@3.24.1)
->>>>>>> 68bbbd0a
       '@radix-ui/react-context-menu':
         specifier: ^2.2.2
         version: 2.2.2(@types/react-dom@18.3.1)(@types/react@18.3.12)(react-dom@18.3.1(react@18.3.1))(react@18.3.1)
@@ -272,11 +268,7 @@
         version: 0.2.0(@remix-run/react@2.15.2(react-dom@18.3.1(react@18.3.1))(react@18.3.1)(typescript@5.7.2))(@remix-run/server-runtime@2.15.2(typescript@5.7.2))(react-dom@18.3.1(react@18.3.1))(react@18.3.1)
       remix-utils:
         specifier: ^7.7.0
-<<<<<<< HEAD
         version: 7.7.0(@remix-run/cloudflare@2.15.2(@cloudflare/workers-types@4.20241127.0)(typescript@5.7.2))(@remix-run/node@2.15.2(typescript@5.7.2))(@remix-run/react@2.15.2(react-dom@18.3.1(react@18.3.1))(react@18.3.1)(typescript@5.7.2))(@remix-run/router@1.21.0)(react@18.3.1)(zod@3.23.8)
-=======
-        version: 7.7.0(@remix-run/cloudflare@2.15.0(@cloudflare/workers-types@4.20241127.0)(typescript@5.7.2))(@remix-run/node@2.15.0(typescript@5.7.2))(@remix-run/react@2.15.0(react-dom@18.3.1(react@18.3.1))(react@18.3.1)(typescript@5.7.2))(@remix-run/router@1.21.0)(react@18.3.1)(zod@3.24.1)
->>>>>>> 68bbbd0a
       shiki:
         specifier: ^1.24.0
         version: 1.24.0
@@ -13406,12 +13398,7 @@
       '@remix-run/server-runtime': 2.15.2(typescript@5.7.2)
       react: 18.3.1
       react-dom: 18.3.1(react@18.3.1)
-
-<<<<<<< HEAD
   remix-utils@7.7.0(@remix-run/cloudflare@2.15.2(@cloudflare/workers-types@4.20241127.0)(typescript@5.7.2))(@remix-run/node@2.15.2(typescript@5.7.2))(@remix-run/react@2.15.2(react-dom@18.3.1(react@18.3.1))(react@18.3.1)(typescript@5.7.2))(@remix-run/router@1.21.0)(react@18.3.1)(zod@3.23.8):
-=======
-  remix-utils@7.7.0(@remix-run/cloudflare@2.15.0(@cloudflare/workers-types@4.20241127.0)(typescript@5.7.2))(@remix-run/node@2.15.0(typescript@5.7.2))(@remix-run/react@2.15.0(react-dom@18.3.1(react@18.3.1))(react@18.3.1)(typescript@5.7.2))(@remix-run/router@1.21.0)(react@18.3.1)(zod@3.24.1):
->>>>>>> 68bbbd0a
     dependencies:
       type-fest: 4.30.0
     optionalDependencies:
