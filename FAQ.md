--- conflicted
+++ resolved
@@ -11,12 +11,7 @@
 - **DeepSeekCoder V2 236b**: Best open source model (available through OpenRouter, DeepSeek API, or self-hosted)
 - **Qwen 2.5 Coder 32b**: Best model for self-hosting with reasonable hardware requirements
 
-<<<<<<< HEAD
-**Note**: Models with less than 7b parameters typically lack the capability to properly interact with bolt!!
-=======
-**Note**: Models with less than 7b parameters typically lack the capability to properly interact with bolt!
 
->>>>>>> a0ea69fd
 </details>
 
 <details>
